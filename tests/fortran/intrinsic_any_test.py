--- conflicted
+++ resolved
@@ -164,11 +164,7 @@
     sdfg(first=first, res=res)
     assert list(res) == [1, 1, 0, 1, 1, 1, 1]
 
-<<<<<<< HEAD
 @pytest.mark.skip("Changing the order of AST transformations prevents the intrinsics from analyzing it")
-=======
-
->>>>>>> 67fade9d
 def test_fortran_frontend_any_array_comparison_wrong_subset():
     test_string = """
                     PROGRAM intrinsic_any_test
