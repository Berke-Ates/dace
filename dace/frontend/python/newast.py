--- conflicted
+++ resolved
@@ -3307,13 +3307,8 @@
         parent_name = self.scope_vars[name]
         parent_array = self.scope_arrays[parent_name]
 
-<<<<<<< HEAD
-        has_indirection = (_subset_has_indirection(rng, self) or
-                           _subset_is_local_symbol_dependent(rng, self))
-=======
         has_indirection = (_subset_has_indirection(rng, self)
                            or _subset_is_local_symbol_dependent(rng, self))
->>>>>>> d79037d1
         if has_indirection:
             # squeezed_rng = list(range(len(rng)))
             shape = parent_array.shape
@@ -3359,11 +3354,7 @@
         if arr_type is None:
             arr_type = type(parent_array)
             # Size (1,) slice of NumPy array returns scalar value
-<<<<<<< HEAD
-            if arr_type != data.Stream and (shape == [1] or shape == (1,)):
-=======
             if arr_type != data.Stream and (shape == [1] or shape == (1, )):
->>>>>>> d79037d1
                 arr_type = data.Scalar
         if arr_type == data.Scalar:
             self.sdfg.add_scalar(var_name, dtype)
@@ -3419,13 +3410,8 @@
             new_name, new_rng = self._add_access(name, rng, 'r', target,
                                                  new_name, arr_type)
             full_rng = subsets.Range.from_array(self.sdfg.arrays[new_name])
-<<<<<<< HEAD
-            if (_subset_has_indirection(rng, self) or
-                    _subset_is_local_symbol_dependent(rng, self)):
-=======
             if (_subset_has_indirection(rng, self)
                     or _subset_is_local_symbol_dependent(rng, self)):
->>>>>>> d79037d1
                 new_name, new_rng = self.make_slice(new_name, rng)
             elif full_rng != new_rng:
                 new_name, new_rng = self.make_slice(new_name, new_rng)
@@ -3587,10 +3573,6 @@
                     true_target.value.id = true_name
 
                     # Visit slice contents
-<<<<<<< HEAD
-                    # true_target.slice = self.visit(true_target.slice)
-=======
->>>>>>> d79037d1
                     nslice = self._parse_subscript_slice(true_target.slice)
                     defined_arrays = {
                         **self.sdfg.arrays,
@@ -3652,11 +3634,7 @@
                 if not _subset_is_local_symbol_dependent(new_rng, self):
                     independent = True
                     waccess = inverse_dict_lookup(self.accesses,
-<<<<<<< HEAD
-                                                (new_name, new_rng))
-=======
                                                   (new_name, new_rng))
->>>>>>> d79037d1
                     if self.map_symbols and waccess:
                         for s in self.map_symbols:
                             if s not in waccess[1].free_symbols:
@@ -3970,31 +3948,6 @@
                 fargs = (self._eval_arg(arg) for _, arg in args)
 
                 fcopy = copy.copy(func)
-<<<<<<< HEAD
-                funcname = func.name
-                fcopy._cache = (None, None, None)
-                fcopy.global_vars = {**func.global_vars, **self.globals}
-                fcopy.signature = copy.deepcopy(func.signature)
-                fargs = (self._eval_arg(arg) for _, arg in args)
-                sdfg = fcopy.to_sdfg(*fargs, strict=self.strict, save=False)
-                # Try to promote args of kind `sym = scalar`
-                # TODO: This must be done for all type of calls
-                args = [(a, self._parse_subscript_slice(v))
-                        if a in sdfg.symbols and str(v) not in self.sdfg.symbols
-                        else (a, v) for a, v in args]
-                required_args = [k for k, _ in args if k in sdfg.arg_names]
-                # Filter out constant arguments
-                args = [(k, v) for k, v in args if k not in fcopy.constant_args]
-            elif self._has_sdfg(func):
-                fargs = tuple(
-                    self._eval_arg(self._parse_function_arg(arg))
-                    for arg in node.args)
-                fkwargs = {
-                    arg.arg: self._eval_arg(self._parse_function_arg(arg.value))
-                    for arg in node.keywords
-                }
-                sdfg = copy.deepcopy(self._get_sdfg(func, fargs, fkwargs))
-=======
                 if isinstance(fcopy, DaceProgram):
                     fcopy.global_vars = {**func.global_vars, **self.globals}
                     fcopy.signature = copy.deepcopy(func.signature)
@@ -4002,7 +3955,6 @@
                 else:
                     sdfg = fcopy.__sdfg__(*fargs)
 
->>>>>>> d79037d1
                 funcname = sdfg.name
                 all_args = required_args
                 # Try to promote args of kind `sym = scalar`
@@ -4753,111 +4705,6 @@
                                lineno=node.lineno,
                                col_offset=node.col_offset)
         return self.visit_BinOp(binop_node)
-    
-    def _add_read_slice(self, array: str, node: ast.Subscript, expr: MemletExpr):
-
-        arrobj = self.sdfg.arrays[array]
-
-        # Consider array dims (rhs expression)
-        has_array_indirection = False
-        for dim, arrname in expr.arrdims.items():
-            # Boolean arrays only allowed as lhs
-            if (isinstance(arrname, str)
-                    and self.sdfg.arrays[arrname].dtype == dtypes.bool):
-                raise IndexError('Boolean array indexing is only supported for '
-                                 'assignment targets (e.g., "A[A > 5] += 1")')
-            has_array_indirection = True
-
-        # Add slicing state
-        self._add_state('slice_%s_%d' % (array, node.lineno))
-        rnode = self.last_state.add_read(array, debuginfo=self.current_lineinfo)
-        if has_array_indirection:
-            # Make copy slicing state
-            return self._array_indirection_subgraph(rnode, expr)
-        else:
-            other_subset = copy.deepcopy(expr.subset)
-
-            # Make new axes and squeeze for scalar subsets (as per numpy behavior)
-            # For example: A[0, np.newaxis, 5:7] results in a 1x2 ndarray
-            new_axes = []
-            if expr.new_axes:
-                new_axes = other_subset.unsqueeze(expr.new_axes)
-            other_subset.squeeze(ignore_indices=new_axes)
-
-            # NOTE: This is fixing azimint_hist (issue is `if x == a_max`)
-            # TODO: Follow Numpy, i.e. slicing with indices returns scalar but
-            # slicing with a range of (squeezed) size 1 returns array/view.
-            if all(s == 1 for s in other_subset.size()):
-                tmp = self.sdfg.temp_data_name()
-                tmp, tmparr = self.sdfg.add_scalar(tmp,
-                                                   arrobj.dtype,
-                                                   arrobj.storage,
-                                                   transient=True)
-            else:
-                tmp, tmparr = self.sdfg.add_temp_transient(
-                    other_subset.size(), arrobj.dtype, arrobj.storage)
-            wnode = self.last_state.add_write(tmp,
-                                              debuginfo=self.current_lineinfo)
-            self.last_state.add_nedge(
-                rnode, wnode,
-                Memlet.simple(array,
-                              expr.subset,
-                              num_accesses=expr.accesses,
-                              wcr_str=expr.wcr,
-                              other_subset_str=other_subset))
-            return tmp
-
-    def _parse_subscript_slice(self, s: ast.AST, multidim: bool = False):
-
-        def _promote(node: ast.AST):
-            node_str = astutils.unparse(node)
-            if node_str in self.indirections:
-                scalar, sym = self.indirections[node_str]
-            else:
-                if isinstance(node, str):
-                    scalar = node_str
-                else:
-                    scalar = self.visit(node)
-                sym = None
-            if isinstance(scalar, str) and scalar in self.sdfg.arrays:
-                desc = self.sdfg.arrays[scalar]
-                if isinstance(desc, data.Scalar):
-                    if not sym:
-                        sym = dace.symbol(f'__sym_{scalar}', dtype=desc.dtype)
-                        self.indirections[node_str] = (scalar, sym)
-                    state = self._add_state(f'promote_{scalar}_to_{str(sym)}')
-                    edge = self.sdfg.in_edges(state)[0]
-                    edge.data.assignments = {str(sym): scalar}
-                    return sym
-            return scalar
-
-        if isinstance(s, ast.Constant):  # 1D index (since Python 3.9)
-            res = self._visit_ast_or_value(s)
-        elif isinstance(s, ast.Index):
-            res = self._parse_subscript_slice(s.value)
-        elif isinstance(s, ast.Slice):
-            lower = s.lower
-            if isinstance(lower, ast.AST):
-                lower = _promote(lower)
-            upper = s.upper
-            if isinstance(upper, ast.AST):
-                upper = _promote(upper)
-            step = s.step
-            if isinstance(step, ast.AST):
-                step = _promote(step)
-            if multidim:
-                res = (lower, upper, step)
-            else:
-                res = ((lower, upper, step),)
-        elif isinstance(s, ast.Tuple):
-            res = tuple(self._parse_subscript_slice(d, multidim=True)
-                        for d in s.elts)
-        elif isinstance(s, ast.ExtSlice):
-            res = tuple(self._parse_subscript_slice(d, multidim=True)
-                        for d in s.dims)
-        else:
-            res = _promote(s)
-        return res
 
     def _add_read_slice(self, array: str, node: ast.Subscript,
                         expr: MemletExpr):
@@ -4992,20 +4839,12 @@
                 true_node = copy.deepcopy(node)
                 true_node.value.id = true_name
 
-<<<<<<< HEAD
-
-=======
->>>>>>> d79037d1
                 # Visit slice contents
                 nslice = self._parse_subscript_slice(node.slice)
 
                 # Try to construct memlet from subscript
-<<<<<<< HEAD
-                expr: MemletExpr = ParseMemlet(self, defined_arrays, true_node, nslice)
-=======
                 expr: MemletExpr = ParseMemlet(self, defined_arrays, true_node,
                                                nslice)
->>>>>>> d79037d1
                 rng = expr.subset
                 new_name, new_rng = self._add_read_access(name, rng, node)
                 new_arr = self.sdfg.arrays[new_name]
