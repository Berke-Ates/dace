--- conflicted
+++ resolved
@@ -1,4 +1,3 @@
-<<<<<<< HEAD
 # Copyright 2023 ETH Zurich and the DaCe authors. All rights reserved.
 from itertools import chain
 from typing import List, Set, Iterator, Type, TypeVar, Dict, Tuple, Iterable, Union, Optional
@@ -8,24 +7,10 @@
     Derived_Type_Def, Function_Stmt, Interface_Stmt, Function_Body, Type_Name, Rename, Entity_Decl, Kind_Selector, \
     Intrinsic_Type_Spec, Use_Stmt, Declaration_Type_Spec
 from fparser.two.Fortran2008 import Type_Declaration_Stmt, Procedure_Stmt
-=======
-# Copyright 2019-2024 ETH Zurich and the DaCe authors. All rights reserved.
-
-from typing import (Callable, Dict, Iterable, Iterator, List, Optional,
-                    Set, Tuple, Type, TypeVar, Union)
-
-from fparser.two.Fortran2003 import (Derived_Type_Def, Function_Body,
-                                     Function_Stmt, Interface_Block,
-                                     Interface_Stmt, Module, Module_Stmt, Name,
-                                     Rename, Specification_Part,
-                                     Subroutine_Stmt, Type_Name, Use_Stmt)
-from fparser.two.Fortran2008 import Procedure_Stmt, Type_Declaration_Stmt
->>>>>>> 67fade9d
 from fparser.two.utils import Base
 from numpy import finfo as finf
 from numpy import float64 as fl
 
-<<<<<<< HEAD
 from dace import DebugInfo as di
 from dace import Language as lang
 from dace import Memlet
@@ -36,15 +21,6 @@
 from dace import symbolic as sym
 from dace.frontend.fortran import ast_internal_classes
 from dace.sdfg import SDFG, SDFGState, InterstateEdge
-=======
-# dace imports
-from dace import Memlet
-from dace import data as dat
-from dace import dtypes, subsets
-from dace import symbolic as sym
-from dace.frontend.fortran import ast_internal_classes
-from dace.sdfg import SDFG, SDFGState
->>>>>>> 67fade9d
 from dace.sdfg.nodes import Tasklet
 
 fortrantypes2dacetypes = {
@@ -56,6 +32,17 @@
     "LOGICAL": dtypes.int32,  # This is a hack to allow fortran to pass through external C
     "Unknown": dtypes.float64,  # TMP hack unti lwe have a proper type inference
 }
+
+
+def add_tasklet(substate: SDFGState, name: str, vars_in: Set[str], vars_out: Set[str], code: str, debuginfo: list,
+                source: str):
+    tasklet = substate.add_tasklet(name="T" + name,
+                                   inputs=vars_in,
+                                   outputs=vars_out,
+                                   code=code,
+                                   debuginfo=di(start_line=debuginfo[0], start_column=debuginfo[1], filename=source),
+                                   language=lang.Python)
+    return tasklet
 
 
 def add_memlet_read(substate: SDFGState, var_name: str, tasklet: Tasklet, dest_conn: str, memlet_range: str):
@@ -95,27 +82,20 @@
     return dst
 
 
-def get_name(node: ast_internal_classes.FNode):
-    if isinstance(node, ast_internal_classes.Actual_Arg_Spec_Node):
-        actual_node = node.arg
-    else:
-        actual_node = node
-    if isinstance(actual_node, ast_internal_classes.Name_Node):
-        return actual_node.name
-    elif isinstance(actual_node, ast_internal_classes.Array_Subscript_Node):
-        return actual_node.name.name
-    elif isinstance(actual_node, ast_internal_classes.Data_Ref_Node):
-        view_name = actual_node.parent_ref.name
-        while isinstance(actual_node.part_ref, ast_internal_classes.Data_Ref_Node):
-            if isinstance(actual_node.part_ref.parent_ref, ast_internal_classes.Name_Node):
-                view_name = view_name + "_" + actual_node.part_ref.parent_ref.name
-            elif isinstance(actual_node.part_ref.parent_ref, ast_internal_classes.Array_Subscript_Node):
-                view_name = view_name + "_" + actual_node.part_ref.parent_ref.name.name
-            actual_node = actual_node.part_ref
-        view_name = view_name + "_" + get_name(actual_node.part_ref)
-        return view_name
-
-<<<<<<< HEAD
+def add_simple_state_to_sdfg(state: SDFGState, top_sdfg: SDFG, state_name: str):
+    if state.last_sdfg_states.get(top_sdfg) is not None:
+        substate = top_sdfg.add_state(state_name)
+    else:
+        substate = top_sdfg.add_state(state_name, is_start_state=True)
+    finish_add_state_to_sdfg(state, top_sdfg, substate)
+    return substate
+
+
+def finish_add_state_to_sdfg(state: SDFGState, top_sdfg: SDFG, substate: SDFGState):
+    if state.last_sdfg_states.get(top_sdfg) is not None:
+        top_sdfg.add_edge(state.last_sdfg_states[top_sdfg], substate, InterstateEdge())
+    state.last_sdfg_states[top_sdfg] = substate
+
 
 def get_name(node: ast_internal_classes.FNode):
     if isinstance(node, ast_internal_classes.Actual_Arg_Spec_Node):
@@ -137,8 +117,6 @@
         view_name = view_name + "_" + get_name(actual_node.part_ref)
         return view_name
 
-=======
->>>>>>> 67fade9d
     else:
         raise NameError("Name not found")
 
@@ -155,11 +133,6 @@
     :return: python code for a tasklet, as a string
     """
 
-<<<<<<< HEAD
-=======
-    ast_elements: Dict[ast_internal_classes.FNode, Callable[..., str]]
-
->>>>>>> 67fade9d
     def __init__(self,
                  outputs: List[str],
                  outputs_changes: List[str],
@@ -169,12 +142,8 @@
                  input_changes: List[str] = None,
                  placeholders={},
                  placeholders_offsets={},
-<<<<<<< HEAD
                  rename_dict=None
                  ):
-=======
-                 rename_dict=None):
->>>>>>> 67fade9d
         self.outputs = outputs
         self.outputs_changes = outputs_changes
         self.sdfg = sdfg
@@ -185,10 +154,7 @@
         self.input_changes = input_changes
         self.rename_dict = rename_dict
         self.depth = 0
-<<<<<<< HEAD
         self.data_ref_stack = []
-=======
->>>>>>> 67fade9d
 
         self.ast_elements = {
             ast_internal_classes.BinOp_Node: self.binop2string,
@@ -217,11 +183,7 @@
 
     def actualarg2string(self, node: ast_internal_classes.Actual_Arg_Spec_Node):
         return self.write_code(node.arg)
-<<<<<<< HEAD
     
-=======
-
->>>>>>> 67fade9d
     def arrayconstructor2string(self, node: ast_internal_classes.Array_Constructor_Node):
         str_to_return = "[ "
         for i in node.value_list:
@@ -230,11 +192,7 @@
         str_to_return += " ]"
         return str_to_return
 
-<<<<<<< HEAD
     def write_code(self, node: ast_internal_classes.FNode):
-=======
-    def write_code(self, node: ast_internal_classes.FNode) -> str:
->>>>>>> 67fade9d
         """
         :param node: node to write code for
         :return: python code for the node, as a string
@@ -269,14 +227,10 @@
             raise NameError("Error in code generation: " + node.__class__.__name__)
 
     def dataref2string(self, node: ast_internal_classes.Data_Ref_Node):
-<<<<<<< HEAD
         self.data_ref_stack.append(node.parent_ref)
         ret=self.write_code(node.parent_ref) + "." + self.write_code(node.part_ref)
         self.data_ref_stack.pop()
         return ret
-=======
-        return self.write_code(node.parent_ref) + "." + self.write_code(node.part_ref)
->>>>>>> 67fade9d
 
     def arraysub2string(self, node: ast_internal_classes.Array_Subscript_Node):
         local_name=node.name.name
@@ -321,13 +275,8 @@
             if sdfg_name is None:
                 return name
             else:
-<<<<<<< HEAD
                 if self.sdfg.arrays[sdfg_name].shape is None or (
                         len(self.sdfg.arrays[sdfg_name].shape) == 1 and self.sdfg.arrays[sdfg_name].shape[0] == 1):
-=======
-                if self.sdfg.arrays[sdfg_name].shape is None or (len(self.sdfg.arrays[sdfg_name].shape) == 1
-                                                                 and self.sdfg.arrays[sdfg_name].shape[0] == 1):
->>>>>>> 67fade9d
                     return "1"
                 size = self.sdfg.arrays[sdfg_name].shape[location[1]]
                 return self.write_code(str(size))
@@ -338,13 +287,8 @@
             if sdfg_name is None:
                 return name
             else:
-<<<<<<< HEAD
                 if self.sdfg.arrays[sdfg_name].shape is None or (
                         len(self.sdfg.arrays[sdfg_name].shape) == 1 and self.sdfg.arrays[sdfg_name].shape[0] == 1):
-=======
-                if self.sdfg.arrays[sdfg_name].shape is None or (len(self.sdfg.arrays[sdfg_name].shape) == 1
-                                                                 and self.sdfg.arrays[sdfg_name].shape[0] == 1):
->>>>>>> 67fade9d
                     return "0"
                 offset = self.sdfg.arrays[sdfg_name].offset[location[1]]
                 return self.write_code(str(offset))
@@ -468,7 +412,6 @@
             return left + op + right
 
 
-<<<<<<< HEAD
 def generate_memlet(op, top_sdfg, state, offset_normalization=False,mapped_name=None):
     if mapped_name is None:
         if state.name_mapping.get(top_sdfg).get(get_name(op)) is not None:
@@ -477,13 +420,6 @@
             shape = state.globalsdfg.arrays[state.name_mapping[state.globalsdfg][get_name(op)]].shape
         else:
             raise NameError("Variable name not found: ", get_name(op))
-=======
-def generate_memlet(op, top_sdfg, state, offset_normalization=False):
-    if state.name_mapping.get(top_sdfg).get(get_name(op)) is not None:
-        shape = top_sdfg.arrays[state.name_mapping[top_sdfg][get_name(op)]].shape
-    elif state.name_mapping.get(state.globalsdfg).get(get_name(op)) is not None:
-        shape = state.globalsdfg.arrays[state.name_mapping[state.globalsdfg][get_name(op)]].shape
->>>>>>> 67fade9d
     else:
         
         shape = top_sdfg.arrays[state.name_mapping[top_sdfg][mapped_name]].shape
@@ -495,7 +431,6 @@
                 if i.type == 'ALL':
                     indices.append(None)
                 else:
-<<<<<<< HEAD
                     tw = TaskletWriter([], [], top_sdfg, state.name_mapping, placeholders=state.placeholders,
                                        placeholders_offsets=state.placeholders_offsets)
                     text_start = tw.write_code(i.range[0])
@@ -505,23 +440,6 @@
                     indices.append([symb_start, symb_end])
             else:
                 tw = TaskletWriter([], [], top_sdfg, state.name_mapping, placeholders=state.placeholders,
-=======
-                    tw = TaskletWriter([], [],
-                                       top_sdfg,
-                                       state.name_mapping,
-                                       placeholders=state.placeholders,
-                                       placeholders_offsets=state.placeholders_offsets)
-                    text_start = tw.write_code(i.range[0])
-                    text_end = tw.write_code(i.range[1])
-                    symb_start = sym.pystr_to_symbolic(text_start)
-                    symb_end = sym.pystr_to_symbolic(text_end)
-                    indices.append([symb_start, symb_end])
-            else:
-                tw = TaskletWriter([], [],
-                                   top_sdfg,
-                                   state.name_mapping,
-                                   placeholders=state.placeholders,
->>>>>>> 67fade9d
                                    placeholders_offsets=state.placeholders_offsets)
                 text = tw.write_code(i)
                 # This might need to be replaced with the name in the context of the top/current sdfg
@@ -533,13 +451,8 @@
 
     all_indices = indices + [None] * (len(shape) - len(indices))
     if offset_normalization:
-<<<<<<< HEAD
         subset = subsets.Range(
             [(i[0], i[1], 1) if i is not None else (0, s - 1, 1) for i, s in zip(all_indices, shape)])
-=======
-        subset = subsets.Range([(i[0], i[1], 1) if i is not None else (0, s - 1, 1)
-                                for i, s in zip(all_indices, shape)])
->>>>>>> 67fade9d
     else:
         subset = subsets.Range([(i[0], i[1], 1) if i is not None else (1, s, 1) for i, s in zip(all_indices, shape)])
     return subset
@@ -620,10 +533,7 @@
         self.placeholders = placeholders
         self.placeholders_offsets = placeholders_offsets
         self.rename_dict = rename_dict
-<<<<<<< HEAD
         self.data_ref_stack = []
-=======
->>>>>>> 67fade9d
         self.ast_elements = {
             ast_internal_classes.BinOp_Node: self.binop2string,
             ast_internal_classes.Actual_Arg_Spec_Node: self.actualarg2string,
@@ -716,10 +626,6 @@
 
 
 class FunctionSubroutineLister:
-<<<<<<< HEAD
-=======
-
->>>>>>> 67fade9d
     def __init__(self):
         self.list_of_functions = []
         self.names_in_functions = {}
@@ -747,10 +653,7 @@
                 self.names_in_types[name] += list_descendent_typenames(i)
                 self.list_of_types.append(name)
 
-<<<<<<< HEAD
-
-=======
->>>>>>> 67fade9d
+
             elif isinstance(i, Function_Stmt):
                 fn_name = singular(children_of_type(i, Name)).string
                 self.names_in_functions[fn_name] = list_descendent_names(node)
@@ -790,10 +693,6 @@
 
 
 def list_descendent_typenames(node: Base) -> List[str]:
-<<<<<<< HEAD
-=======
-
->>>>>>> 67fade9d
     def _list_descendent_typenames(_node: Base, _list_of_names: List[str]) -> List[str]:
         for c in _node.children:
             if isinstance(c, Type_Name):
@@ -807,10 +706,6 @@
 
 
 def list_descendent_names(node: Base) -> List[str]:
-<<<<<<< HEAD
-=======
-
->>>>>>> 67fade9d
     def _list_descendent_names(_node: Base, _list_of_names: List[str]) -> List[str]:
         for c in _node.children:
             if isinstance(c, Name):
@@ -824,10 +719,6 @@
 
 
 def get_defined_modules(node: Base) -> List[str]:
-<<<<<<< HEAD
-=======
-
->>>>>>> 67fade9d
     def _get_defined_modules(_node: Base, _defined_modules: List[str]) -> List[str]:
         for m in _node.children:
             if isinstance(m, Module_Stmt):
@@ -840,10 +731,6 @@
 
 
 class UseAllPruneList:
-<<<<<<< HEAD
-=======
-
->>>>>>> 67fade9d
     def __init__(self, module: str, identifiers: List[str]):
         """
         Keeps a list of referenced identifiers to intersect with the identifiers available in the module.
