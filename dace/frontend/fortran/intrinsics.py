<<<<<<< HEAD
=======
# Copyright 2019-2024 ETH Zurich and the DaCe authors. All rights reserved.

>>>>>>> 67fade9d
import copy
import math
import sys
from abc import abstractmethod
from collections import namedtuple
from typing import Any, List, Optional, Tuple, Union

from dace.frontend.fortran import ast_internal_classes
<<<<<<< HEAD
from dace.frontend.fortran.ast_transforms import NodeVisitor, NodeTransformer, ParentScopeAssigner, \
    ScopeVarsDeclarations, TypeInference, par_Decl_Range_Finder, mywalk
=======
from dace.frontend.fortran.ast_transforms import (NodeTransformer, NodeVisitor, ParentScopeAssigner,
                                                  ScopeVarsDeclarations, mywalk, par_Decl_Range_Finder)
>>>>>>> 67fade9d
from dace.frontend.fortran.ast_utils import fortrantypes2dacetypes
from dace.libraries.blas.nodes.dot import dot_libnode
from dace.libraries.blas.nodes.gemm import gemm_libnode
from dace.libraries.standard.nodes import Transpose
<<<<<<< HEAD
from dace.sdfg import SDFGState, SDFG, nodes
=======
from dace.sdfg import SDFG, SDFGState, nodes
>>>>>>> 67fade9d
from dace.sdfg.graph import OrderedDiGraph
from dace.transformation import transformation as xf

FASTNode = Any

<<<<<<< HEAD
=======

>>>>>>> 67fade9d
class NeedsTypeInferenceException(BaseException):

    def __init__(self, func_name, line_number):

        self.line_number = line_number
        self.func_name = func_name

<<<<<<< HEAD
=======

>>>>>>> 67fade9d
class IntrinsicTransformation:

    @staticmethod
    @abstractmethod
    def replaced_name(func_name: str) -> str:
        pass

    @staticmethod
    @abstractmethod
    def replace(func_name: ast_internal_classes.Name_Node, args: ast_internal_classes.Arg_List_Node, line,
                symbols: list) -> ast_internal_classes.FNode:
        pass

    @staticmethod
    def has_transformation() -> bool:
        return False

<<<<<<< HEAD
class VariableProcessor:

    def __init__(self, scope_vars, ast):
        self.scope_vars = scope_vars
        self.ast = ast

    def get_var(
        self,
        parent: ast_internal_classes.FNode,
        variable: Union[
            ast_internal_classes.Data_Ref_Node, ast_internal_classes.Name_Node,
            ast_internal_classes.Array_Subscript_Node
        ]
    ):

        if isinstance(variable, ast_internal_classes.Data_Ref_Node):

            _, var_decl, cur_val = self.ast.structures.find_definition(self.scope_vars, variable)
            return var_decl, cur_val

        assert isinstance(variable, (ast_internal_classes.Name_Node, ast_internal_classes.Array_Subscript_Node))
        if isinstance(variable, ast_internal_classes.Name_Node):
            name = variable.name
        elif isinstance(variable, ast_internal_classes.Array_Subscript_Node):
            name = variable.name.name

        if self.scope_vars.contains_var(parent, name):
            return self.scope_vars.get_var(parent, name), variable
        elif name in self.ast.module_declarations:
            return self.ast.module_declarations[name], variable
        else:
            raise RuntimeError(f"Couldn't find the declaration of variable {name} in function {parent.name.name}!")

    def get_var_declaration(
        self,
        parent: ast_internal_classes.FNode,
        variable: Union[
            ast_internal_classes.Data_Ref_Node, ast_internal_classes.Name_Node,
            ast_internal_classes.Array_Subscript_Node
        ]
    ):
        return self.get_var(parent, variable)[0]
=======
>>>>>>> 67fade9d

class IntrinsicNodeTransformer(NodeTransformer):

    def initialize(self, ast):
        # We need to rerun the assignment because transformations could have created
        # new AST nodes
        ParentScopeAssigner().visit(ast)
        self.scope_vars = ScopeVarsDeclarations(ast)
        self.scope_vars.visit(ast)
        self.ast = ast

<<<<<<< HEAD
        self.var_processor = VariableProcessor(self.scope_vars, self.ast)

    def get_var_declaration(
        self,
        parent: ast_internal_classes.FNode,
        variable: Union[
            ast_internal_classes.Data_Ref_Node, ast_internal_classes.Name_Node,
            ast_internal_classes.Array_Subscript_Node
        ]
    ):
        return self.var_processor.get_var_declaration(parent, variable)
=======
    def _parse_struct_ref(self, node: ast_internal_classes.Data_Ref_Node) -> ast_internal_classes.FNode:

        # we assume starting from the top (left-most) data_ref_node
        # for struct1 % struct2 % struct3 % var
        # we find definition of struct1, then we iterate until we find the var

        struct_type = self.scope_vars.get_var(node.parent, node.parent_ref.name).type
        struct_def = self.ast.structures.structures[struct_type]
        cur_node = node

        while True:
            cur_node = cur_node.part_ref

            if isinstance(cur_node, ast_internal_classes.Array_Subscript_Node):
                struct_def = self.ast.structures.structures[struct_type]
                return struct_def.vars[cur_node.name.name]

            elif isinstance(cur_node, ast_internal_classes.Name_Node):
                struct_def = self.ast.structures.structures[struct_type]
                return struct_def.vars[cur_node.name]

            elif isinstance(cur_node, ast_internal_classes.Data_Ref_Node):
                struct_type = struct_def.vars[cur_node.parent_ref.name].type
                struct_def = self.ast.structures.structures[struct_type]

            else:
                raise NotImplementedError()

    def get_var_declaration(self, parent: ast_internal_classes.FNode,
                            variable: Union[ast_internal_classes.Data_Ref_Node, ast_internal_classes.Name_Node,
                                            ast_internal_classes.Array_Subscript_Node]):
        if isinstance(variable, ast_internal_classes.Data_Ref_Node):
            variable = self._parse_struct_ref(variable)
            return variable

        assert isinstance(variable, (ast_internal_classes.Name_Node, ast_internal_classes.Array_Subscript_Node))
        if isinstance(variable, ast_internal_classes.Name_Node):
            name = variable.name
        elif isinstance(variable, ast_internal_classes.Array_Subscript_Node):
            name = variable.name.name

        if self.scope_vars.contains_var(parent, name):
            return self.scope_vars.get_var(parent, name)
        elif name in self.ast.module_declarations:
            return self.ast.module_declarations[name]
        else:
            raise RuntimeError(f"Couldn't find the declaration of variable {name} in function {parent.name.name}!")
>>>>>>> 67fade9d

    @staticmethod
    @abstractmethod
    def func_name() -> str:
        pass

    # @staticmethod
    # @abstractmethod
    # def transformation_name(self) -> str:
    #    pass


class DirectReplacement(IntrinsicTransformation):
    Replacement = namedtuple("Replacement", "function")
    Transformation = namedtuple("Transformation", "function")

    class ASTTransformation(IntrinsicNodeTransformer):

        @staticmethod
        def func_name() -> str:
            return "direct_replacement"

        def visit_BinOp_Node(self, binop_node: ast_internal_classes.BinOp_Node):

            if not isinstance(binop_node.rval, ast_internal_classes.Call_Expr_Node):
                return binop_node

            node = binop_node.rval

            name = node.name.name.split('__dace_')
            if len(name) != 2 or name[1] not in DirectReplacement.FUNCTIONS:
                return binop_node
            func_name = name[1]

            replacement_rule = DirectReplacement.FUNCTIONS[func_name]
            if isinstance(replacement_rule, DirectReplacement.Transformation):
                # FIXME: we do not have line number in binop?
                binop_node.rval, input_type = replacement_rule.function(self, node, 0)  # binop_node.line)

                var = binop_node.lval

                # replace types of return variable - LHS of the binary operator
                # we only propagate that for the assignment
                # we handle extracted call variables this way
                # but we can also have different shapes, e.g., `maxval(something) > something_else`
                # hence the check
<<<<<<< HEAD
                if isinstance(var, (ast_internal_classes.Name_Node, ast_internal_classes.Array_Subscript_Node, ast_internal_classes.Data_Ref_Node)):

                    var_decl = self.get_var_declaration(var.parent, var)
                    var_decl.type = input_type

                var.type = input_type

            return binop_node

=======
                if isinstance(var, (ast_internal_classes.Name_Node, ast_internal_classes.Array_Subscript_Node,
                                    ast_internal_classes.Data_Ref_Node)):

                    var_decl = self.get_var_declaration(var.parent, var)
                    var_decl.type = input_type

                var.type = input_type

            return binop_node

>>>>>>> 67fade9d
    def replace_size(transformer: IntrinsicNodeTransformer, var: ast_internal_classes.Call_Expr_Node, line):

        if len(var.args) not in [1, 2]:
            assert False, "Incorrect arguments to size!"

        # get variable declaration for the first argument
        var_decl = transformer.get_var_declaration(var.parent, var.args[0])

        # one arg to SIZE? compute the total number of elements
        if len(var.args) == 1:

            if len(var_decl.sizes) == 1:
                return (var_decl.sizes[0], "INTEGER")

<<<<<<< HEAD
            ret = ast_internal_classes.BinOp_Node(
                lval=var_decl.sizes[0],
                rval=ast_internal_classes.Name_Node(name="INTRINSIC_TEMPORARY"),
                op="*"
            )
            cur_node = ret
            for i in range(1, len(var_decl.sizes) - 1):
                cur_node.rval = ast_internal_classes.BinOp_Node(
                    lval=var_decl.sizes[i],
                    rval=ast_internal_classes.Name_Node(name="INTRINSIC_TEMPORARY"),
                    op="*"
                )
=======
            ret = ast_internal_classes.BinOp_Node(lval=var_decl.sizes[0],
                                                  rval=ast_internal_classes.Name_Node(name="INTRINSIC_TEMPORARY"),
                                                  op="*")
            cur_node = ret
            for i in range(1, len(var_decl.sizes) - 1):
                cur_node.rval = ast_internal_classes.BinOp_Node(
                    lval=var_decl.sizes[i], rval=ast_internal_classes.Name_Node(name="INTRINSIC_TEMPORARY"), op="*")
>>>>>>> 67fade9d
                cur_node = cur_node.rval

            cur_node.rval = var_decl.sizes[-1]
            return (ret, "INTEGER")

        # two arguments? We return number of elements in a given rank
        rank = var.args[1]
        # we do not support symbolic argument to DIM - it must be a literal
        if not isinstance(rank, ast_internal_classes.Int_Literal_Node):
            raise NotImplementedError()
        value = int(rank.value)
        return (var_decl.sizes[value - 1], "INTEGER")

    def _replace_lbound_ubound(func: str, transformer: IntrinsicNodeTransformer,
                               var: ast_internal_classes.Call_Expr_Node, line):
<<<<<<< HEAD

        if len(var.args) not in [1, 2]:
            assert False, "Incorrect arguments to lbound/ubound"

        # get variable declaration for the first argument
        var_decl = transformer.get_var_declaration(var.parent, var.args[0])

        # one arg to LBOUND/UBOUND? not needed currently 
        if len(var.args) == 1:
            raise NotImplementedError()

        # two arguments? We return number of elements in a given rank
        rank = var.args[1]
        # we do not support symbolic argument to DIM - it must be a literal
        if not isinstance(rank, ast_internal_classes.Int_Literal_Node):
            raise NotImplementedError()

        rank_value = int(rank.value)

        is_assumed = isinstance(var_decl.offsets[rank_value - 1], ast_internal_classes.Name_Node) and var_decl.offsets[
            rank_value - 1].name.startswith("__f2dace_")

        if func == 'lbound':

=======

        if len(var.args) not in [1, 2]:
            assert False, "Incorrect arguments to lbound/ubound"

        # get variable declaration for the first argument
        var_decl = transformer.get_var_declaration(var.parent, var.args[0])

        # one arg to LBOUND/UBOUND? not needed currently
        if len(var.args) == 1:
            raise NotImplementedError()

        # two arguments? We return number of elements in a given rank
        rank = var.args[1]
        # we do not support symbolic argument to DIM - it must be a literal
        if not isinstance(rank, ast_internal_classes.Int_Literal_Node):
            raise NotImplementedError()

        rank_value = int(rank.value)

        is_assumed = isinstance(
            var_decl.offsets[rank_value - 1],
            ast_internal_classes.Name_Node) and var_decl.offsets[rank_value - 1].name.startswith("__f2dace_")

        if func == 'lbound':

>>>>>>> 67fade9d
            if is_assumed and not var_decl.alloc:
                value = ast_internal_classes.Int_Literal_Node(value="1")
            elif isinstance(var_decl.offsets[rank_value - 1], int):
                value = ast_internal_classes.Int_Literal_Node(value=str(var_decl.offsets[rank_value - 1]))
            else:
                value = var_decl.offsets[rank_value - 1]

        else:
            if isinstance(var_decl.sizes[rank_value - 1], ast_internal_classes.FNode):
                size = var_decl.sizes[rank_value - 1]
            else:
                size = ast_internal_classes.Int_Literal_Node(value=var_decl.sizes[rank_value - 1])

            if is_assumed and not var_decl.alloc:
                value = size
            else:
                if isinstance(var_decl.offsets[rank_value - 1], ast_internal_classes.FNode):
                    offset = var_decl.offsets[rank_value - 1]
                elif isinstance(var_decl.offsets[rank_value - 1], int):
                    offset = ast_internal_classes.Int_Literal_Node(value=str(var_decl.offsets[rank_value - 1]))
                else:
                    offset = ast_internal_classes.Int_Literal_Node(value=var_decl.offsets[rank_value - 1])

<<<<<<< HEAD
                value = ast_internal_classes.BinOp_Node(
                    op="+",
                    lval=size,
                    rval=ast_internal_classes.BinOp_Node(
                        op="-",
                        lval=offset,
                        rval=ast_internal_classes.Int_Literal_Node(value="1"),
                        line_number=line
                    ),
                    line_number=line
                )
=======
                value = ast_internal_classes.BinOp_Node(op="+",
                                                        lval=size,
                                                        rval=ast_internal_classes.BinOp_Node(
                                                            op="-",
                                                            lval=offset,
                                                            rval=ast_internal_classes.Int_Literal_Node(value="1"),
                                                            line_number=line),
                                                        line_number=line)
>>>>>>> 67fade9d

        return (value, "INTEGER")

    def replace_lbound(transformer: IntrinsicNodeTransformer, var: ast_internal_classes.Call_Expr_Node, line):
        return DirectReplacement._replace_lbound_ubound("lbound", transformer, var, line)

    def replace_ubound(transformer: IntrinsicNodeTransformer, var: ast_internal_classes.Call_Expr_Node, line):
        return DirectReplacement._replace_lbound_ubound("ubound", transformer, var, line)

    def replace_bit_size(transformer: IntrinsicNodeTransformer, var: ast_internal_classes.Call_Expr_Node, line):

        if len(var.args) != 1:
            assert False, "Incorrect arguments to bit_size"

        # get variable declaration for the first argument
        var_decl = transformer.get_var_declaration(var.parent, var.args[0])

        dace_type = fortrantypes2dacetypes[var_decl.type]
        type_size = dace_type().itemsize * 8

        return (ast_internal_classes.Int_Literal_Node(value=str(type_size)), "INTEGER")

    def replace_int_kind(args: ast_internal_classes.Arg_List_Node, line, symbols: list):
        if isinstance(args.args[0], ast_internal_classes.Int_Literal_Node):
            arg0 = args.args[0].value
        elif isinstance(args.args[0], ast_internal_classes.Name_Node):
            if args.args[0].name in symbols:
                arg0 = symbols[args.args[0].name].value
            else:
                raise ValueError("Only symbols can be names in selector")
        else:
            raise ValueError("Only literals or symbols can be arguments in selector")
<<<<<<< HEAD
        return ast_internal_classes.Int_Literal_Node(value=str(
            math.ceil((math.log2(math.pow(10, int(arg0))) + 1) / 8)),
            line_number=line)
=======
        return ast_internal_classes.Int_Literal_Node(value=str(math.ceil((math.log2(math.pow(10, int(arg0))) + 1) / 8)),
                                                     line_number=line)
>>>>>>> 67fade9d

    def replace_real_kind(args: ast_internal_classes.Arg_List_Node, line, symbols: list):
        if isinstance(args.args[0], ast_internal_classes.Int_Literal_Node):
            arg0 = args.args[0].value
        elif isinstance(args.args[0], ast_internal_classes.Name_Node):
            if args.args[0].name in symbols:
                arg0 = symbols[args.args[0].name].value
            else:
                raise ValueError("Only symbols can be names in selector")
        else:
            raise ValueError("Only literals or symbols can be arguments in selector")
        if len(args.args) == 2:
            if isinstance(args.args[1], ast_internal_classes.Int_Literal_Node):
                arg1 = args.args[1].value
            elif isinstance(args.args[1], ast_internal_classes.Name_Node):
                if args.args[1].name in symbols:
                    arg1 = symbols[args.args[1].name].value
                else:
                    raise ValueError("Only symbols can be names in selector")
            else:
                raise ValueError("Only literals or symbols can be arguments in selector")
        else:
            arg1 = 0
        if int(arg0) >= 9 or int(arg1) > 126:
            return ast_internal_classes.Int_Literal_Node(value="8", line_number=line)
        elif int(arg0) >= 3 or int(arg1) > 14:
            return ast_internal_classes.Int_Literal_Node(value="4", line_number=line)
        else:
            return ast_internal_classes.Int_Literal_Node(value="2", line_number=line)

    def replace_present(transformer: IntrinsicNodeTransformer, call: ast_internal_classes.Call_Expr_Node, line):

        assert len(call.args) == 1
        assert isinstance(call.args[0], ast_internal_classes.Name_Node)

        var_name = call.args[0].name
        test_var_name = f'__f2dace_OPTIONAL_{var_name}'

        return (ast_internal_classes.Name_Node(name=test_var_name), "LOGICAL")

    def replace_allocated(transformer: IntrinsicNodeTransformer, call: ast_internal_classes.Call_Expr_Node, line):

        assert len(call.args) == 1
        assert isinstance(call.args[0], ast_internal_classes.Name_Node)

        var_name = call.args[0].name
        test_var_name = f'__f2dace_ALLOCATED_{var_name}'

        return (ast_internal_classes.Name_Node(name=test_var_name), "LOGICAL")

    def replacement_epsilon(args: ast_internal_classes.Arg_List_Node, line, symbols: list):

        # assert len(args) == 1
        # assert isinstance(args[0], ast_internal_classes.Name_Node)

        ret_val = sys.float_info.epsilon
        return ast_internal_classes.Real_Literal_Node(value=str(ret_val))

    FUNCTIONS = {
        "SELECTED_INT_KIND": Replacement(replace_int_kind),
        "SELECTED_REAL_KIND": Replacement(replace_real_kind),
        "EPSILON": Replacement(replacement_epsilon),
        "BIT_SIZE": Transformation(replace_bit_size),
        "SIZE": Transformation(replace_size),
        "LBOUND": Transformation(replace_lbound),
        "UBOUND": Transformation(replace_ubound),
        "PRESENT": Transformation(replace_present),
        "ALLOCATED": Transformation(replace_allocated)
    }

    @staticmethod
    def temporary_functions():

        # temporary functions created by us -> f becomes __dace_f
        # We provide this to tell Fortran parser that these are function calls,
        # not array accesses
        funcs = list(DirectReplacement.FUNCTIONS.keys())
        return [f'__dace_{f}' for f in funcs]

    @staticmethod
    def replacable_name(func_name: str) -> bool:
        return func_name in DirectReplacement.FUNCTIONS

    @staticmethod
    def replace_name(func_name: str) -> str:
        # return ast_internal_classes.Name_Node(name=DirectReplacement.FUNCTIONS[func_name][0])
        return ast_internal_classes.Name_Node(name=f'__dace_{func_name}')

    @staticmethod
    def replacable(func_name: str) -> bool:
        orig_name = func_name.split('__dace_')
        if len(orig_name) > 1 and orig_name[1] in DirectReplacement.FUNCTIONS:
            return isinstance(DirectReplacement.FUNCTIONS[orig_name[1]], DirectReplacement.Replacement)
        return False

    @staticmethod
    def replace(func_name: str, args: ast_internal_classes.Arg_List_Node, line, symbols: list) \
            -> ast_internal_classes.FNode:
        # Here we already have __dace_func
        fname = func_name.split('__dace_')[1]
        return DirectReplacement.FUNCTIONS[fname].function(args, line, symbols)

    def has_transformation(fname: str) -> bool:
        return isinstance(DirectReplacement.FUNCTIONS[fname], DirectReplacement.Transformation)

    @staticmethod
    def get_transformation() -> IntrinsicNodeTransformer:
        return DirectReplacement.ASTTransformation()


class LoopBasedReplacement:
    INTRINSIC_TO_DACE = {
        "SUM": "__dace_sum",
        "PRODUCT": "__dace_product",
        "ANY": "__dace_any",
        "ALL": "__dace_all",
        "COUNT": "__dace_count",
        "MINVAL": "__dace_minval",
        "MAXVAL": "__dace_maxval",
        "MERGE": "__dace_merge"
    }

    @staticmethod
    def replaced_name(func_name: str) -> str:
        return LoopBasedReplacement.INTRINSIC_TO_DACE[func_name]

    @staticmethod
    def has_transformation() -> bool:
        return True


class LoopBasedReplacementVisitor(NodeVisitor):
    """
    Finds all intrinsic operations that have to be transformed to loops in the AST
    """

    def __init__(self, func_name: str):
        self._func_name = func_name
        self.nodes: List[ast_internal_classes.FNode] = []
        self.calls: List[ast_internal_classes.FNode] = []

    def visit_BinOp_Node(self, node: ast_internal_classes.BinOp_Node):
        if isinstance(node.rval, ast_internal_classes.Call_Expr_Node):
            if node.rval.name.name == self._func_name:
                self.nodes.append(node)
                self.calls.append(node.rval)
        self.visit(node.lval)
        self.visit(node.rval)

    def visit_Call_Expr_Node(self, node: ast_internal_classes.Call_Expr_Node):

        if node.name.name == self._func_name:
            if node not in self.calls:
                self.nodes.append(node)

    def visit_Execution_Part_Node(self, node: ast_internal_classes.Execution_Part_Node):
        return


class LoopBasedReplacementTransformation(IntrinsicNodeTransformer):
    """
    Transforms the AST by removing intrinsic call and replacing it with loops
    """

    def __init__(self):
        self.count = 0
        self.rvals = []

    @abstractmethod
    def _initialize(self):
        pass

    @abstractmethod
    def _parse_call_expr_node(self, node: ast_internal_classes.Call_Expr_Node):
        pass

    @abstractmethod
    def _summarize_args(self, exec_node: ast_internal_classes.Execution_Part_Node, node: ast_internal_classes.FNode,
                        new_func_body: List[ast_internal_classes.FNode]):
        pass

    @abstractmethod
    def _initialize_result(self, node: ast_internal_classes.FNode) -> Optional[ast_internal_classes.BinOp_Node]:
        pass

    @abstractmethod
    def _generate_loop_body(self, node: ast_internal_classes.FNode) -> ast_internal_classes.BinOp_Node:
        pass

    def _skip_result_assignment(self):
        return False

    """
        When replacing Fortran's AST reference to an intrinsic function, we set a dummy variable with VOID type.
        The reason is that at the point, we do not know the types of arguments. For many intrinsics, the return
        type will depend on the input types.

        When transforming the AST, we gather all scopes and variable declarations in that scope.
        Then, we can query the types of input arguments and properly determine the return type.

        Both the type of the variable and its corresponding Var_Decl_node need to be updated!
    """

    @abstractmethod
    def _update_result_type(self, var: ast_internal_classes.Name_Node):
        pass

<<<<<<< HEAD
    def _parse_array(self, node: ast_internal_classes.Execution_Part_Node,
                     arg: ast_internal_classes.FNode, dims_count: Optional[int] = -1
                     ) -> ast_internal_classes.Array_Subscript_Node:

        # supports syntax func(arr)
        if isinstance(arg, ast_internal_classes.Name_Node):
=======
    def _parse_array(self,
                     node: ast_internal_classes.Execution_Part_Node,
                     arg: ast_internal_classes.FNode,
                     dims_count: Optional[int] = -1) -> ast_internal_classes.Array_Subscript_Node:

        # supports syntax func(arr)
        if isinstance(arg, (ast_internal_classes.Name_Node, ast_internal_classes.Data_Ref_Node)):
>>>>>>> 67fade9d
            # If we access SUM(arr) where arr has many dimensions,
            # We need to create a ParDecl_Node for each dimension
            # array_sizes = self.scope_vars.get_var(node.parent, arg.name).sizes
            array_sizes = self.get_var_declaration(node.parent, arg).sizes
            if array_sizes is None:

<<<<<<< HEAD
                raise NeedsTypeInferenceException(self.func_name(), node.line_number)

            dims = len(array_sizes)

            # it's a scalar!
            if dims == 0:
                return None

            if isinstance(arg, ast_internal_classes.Name_Node):
                return ast_internal_classes.Array_Subscript_Node(
                    name=arg, parent=arg.parent, type='VOID',
                    indices=[ast_internal_classes.ParDecl_Node(type='ALL')] * dims)

        # supports syntax func(struct%arr) and func(struct%arr(:))
        if isinstance(arg, ast_internal_classes.Data_Ref_Node):

            array_sizes = self.get_var_declaration(node.parent, arg).sizes
            if array_sizes is None:

                raise NeedsTypeInferenceException(self.func_name(), node.line_number)

            dims = len(array_sizes)
=======
                if dims_count != -1:
                    # for destination array, sizes might be unknown when we use arg extractor
                    # in that situation, we look at the size of the first argument
                    dims = dims_count
                else:
                    return None
            else:
                dims = len(array_sizes)

            array_node = ast_internal_classes.Array_Subscript_Node(
                name=arg,
                parent=arg.parent,
                type='VOID',
                indices=[ast_internal_classes.ParDecl_Node(type='ALL')] * dims)
>>>>>>> 67fade9d

            # it's a scalar!
            if dims == 0:
                return None

            _, _, cur_val = self.ast.structures.find_definition(self.scope_vars, arg)

            if isinstance(cur_val.part_ref, ast_internal_classes.Name_Node):
                cur_val.part_ref = ast_internal_classes.Array_Subscript_Node(
                    name=cur_val.part_ref, parent=arg.parent, type='VOID',
                    indices=[ast_internal_classes.ParDecl_Node(type='ALL')] * dims
                )
                ##i
                #else:
                #    cur_val.part_ref = ast_internal_classes.Array_Subscript_Node(
                #        name=cur_val.part_ref.name, parent=arg.parent, type='VOID',
                #        indices=[ast_internal_classes.ParDecl_Node(type='ALL')] * dims
                #    )
            return arg

        # supports syntax func(arr(:))
        if isinstance(arg, ast_internal_classes.Array_Subscript_Node):
            return arg

        return None
<<<<<<< HEAD

    def _parse_binary_op(self, node: ast_internal_classes.Call_Expr_Node, arg: ast_internal_classes.BinOp_Node) -> \
            Tuple[
                ast_internal_classes.Array_Subscript_Node,
                Optional[ast_internal_classes.Array_Subscript_Node],
                ast_internal_classes.BinOp_Node
            ]:
=======
>>>>>>> 67fade9d

    def _parse_binary_op(self, node: ast_internal_classes.Call_Expr_Node, arg: ast_internal_classes.BinOp_Node) -> \
            Tuple[
                ast_internal_classes.Array_Subscript_Node,
                Optional[ast_internal_classes.Array_Subscript_Node],
                ast_internal_classes.BinOp_Node
            ]:
        """
            Supports passing binary operations as an input to function.
            In both cases, we extract the arrays used, and return a brand
            new binary operation that has array references replaced.
            We return both arrays (second optionaly None) and the binary op.

            The binary op can be:

            (1) arr1 op arr2
            where arr1 and arr2 are name node or array subscript node
            #there, we need to extract shape and verify they are the same

            (2) arr1 op scalar
            there, we ignore the scalar because it's not an array

        """
        if not isinstance(arg, ast_internal_classes.BinOp_Node):
            return (None, None, None)

        first_array = self._parse_array(node, arg.lval)
        second_array = self._parse_array(node, arg.rval)
        has_two_arrays = first_array is not None and second_array is not None

        # array and scalar - simplified case
        if not has_two_arrays:

            # if one side of the operator is scalar, then parsing array
            # will return none
            dominant_array = first_array
            if dominant_array is None:
                dominant_array = second_array

            # replace the array subscript node in the binary operation
            # ignore this when the operand is a scalar
            cond = copy.deepcopy(arg)
            if first_array is not None:
                cond.lval = dominant_array
            if second_array is not None:
                cond.rval = dominant_array

            return (dominant_array, None, cond)

        if len(first_array.indices) != len(second_array.indices):
            raise TypeError("Can't parse Fortran binary op with different array ranks!")

        for left_idx, right_idx in zip(first_array.indices, second_array.indices):
            if left_idx.type != right_idx.type:
                raise TypeError("Can't parse Fortran binary op with different array ranks!")

        # Now, we need to convert the array to a proper subscript node
        cond = copy.deepcopy(arg)
        cond.lval = first_array
        cond.rval = second_array

        return (first_array, second_array, cond)

    def _adjust_array_ranges(self, node: ast_internal_classes.FNode, array: ast_internal_classes.Array_Subscript_Node,
                             loop_ranges_main: list, loop_ranges_array: list):
<<<<<<< HEAD

=======
>>>>>>> 67fade9d
        """
            When given a binary operator with arrays as an argument to the intrinsic,
            one array will dictate loop range.
            However, the other array can potentially have a different access range.
            Thus, we need to add an offset to the loop iterator when accessing array elements.

            If the access pattern on the right array is different, we need to shfit it - for every dimension.
            For example, we can have arr(1:3) == arr2(3:5)
            Then, loop_idx is from 1 to 3
            arr becomes arr[loop_idx]
            but arr2 must be arr2[loop_idx + 2]
        """
        for i in range(len(array.indices)):

            idx_var = array.indices[i]
            start_loop = loop_ranges_main[i][0]
            end_loop = loop_ranges_array[i][0]
            

<<<<<<< HEAD
            difference = ast_internal_classes.BinOp_Node(
                lval=end_loop,
                op="-",
                rval=start_loop,
                line_number=node.line_number
            )
            new_index = ast_internal_classes.BinOp_Node(
                lval=idx_var,
                op="+",
                rval=difference,
                line_number=node.line_number
            )
=======
            difference = ast_internal_classes.BinOp_Node(lval=end_loop,
                                                         op="-",
                                                         rval=start_loop,
                                                         line_number=node.line_number)
            new_index = ast_internal_classes.BinOp_Node(lval=idx_var,
                                                        op="+",
                                                        rval=difference,
                                                        line_number=node.line_number)
>>>>>>> 67fade9d
            array.indices[i] = new_index
            #difference = int(end_loop.value) - int(start_loop.value)
            #if difference != 0:
            #    new_index = ast_internal_classes.BinOp_Node(
            #        lval=idx_var,
            #        op="+",
            #        rval=ast_internal_classes.Int_Literal_Node(value=str(difference)),
            #        line_number=node.line_number
            #    )
            #    array.indices[i] = new_index

    def visit_Execution_Part_Node(self, node: ast_internal_classes.Execution_Part_Node):

        newbody = []

        for child in node.execution:
            lister = LoopBasedReplacementVisitor(self.func_name())
            lister.visit(child)
            res = lister.nodes

            if res is None or len(res) == 0:
                newbody.append(self.visit(child))
                continue

            self.loop_ranges = []
            # We need to reinitialize variables as the class is reused for transformation between different
            # calls to the same intrinsic.
            self._initialize()

            # Visit all intrinsic arguments and extract arrays
            for i in mywalk(child.rval):
                if isinstance(i, ast_internal_classes.Call_Expr_Node) and i.name.name == self.func_name():
                    self._parse_call_expr_node(i)

            # Verify that all of intrinsic args are correct and prepare them for loop generation
            self._summarize_args(node, child, newbody)

            # Change the type of result variable
            self._update_result_type(child.lval)

            # Initialize the result variable
            init_stm = self._initialize_result(child)
            if init_stm is not None:
                newbody.append(init_stm)

            # Generate the intrinsic-specific logic inside loop body
            body = self._generate_loop_body(child)

            # Now generate the multi-dimensiona loop header and updates
            range_index = 0
            for i in self.loop_ranges:
                initrange = i[0]
                finalrange = i[1]
                init = ast_internal_classes.BinOp_Node(
                    lval=ast_internal_classes.Name_Node(name="tmp_parfor_" + str(self.count + range_index)),
                    op="=",
                    rval=initrange,
                    line_number=child.line_number)
                cond = ast_internal_classes.BinOp_Node(
                    lval=ast_internal_classes.Name_Node(name="tmp_parfor_" + str(self.count + range_index)),
                    op="<=",
                    rval=finalrange,
                    line_number=child.line_number)
                iter = ast_internal_classes.BinOp_Node(
                    lval=ast_internal_classes.Name_Node(name="tmp_parfor_" + str(self.count + range_index)),
                    op="=",
                    rval=ast_internal_classes.BinOp_Node(
                        lval=ast_internal_classes.Name_Node(name="tmp_parfor_" + str(self.count + range_index)),
                        op="+",
                        rval=ast_internal_classes.Int_Literal_Node(value="1")),
                    line_number=child.line_number)
                current_for = ast_internal_classes.Map_Stmt_Node(
                    init=init,
                    cond=cond,
                    iter=iter,
                    body=ast_internal_classes.Execution_Part_Node(execution=[body]),
                    line_number=child.line_number)
                body = current_for
                range_index += 1

            newbody.append(body)

            self.count = self.count + range_index
        return ast_internal_classes.Execution_Part_Node(execution=newbody)


class SumProduct(LoopBasedReplacementTransformation):

    def _initialize(self):
        self.rvals = []
        self.argument_variable = None

        self.function_name = "Sum/Product"

    def _update_result_type(self, var: ast_internal_classes.Name_Node):
        """
            For both SUM and PRODUCT, the result type depends on the input variable.
        """
        input_type = self.get_var_declaration(var.parent, self.argument_variable)

        var_decl = self.get_var_declaration(var.parent, var)
        var.type = input_type.type
        var_decl.type = input_type.type

    def _parse_call_expr_node(self, node: ast_internal_classes.Call_Expr_Node):

        for arg in node.args:

            array_node = self._parse_array(node, arg)

            if array_node is not None:
                self.rvals.append(array_node)
            else:
                raise NotImplementedError("We do not support non-array arguments for SUM/PRODUCT")

    def _summarize_args(self, exec_node: ast_internal_classes.Execution_Part_Node, node: ast_internal_classes.FNode,
                        new_func_body: List[ast_internal_classes.FNode]):

        if len(self.rvals) != 1:
            raise NotImplementedError("Only one array can be summed")

        self.argument_variable = self.rvals[0]

<<<<<<< HEAD
        par_Decl_Range_Finder(self.argument_variable, self.loop_ranges, [], self.count, new_func_body,
                              self.scope_vars, self.ast.structures, True)
=======
        par_Decl_Range_Finder(self.argument_variable, self.loop_ranges, [], self.count, new_func_body, self.scope_vars,
                              self.ast.structures, True)
>>>>>>> 67fade9d

    def _initialize_result(self, node: ast_internal_classes.FNode) -> ast_internal_classes.BinOp_Node:

        return ast_internal_classes.BinOp_Node(
            lval=node.lval,
            op="=",
            rval=ast_internal_classes.Int_Literal_Node(value=self._result_init_value()),
            line_number=node.line_number)

    def _generate_loop_body(self, node: ast_internal_classes.FNode) -> ast_internal_classes.BinOp_Node:

        return ast_internal_classes.BinOp_Node(lval=node.lval,
                                               op="=",
                                               rval=ast_internal_classes.BinOp_Node(lval=node.lval,
                                                                                    op=self._result_update_op(),
                                                                                    rval=self.argument_variable,
                                                                                    line_number=node.line_number),
                                               line_number=node.line_number)


class Sum(LoopBasedReplacement):
    """
        In this class, we implement the transformation for Fortran intrinsic SUM(:)
        We support two ways of invoking the function - by providing array name and array subscript.
        We do NOT support the *DIM* argument.

        During the loop construction, we add a single variable storing the partial result.
        Then, we generate a binary node accumulating the result.
    """

    class Transformation(SumProduct):

        @staticmethod
        def func_name() -> str:
            return "__dace_sum"

        def _result_init_value(self):
            return "0"

        def _result_update_op(self):
            return "+"


class Product(LoopBasedReplacement):
    """
        In this class, we implement the transformation for Fortran intrinsic PRODUCT(:)
        We support two ways of invoking the function - by providing array name and array subscript.
        We do NOT support the *DIM* and *MASK* arguments.

        During the loop construction, we add a single variable storing the partial result.
        Then, we generate a binary node accumulating the result.
    """

    class Transformation(SumProduct):

        @staticmethod
        def func_name() -> str:
            return "__dace_product"

        def _result_init_value(self):
            return "1"

        def _result_update_op(self):
            return "*"


class AnyAllCountTransformation(LoopBasedReplacementTransformation):

    def _initialize(self):
        self.rvals = []

        self.first_array = None
        self.second_array = None
        self.dominant_array = None
        self.cond = None

    def _update_result_type(self, var: ast_internal_classes.Name_Node):
        """
            For all functions, the result type is INTEGER.
            Theoretically, we should return LOGICAL for ANY and ALL,
            but we no longer use booleans on DaCe side.
        """
        var_decl = self.get_var_declaration(var.parent, var)
        var.type = "INTEGER"
        var_decl.type = "INTEGER"

    def _parse_call_expr_node(self, node: ast_internal_classes.Call_Expr_Node):

        if len(node.args) > 1:
            raise NotImplementedError("Fortran ANY with the DIM parameter is not supported!")
        arg = node.args[0]

        array_node = self._parse_array(node, arg)
        if array_node is not None:
            self.first_array = array_node
            self.cond = ast_internal_classes.BinOp_Node(op="==",
                                                        rval=ast_internal_classes.Int_Literal_Node(value="1"),
                                                        lval=self.first_array,
                                                        line_number=node.line_number)
        else:
            self.first_array, self.second_array, self.cond = self._parse_binary_op(node, arg)

            assert self.first_array is not None

    def _summarize_args(self, exec_node: ast_internal_classes.Execution_Part_Node, node: ast_internal_classes.FNode,
                        new_func_body: List[ast_internal_classes.FNode]):

        rangeslen_left = []
        par_Decl_Range_Finder(self.first_array, self.loop_ranges, rangeslen_left, self.count, new_func_body,
                              self.scope_vars, self.ast.structures, True)
        if self.second_array is None:
            return

        loop_ranges_right = []
        rangeslen_right = []
        par_Decl_Range_Finder(self.second_array, loop_ranges_right, rangeslen_right, self.count, new_func_body,
                              self.scope_vars, self.ast.structures, True)

        for left_len, right_len in zip(rangeslen_left, rangeslen_right):
            if left_len != right_len:
                raise TypeError("Can't support Fortran ANY with different array ranks!")

        # In this intrinsic, the left array dictates loop range.
        # Thus, we only need to adjust the second array
        self._adjust_array_ranges(node, self.second_array, self.loop_ranges, loop_ranges_right)

    def _initialize_result(self, node: ast_internal_classes.FNode) -> ast_internal_classes.BinOp_Node:

        init_value = self._result_init_value()

        return ast_internal_classes.BinOp_Node(lval=node.lval,
                                               op="=",
                                               rval=ast_internal_classes.Int_Literal_Node(value=init_value),
                                               line_number=node.line_number)

    def _generate_loop_body(self, node: ast_internal_classes.FNode) -> ast_internal_classes.BinOp_Node:
        """
        For any, we check if the condition is true and then set the value to true
        For all, we check if the condition is NOT true and then set the value to false
        """

        body_if = ast_internal_classes.Execution_Part_Node(execution=[
            self._result_loop_update(node),
            # TODO: we should make the `break` generation conditional based on the architecture
            # For parallel maps, we should have no breaks
            # For sequential loop, we want a break to be faster
            # ast_internal_classes.Break_Node(
            #    line_number=node.line_number
            # )
        ])

        return ast_internal_classes.If_Stmt_Node(cond=self._loop_condition(),
                                                 body=body_if,
                                                 body_else=ast_internal_classes.Execution_Part_Node(execution=[]),
                                                 line_number=node.line_number)


class Any(LoopBasedReplacement):
    """
        In this class, we implement the transformation for Fortran intrinsic ANY
        We support three ways of invoking the function - by providing array name, array subscript,
        and a binary operation.
        We do NOT support the *DIM* argument.

        First, we split the implementation between three scenarios:
        (1) ANY(arr)
        (2) ANY(arr1 op arr2)
        (3) ANY(arr1 op scalar)
        Depending on the scenario, we verify if all participating arrays have the same rank.
        We determine the loop range based on the arrays, and convert all array accesses to depend on
        the loop. We take special care for situations where arrays have different subscripts, e.g.,
        arr1(1:3) op arr2(5:7) - the second array needs a shift when indexing based on loop iterator.

        During the loop construction, we add a single variable storing the partial result.
        Then, we generate an if condition inside the loop to check if the value is true or not.
        For (1), we check if the array entry is equal to 1.
        For (2), we reuse the provided binary operation.
        When the condition is true, we set the value to true and exit.
    """

    class Transformation(AnyAllCountTransformation):

        def _result_init_value(self):
            return "0"

        def _result_loop_update(self, node: ast_internal_classes.FNode):
<<<<<<< HEAD
            return ast_internal_classes.BinOp_Node(
                lval=copy.deepcopy(node.lval),
                op="=",
                rval=ast_internal_classes.Int_Literal_Node(value="1"),
                line_number=node.line_number
            )
=======
            return ast_internal_classes.BinOp_Node(lval=copy.deepcopy(node.lval),
                                                   op="=",
                                                   rval=ast_internal_classes.Int_Literal_Node(value="1"),
                                                   line_number=node.line_number)
>>>>>>> 67fade9d

        def _loop_condition(self):
            return self.cond

        @staticmethod
        def func_name() -> str:
            return "__dace_any"


class All(LoopBasedReplacement):
    """
        In this class, we implement the transformation for Fortran intrinsic ALL.
        The implementation is very similar to ANY.
        The main difference is that we initialize the partial result to 1,
        and set it to 0 if any of the evaluated conditions is false.
    """

    class Transformation(AnyAllCountTransformation):

        def _result_init_value(self):
            return "1"

        def _result_loop_update(self, node: ast_internal_classes.FNode):
<<<<<<< HEAD
            return ast_internal_classes.BinOp_Node(
                lval=copy.deepcopy(node.lval),
                op="=",
                rval=ast_internal_classes.Int_Literal_Node(value="0"),
                line_number=node.line_number
            )
=======
            return ast_internal_classes.BinOp_Node(lval=copy.deepcopy(node.lval),
                                                   op="=",
                                                   rval=ast_internal_classes.Int_Literal_Node(value="0"),
                                                   line_number=node.line_number)
>>>>>>> 67fade9d

        def _loop_condition(self):
            return ast_internal_classes.UnOp_Node(op="not", lval=self.cond)

        @staticmethod
        def func_name() -> str:
            return "__dace_all"


class Count(LoopBasedReplacement):
    """
        In this class, we implement the transformation for Fortran intrinsic COUNT.
        The implementation is very similar to ANY and ALL.
        The main difference is that we initialize the partial result to 0
        and increment it if any of the evaluated conditions is true.

        We do not support the KIND argument.
    """

    class Transformation(AnyAllCountTransformation):

        def _result_init_value(self):
            return "0"

        def _result_loop_update(self, node: ast_internal_classes.FNode):
<<<<<<< HEAD
            update = ast_internal_classes.BinOp_Node(
                lval=copy.deepcopy(node.lval),
                op="+",
                rval=ast_internal_classes.Int_Literal_Node(value="1"),
                line_number=node.line_number
            )
            return ast_internal_classes.BinOp_Node(
                lval=copy.deepcopy(node.lval),
                op="=",
                rval=update,
                line_number=node.line_number
            )
=======
            update = ast_internal_classes.BinOp_Node(lval=copy.deepcopy(node.lval),
                                                     op="+",
                                                     rval=ast_internal_classes.Int_Literal_Node(value="1"),
                                                     line_number=node.line_number)
            return ast_internal_classes.BinOp_Node(lval=copy.deepcopy(node.lval),
                                                   op="=",
                                                   rval=update,
                                                   line_number=node.line_number)
>>>>>>> 67fade9d

        def _loop_condition(self):
            return self.cond

        @staticmethod
        def func_name() -> str:
            return "__dace_count"


class MinMaxValTransformation(LoopBasedReplacementTransformation):

    def _initialize(self):
        self.rvals = []
        self.argument_variable = None

    def _update_result_type(self, var: ast_internal_classes.Name_Node):
        """
            For both MINVAL and MAXVAL, the result type depends on the input variable.
        """

        input_type = self.get_var_declaration(var.parent, self.argument_variable)

        var_decl = self.get_var_declaration(var.parent, var)
        var.type = input_type.type
        var_decl.type = input_type.type

    def _parse_call_expr_node(self, node: ast_internal_classes.Call_Expr_Node):

        for arg in node.args:

<<<<<<< HEAD
            #if isinstance(arg, ast_internal_classes.Data_Ref_Node):
            #    self.rvals.append(arg)
            #    continue
=======
            if isinstance(arg, ast_internal_classes.Data_Ref_Node):
                self.rvals.append(arg)
                continue
>>>>>>> 67fade9d

            array_node = self._parse_array(node, arg)

            if array_node is not None:
                self.rvals.append(array_node)
            else:
                raise NotImplementedError("We do not support non-array arguments for MINVAL/MAXVAL")

    def _summarize_args(self, exec_node: ast_internal_classes.Execution_Part_Node, node: ast_internal_classes.FNode,
                        new_func_body: List[ast_internal_classes.FNode]):

        if len(self.rvals) != 1:
            raise NotImplementedError("Only one array can be summed")

        self.argument_variable = self.rvals[0]

<<<<<<< HEAD
        par_Decl_Range_Finder(self.argument_variable, self.loop_ranges, [], self.count, new_func_body,
                              self.scope_vars, self.ast.structures, declaration=True)
=======
        par_Decl_Range_Finder(self.argument_variable,
                              self.loop_ranges, [],
                              self.count,
                              new_func_body,
                              self.scope_vars,
                              self.ast.structures,
                              declaration=True)
>>>>>>> 67fade9d

    def _initialize_result(self, node: ast_internal_classes.FNode) -> ast_internal_classes.BinOp_Node:

        return ast_internal_classes.BinOp_Node(lval=node.lval,
                                               op="=",
                                               rval=self._result_init_value(self.argument_variable),
                                               line_number=node.line_number)

    def _generate_loop_body(self, node: ast_internal_classes.FNode) -> ast_internal_classes.BinOp_Node:

<<<<<<< HEAD
        cond = ast_internal_classes.BinOp_Node(
            lval=self.argument_variable,
            op=self._condition_op(),
            rval=node.lval,
            line_number=node.line_number
        )
        body_if = ast_internal_classes.BinOp_Node(
            lval=node.lval,
            op="=",
            rval=copy.deepcopy(self.argument_variable),
            line_number=node.line_number
        )
        return ast_internal_classes.If_Stmt_Node(
            cond=cond,
            body=body_if,
            body_else=ast_internal_classes.Execution_Part_Node(execution=[]),
            line_number=node.line_number
        )
=======
        cond = ast_internal_classes.BinOp_Node(lval=self.argument_variable,
                                               op=self._condition_op(),
                                               rval=node.lval,
                                               line_number=node.line_number)
        body_if = ast_internal_classes.BinOp_Node(lval=node.lval,
                                                  op="=",
                                                  rval=self.argument_variable,
                                                  line_number=node.line_number)
        return ast_internal_classes.If_Stmt_Node(cond=cond,
                                                 body=body_if,
                                                 body_else=ast_internal_classes.Execution_Part_Node(execution=[]),
                                                 line_number=node.line_number)
>>>>>>> 67fade9d


class MinVal(LoopBasedReplacement):
    """
        In this class, we implement the transformation for Fortran intrinsic MINVAL.

        We do not support the MASK and DIM argument.
    """

    class Transformation(MinMaxValTransformation):

        def _result_init_value(self, array: ast_internal_classes.Array_Subscript_Node):

            var_decl = self.get_var_declaration(array.parent, array)

            # TODO: this should be used as a call to HUGE
            fortran_type = var_decl.type
            dace_type = fortrantypes2dacetypes[fortran_type]
            from dace.dtypes import max_value
            max_val = max_value(dace_type)

            if fortran_type == "INTEGER":
                return ast_internal_classes.Int_Literal_Node(value=str(max_val))
            elif fortran_type == "DOUBLE":
                return ast_internal_classes.Real_Literal_Node(value=str(max_val))

        def _condition_op(self):
            return "<"

        @staticmethod
        def func_name() -> str:
            return "__dace_minval"


class MaxVal(LoopBasedReplacement):
    """
        In this class, we implement the transformation for Fortran intrinsic MAXVAL.

        We do not support the MASK and DIM argument.
    """

    class Transformation(MinMaxValTransformation):

        def _result_init_value(self, array: ast_internal_classes.Array_Subscript_Node):

            var_decl = self.get_var_declaration(array.parent, array)

            # TODO: this should be used as a call to HUGE
            fortran_type = var_decl.type
            dace_type = fortrantypes2dacetypes[fortran_type]
            from dace.dtypes import min_value
            min_val = min_value(dace_type)

            if fortran_type == "INTEGER":
                return ast_internal_classes.Int_Literal_Node(value=str(min_val))
            elif fortran_type == "DOUBLE":
                return ast_internal_classes.Real_Literal_Node(value=str(min_val))

        def _condition_op(self):
            return ">"

        @staticmethod
        def func_name() -> str:
            return "__dace_maxval"

<<<<<<< HEAD
=======

class Merge(LoopBasedReplacement):
>>>>>>> 67fade9d

class Merge(LoopBasedReplacement):
    class Transformation(LoopBasedReplacementTransformation):

        def _initialize(self):
            self.rvals = []

            self.first_array = None
            self.second_array = None
            self.mask_first_array = None
            self.mask_second_array = None
            self.mask_cond = None
            self.destination_array = None

        @staticmethod
        def func_name() -> str:
            return "__dace_merge"

        def _update_result_type(self, var: ast_internal_classes.Name_Node):
            """
                We can ignore the result type, because we exempted this
                transformation from generating a result.
                In MERGE, we write directly to the destination array.
                Thus, we store this result array for future use.
            """
            pass

        def _parse_call_expr_node(self, node: ast_internal_classes.Call_Expr_Node):

            if len(node.args) != 3:
                raise NotImplementedError("Expected three arguments to MERGE!")

            # First argument is always an array
            self.first_array = self._parse_array(node, node.args[0])

            # Second argument is always an array
            self.second_array = self._parse_array(node, node.args[1])

            # weird overload of MERGE - passing two scalars
            if self.first_array is None or self.second_array is None:
                self.uses_scalars = True
                self.first_array = node.args[0]
                self.second_array = node.args[1]
                self.mask_cond = node.args[2]
                return

            else:
                len_pardecls_first_array = 0
                len_pardecls_second_array = 0

                for ind in self.first_array.indices:
                    pardecls = [i for i in mywalk(ind) if isinstance(i, ast_internal_classes.ParDecl_Node)]
                    len_pardecls_first_array += len(pardecls)
                for ind in self.second_array.indices:
                    pardecls = [i for i in mywalk(ind) if isinstance(i, ast_internal_classes.ParDecl_Node)]
<<<<<<< HEAD
                    len_pardecls_second_array += len(pardecls)    
                assert len_pardecls_first_array == len_pardecls_second_array
                if len_pardecls_first_array == 0:
                    self.uses_scalars = True
                else:    
=======
                    len_pardecls_second_array += len(pardecls)
                assert len_pardecls_first_array == len_pardecls_second_array
                if len_pardecls_first_array == 0:
                    self.uses_scalars = True
                else:
>>>>>>> 67fade9d
                    self.uses_scalars = False

            # Last argument is either an array or a binary op

            arg = node.args[2]
<<<<<<< HEAD
            if self.uses_scalars:
                self.mask_cond = arg
            else:

                array_node = self._parse_array(node, node.args[2], dims_count=len(self.first_array.indices))
                if array_node is not None:
=======
            array_node = self._parse_array(node, node.args[2], dims_count=len(self.first_array.indices))
            if array_node is not None:

                self.mask_first_array = array_node
                self.mask_cond = ast_internal_classes.BinOp_Node(op="==",
                                                                 rval=ast_internal_classes.Int_Literal_Node(value="1"),
                                                                 lval=self.mask_first_array,
                                                                 line_number=node.line_number)
>>>>>>> 67fade9d

                    self.mask_first_array = array_node

                    self.mask_cond = ast_internal_classes.BinOp_Node(
                        op="==",
                        rval=ast_internal_classes.Int_Literal_Node(value="1"),
                        lval=self.mask_first_array,
                        line_number=node.line_number
                    )

<<<<<<< HEAD
                else:

                    self.mask_first_array, self.mask_second_array, self.mask_cond = self._parse_binary_op(node, arg)

        def _summarize_args(self, exec_node: ast_internal_classes.Execution_Part_Node, node: ast_internal_classes.FNode,
                            new_func_body: List[ast_internal_classes.FNode]):

            if self.uses_scalars:
                self.destination_array = node.lval
                return


            # The first main argument is an array -> this dictates loop boundaries
            # Other arrays, regardless if they appear as the second array or mask, need to have the same loop boundary.
            par_Decl_Range_Finder(self.first_array, self.loop_ranges, [], self.count, new_func_body,
                                  self.scope_vars, self.ast.structures, True, allow_scalars=True)

            loop_ranges = []
            par_Decl_Range_Finder(self.second_array, loop_ranges, [], self.count, new_func_body,
                                  self.scope_vars, self.ast.structures, True, allow_scalars=True)
=======
        def _summarize_args(self, exec_node: ast_internal_classes.Execution_Part_Node, node: ast_internal_classes.FNode,
                            new_func_body: List[ast_internal_classes.FNode]):

            if self.uses_scalars:
                self.destination_array = node.lval
                return

            # The first main argument is an array -> this dictates loop boundaries
            # Other arrays, regardless if they appear as the second array or mask, need to have the same loop boundary.
            par_Decl_Range_Finder(self.first_array,
                                  self.loop_ranges, [],
                                  self.count,
                                  new_func_body,
                                  self.scope_vars,
                                  self.ast.structures,
                                  True,
                                  allow_scalars=True)

            loop_ranges = []
            par_Decl_Range_Finder(self.second_array,
                                  loop_ranges, [],
                                  self.count,
                                  new_func_body,
                                  self.scope_vars,
                                  self.ast.structures,
                                  True,
                                  allow_scalars=True)
>>>>>>> 67fade9d
            self._adjust_array_ranges(node, self.second_array, self.loop_ranges, loop_ranges)

            # parse destination

            assert isinstance(node.lval, ast_internal_classes.Name_Node)

            array_decl = self.get_var_declaration(exec_node.parent, node.lval)
<<<<<<< HEAD
            if array_decl.sizes is None or len(array_decl.sizes) == 0:
=======
            if array_decl.sizes is None:
>>>>>>> 67fade9d

                # for destination array, sizes might be unknown when we use arg extractor
                # in that situation, we look at the size of the first argument
                dims = len(self.first_array.indices)
            else:
                dims = len(array_decl.sizes)
<<<<<<< HEAD

            self.destination_array = ast_internal_classes.Array_Subscript_Node(
                name=node.lval, parent=node.lval.parent, type='VOID',
                indices=[ast_internal_classes.ParDecl_Node(type='ALL')] * dims
            )

            # type inference! this is necessary when the destination array is
            # not known exactly, e.g., in recursive calls.
            if array_decl.sizes is None or len(array_decl.sizes) == 0:
=======
            self.destination_array = ast_internal_classes.Array_Subscript_Node(
                name=node.lval,
                parent=node.lval.parent,
                type='VOID',
                indices=[ast_internal_classes.ParDecl_Node(type='ALL')] * dims)

            # type inference! this is necessary when the destination array is
            # not known exactly, e.g., in recursive calls.
            if array_decl.sizes is None:
>>>>>>> 67fade9d

                first_input = self.get_var_declaration(node.parent, node.rval.args[0])
                array_decl.sizes = copy.deepcopy(first_input.sizes)
                array_decl.offsets = [1] * len(array_decl.sizes)
                array_decl.type = first_input.type

<<<<<<< HEAD
            par_Decl_Range_Finder(self.destination_array, [], [], self.count,
                                  new_func_body, self.scope_vars, self.ast.structures, True)

            if self.mask_first_array is not None:
                loop_ranges = []
                par_Decl_Range_Finder(self.mask_first_array, loop_ranges, [], self.count, new_func_body,
                                      self.scope_vars, self.ast.structures, True, allow_scalars=True)
=======
            par_Decl_Range_Finder(self.destination_array, [], [], self.count, new_func_body, self.scope_vars,
                                  self.ast.structures, True)

            if self.mask_first_array is not None:
                loop_ranges = []
                par_Decl_Range_Finder(self.mask_first_array,
                                      loop_ranges, [],
                                      self.count,
                                      new_func_body,
                                      self.scope_vars,
                                      self.ast.structures,
                                      True,
                                      allow_scalars=True)
>>>>>>> 67fade9d
                self._adjust_array_ranges(node, self.mask_first_array, self.loop_ranges, loop_ranges)

            if self.mask_second_array is not None:
                loop_ranges = []
<<<<<<< HEAD
                par_Decl_Range_Finder(self.mask_second_array, loop_ranges, [], self.count, new_func_body,
                                      self.scope_vars, self.ast.structures, True, allow_scalars=True)
=======
                par_Decl_Range_Finder(self.mask_second_array,
                                      loop_ranges, [],
                                      self.count,
                                      new_func_body,
                                      self.scope_vars,
                                      self.ast.structures,
                                      True,
                                      allow_scalars=True)
>>>>>>> 67fade9d
                self._adjust_array_ranges(node, self.mask_second_array, self.loop_ranges, loop_ranges)

        def _initialize_result(self, node: ast_internal_classes.FNode) -> Optional[ast_internal_classes.BinOp_Node]:
            """
                We don't use result variable in MERGE.
            """
            return None

        def _generate_loop_body(self, node: ast_internal_classes.FNode) -> ast_internal_classes.BinOp_Node:
            """
                We check if the condition is true. If yes, then we write from the first array.
                Otherwise, we copy data from the second array.
            """

<<<<<<< HEAD
            copy_first = ast_internal_classes.BinOp_Node(
                lval=copy.deepcopy(self.destination_array),
                op="=",
                rval=self.first_array,
                line_number=node.line_number
            )

            copy_second = ast_internal_classes.BinOp_Node(
                lval=copy.deepcopy(self.destination_array),
                op="=",
                rval=self.second_array,
                line_number=node.line_number
            )

            body_if = ast_internal_classes.Execution_Part_Node(execution=[
                copy_first
            ])

            body_else = ast_internal_classes.Execution_Part_Node(execution=[
                copy_second
            ])

            # for scalar operations, we need to extract first element if it's an array
            if self.uses_scalars and isinstance(self.mask_cond, ast_internal_classes.Name_Node):
                definition = self.scope_vars.get_var(node.parent, self.mask_cond.name)

                if definition.sizes is not None and len(definition.sizes) > 0:
                    self.mask_cond = ast_internal_classes.Array_Subscript_Node(
                        name = self.mask_cond,
                        type = self.mask_cond.type,
                        indices= [ast_internal_classes.Int_Literal_Node(value="1")] * len(definition.sizes)
                    )

            return ast_internal_classes.If_Stmt_Node(
                cond=self.mask_cond,
                body=body_if,
                body_else=body_else,
                line_number=node.line_number
            )
=======
            copy_first = ast_internal_classes.BinOp_Node(lval=copy.deepcopy(self.destination_array),
                                                         op="=",
                                                         rval=self.first_array,
                                                         line_number=node.line_number)

            copy_second = ast_internal_classes.BinOp_Node(lval=copy.deepcopy(self.destination_array),
                                                          op="=",
                                                          rval=self.second_array,
                                                          line_number=node.line_number)

            body_if = ast_internal_classes.Execution_Part_Node(execution=[copy_first])

            body_else = ast_internal_classes.Execution_Part_Node(execution=[copy_second])

            return ast_internal_classes.If_Stmt_Node(cond=self.mask_cond,
                                                     body=body_if,
                                                     body_else=body_else,
                                                     line_number=node.line_number)


class IntrinsicSDFGTransformation(xf.SingleStateTransformation):

    array1 = xf.PatternNode(nodes.AccessNode)
    array2 = xf.PatternNode(nodes.AccessNode)
    tasklet = xf.PatternNode(nodes.Tasklet)
    out = xf.PatternNode(nodes.AccessNode)

    def blas_dot(self, state: SDFGState, sdfg: SDFG):
        dot_libnode(None, sdfg, state, self.array1.data, self.array2.data, self.out.data)

    def blas_matmul(self, state: SDFGState, sdfg: SDFG):
        gemm_libnode(None, sdfg, state, self.array1.data, self.array2.data, self.out.data, 1.0, 0.0, False, False)

    def transpose(self, state: SDFGState, sdfg: SDFG):

        input_arr = state.add_read(self.array1.data)
        res = state.add_write(self.out.data)

        libnode = Transpose("transpose", dtype=sdfg.arrays[self.array1.data].dtype)
        state.add_node(libnode)

        state.add_edge(input_arr, None, libnode, "_inp", sdfg.make_array_memlet(self.array1.data))
        state.add_edge(libnode, "_out", res, None, sdfg.make_array_memlet(self.out.data))

    LIBRARY_NODE_TRANSFORMATIONS = {
        "__dace_blas_dot": blas_dot,
        "__dace_transpose": transpose,
        "__dace_matmul": blas_matmul
    }

    @classmethod
    def expressions(cls):

        graphs = []

        # Match tasklets with two inputs, like dot
        g = OrderedDiGraph()
        g.add_node(cls.array1)
        g.add_node(cls.array2)
        g.add_node(cls.tasklet)
        g.add_node(cls.out)
        g.add_edge(cls.array1, cls.tasklet, None)
        g.add_edge(cls.array2, cls.tasklet, None)
        g.add_edge(cls.tasklet, cls.out, None)
        graphs.append(g)

        # Match tasklets with one input, like transpose
        g = OrderedDiGraph()
        g.add_node(cls.array1)
        g.add_node(cls.tasklet)
        g.add_node(cls.out)
        g.add_edge(cls.array1, cls.tasklet, None)
        g.add_edge(cls.tasklet, cls.out, None)
        graphs.append(g)

        return graphs

    def can_be_applied(self, graph: SDFGState, expr_index: int, sdfg: SDFG, permissive: bool = False) -> bool:

        import ast
        for node in ast.walk(self.tasklet.code.code[0]):
            if isinstance(node, ast.Call):
                if node.func.id in self.LIBRARY_NODE_TRANSFORMATIONS:
                    self.func = self.LIBRARY_NODE_TRANSFORMATIONS[node.func.id]
                    return True

        return False

    def apply(self, state: SDFGState, sdfg: SDFG):

        self.func(self, state, sdfg)

        for in_edge in state.in_edges(self.tasklet):
            state.remove_memlet_path(in_edge)

        for in_edge in state.out_edges(self.tasklet):
            state.remove_memlet_path(in_edge)

        state.remove_node(self.tasklet)

>>>>>>> 67fade9d


class IntrinsicSDFGTransformation(xf.SingleStateTransformation):
    array1 = xf.PatternNode(nodes.AccessNode)
    array2 = xf.PatternNode(nodes.AccessNode)
    tasklet = xf.PatternNode(nodes.Tasklet)
    out = xf.PatternNode(nodes.AccessNode)

    def blas_dot(self, state: SDFGState, sdfg: SDFG):
        dot_libnode(None, sdfg, state, self.array1.data, self.array2.data, self.out.data)

    def blas_matmul(self, state: SDFGState, sdfg: SDFG):
        gemm_libnode(
            None,
            sdfg,
            state,
            self.array1.data,
            self.array2.data,
            self.out.data,
            1.0,
            0.0,
            False,
            False
        )


    def transpose(self, state: SDFGState, sdfg: SDFG):

        libnode = Transpose("transpose", dtype=sdfg.arrays[self.array1.data].dtype)
        state.add_node(libnode)

        state.add_edge(self.array1, None, libnode, "_inp", sdfg.make_array_memlet(self.array1.data))
        state.add_edge(libnode, "_out", self.out, None, sdfg.make_array_memlet(self.out.data))

    @staticmethod
    def transpose_size(node: ast_internal_classes.Call_Expr_Node, arg_sizes: List[ List[ast_internal_classes.FNode] ]):

        assert len(arg_sizes) == 1
        return list(reversed(arg_sizes[0]))

    @staticmethod
    def matmul_size(node: ast_internal_classes.Call_Expr_Node, arg_sizes: List[ List[ast_internal_classes.FNode] ]):

        assert len(arg_sizes) == 2
        return [
            arg_sizes[0][0],
            arg_sizes[1][1]
        ]

    LIBRARY_NODE_TRANSFORMATIONS = {
        "__dace_blas_dot": blas_dot,
        "__dace_transpose": transpose,
        "__dace_matmul": blas_matmul
    }

    @classmethod
    def expressions(cls):

        graphs = []

        # Match tasklets with two inputs, like dot
        g = OrderedDiGraph()
        g.add_node(cls.array1)
        g.add_node(cls.array2)
        g.add_node(cls.tasklet)
        g.add_node(cls.out)
        g.add_edge(cls.array1, cls.tasklet, None)
        g.add_edge(cls.array2, cls.tasklet, None)
        g.add_edge(cls.tasklet, cls.out, None)
        graphs.append(g)

        # Match tasklets with one input, like transpose
        g = OrderedDiGraph()
        g.add_node(cls.array1)
        g.add_node(cls.tasklet)
        g.add_node(cls.out)
        g.add_edge(cls.array1, cls.tasklet, None)
        g.add_edge(cls.tasklet, cls.out, None)
        graphs.append(g)

        return graphs

    def can_be_applied(self, graph: SDFGState, expr_index: int, sdfg: SDFG, permissive: bool = False) -> bool:

        import ast
        for node in ast.walk(self.tasklet.code.code[0]):
            if isinstance(node, ast.Call):
                if node.func.id in self.LIBRARY_NODE_TRANSFORMATIONS:
                    self.func = self.LIBRARY_NODE_TRANSFORMATIONS[node.func.id]
                    return True

        return False

    def apply(self, state: SDFGState, sdfg: SDFG):

        self.func(self, state, sdfg)

        for in_edge in state.in_edges(self.tasklet):
            state.remove_memlet_path(in_edge)

        for in_edge in state.out_edges(self.tasklet):
            state.remove_memlet_path(in_edge)

        state.remove_node(self.tasklet)


class MathFunctions(IntrinsicTransformation):
    MathTransformation = namedtuple("MathTransformation", "function return_type")
    MathReplacement = namedtuple("MathReplacement", "function replacement_function return_type")

    def generate_scale(arg: ast_internal_classes.Call_Expr_Node):

        # SCALE(X, I) becomes: X * pow(RADIX(X), I)
        # In our case, RADIX(X) is always 2
        line = arg.line_number
        x = arg.args[0]
        i = arg.args[1]
        const_two = ast_internal_classes.Int_Literal_Node(value="2")

        # I and RADIX(X) are both integers
        rval = ast_internal_classes.Call_Expr_Node(
            name=ast_internal_classes.Name_Node(name="pow"),
            type="INTEGER",
            args=[const_two, i],
            line_number=line,
            subroutine=False,
        )

        mult = ast_internal_classes.BinOp_Node(op="*", lval=x, rval=rval, line_number=line)

        # pack it into parentheses, just to be sure
        return ast_internal_classes.Parenthesis_Expr_Node(expr=mult)

    def generate_epsilon(arg: ast_internal_classes.Call_Expr_Node):
        ret_val = sys.float_info.epsilon
        return ast_internal_classes.Real_Literal_Node(value=str(ret_val))

    def generate_aint(arg: ast_internal_classes.Call_Expr_Node):

        # The call to AINT can contain a second KIND parameter
        # We ignore it a the moment.
        # However, to map into C's trunc, we need to drop it.
        if len(arg.args) > 1:
            del arg.args[1]

        fname = arg.name.name.split('__dace_')[1]
        if fname in "AINT":
            arg.name = ast_internal_classes.Name_Node(name="trunc")
        elif fname == "NINT":
            arg.name = ast_internal_classes.Name_Node(name="iround")
        elif fname == "ANINT":
            arg.name = ast_internal_classes.Name_Node(name="round")
        else:
            raise NotImplementedError()

        return arg

    @staticmethod
    def _initialize_transformations():
        # dictionary comprehension cannot access class members
        ret = {}
        for name, value in IntrinsicSDFGTransformation.INTRINSIC_TRANSFORMATIONS.items():
            ret[name] = MathFunctions.MathTransformation(value, "FIRST_ARG")
        return ret

    INTRINSIC_TO_DACE = {
        "MIN": MathTransformation("min", "FIRST_ARG"),
        "MAX": MathTransformation("max", "FIRST_ARG"),
        "SQRT": MathTransformation("sqrt", "FIRST_ARG"),
        "ABS": MathTransformation("abs", "FIRST_ARG"),
        "EXP": MathTransformation("exp", "FIRST_ARG"),
        "EPSILON": MathReplacement(None, generate_epsilon, "FIRST_ARG"),
        # Documentation states that the return type of LOG is always REAL,
        # but the kind is the same as of the first argument.
        # However, we already replaced kind with types used in DaCe.
        # Thus, a REAL that is really DOUBLE will be double in the first argument.
        "LOG": MathTransformation("log", "FIRST_ARG"),
        "MOD": {
            "INTEGER": MathTransformation("Mod", "INTEGER"),
            "REAL": MathTransformation("Mod_float", "REAL"),
            "DOUBLE": MathTransformation("Mod_float", "DOUBLE")
        },
        "MODULO": {
            "INTEGER": MathTransformation("Modulo", "INTEGER"),
            "REAL": MathTransformation("Modulo_float", "REAL"),
            "DOUBLE": MathTransformation("Modulo_float", "DOUBLE")
        },
        "FLOOR": {
            "REAL": MathTransformation("floor", "INTEGER"),
            "DOUBLE": MathTransformation("floor", "INTEGER")
        },
        "SCALE": MathReplacement(None, generate_scale, "FIRST_ARG"),
        "EXPONENT": MathTransformation("frexp", "INTEGER"),
        "INT": MathTransformation("int", "INTEGER"),
        "AINT": MathReplacement("trunc", generate_aint, "FIRST_ARG"),
        "NINT": MathReplacement("iround", generate_aint, "INTEGER"),
        "ANINT": MathReplacement("round", generate_aint, "FIRST_ARG"),
        "REAL": MathTransformation("float", "REAL"),
        "DBLE": MathTransformation("double", "DOUBLE"),
        "SIN": MathTransformation("sin", "FIRST_ARG"),
        "COS": MathTransformation("cos", "FIRST_ARG"),
        "SINH": MathTransformation("sinh", "FIRST_ARG"),
        "COSH": MathTransformation("cosh", "FIRST_ARG"),
        "TANH": MathTransformation("tanh", "FIRST_ARG"),
        "ASIN": MathTransformation("asin", "FIRST_ARG"),
        "ACOS": MathTransformation("acos", "FIRST_ARG"),
        "ATAN": MathTransformation("atan", "FIRST_ARG"),
        "ATAN2": MathTransformation("atan2", "FIRST_ARG"),
        "DOT_PRODUCT": MathTransformation("__dace_blas_dot", "FIRST_ARG"),
        "TRANSPOSE": MathTransformation("__dace_transpose", "FIRST_ARG"),
        "MATMUL": MathTransformation("__dace_matmul", "FIRST_ARG"),
        "IBSET": MathTransformation("bitwise_set", "INTEGER"),
        "IEOR": MathTransformation("bitwise_xor", "INTEGER"),
        "ISHFT": MathTransformation("bitwise_shift", "INTEGER"),
        "IBCLR": MathTransformation("bitwise_clear", "INTEGER"),
        "BTEST": MathTransformation("bitwise_test", "INTEGER"),
        "IBITS": MathTransformation("bitwise_extract", "INTEGER"),
        "IAND": MathTransformation("bitwise_and", "INTEGER")
<<<<<<< HEAD
    }

    @staticmethod
    def one_to_one_size(node: ast_internal_classes.Call_Expr_Node, sizes: List[ast_internal_classes.FNode]):
        assert len(sizes) == 1
        return sizes[0]

    INTRINSIC_SIZE_FUNCTIONS = {
        "TRANSPOSE": IntrinsicSDFGTransformation.transpose_size,
        "MATMUL": IntrinsicSDFGTransformation.matmul_size,
        "EXP": one_to_one_size
=======
>>>>>>> 67fade9d
    }

    class TypeTransformer(IntrinsicNodeTransformer):

        def func_type(self, node: ast_internal_classes.Call_Expr_Node):
            # take the first arg
            arg = node.args[0]
            if isinstance(arg, (ast_internal_classes.Real_Literal_Node, ast_internal_classes.Double_Literal_Node,
                                ast_internal_classes.Int_Literal_Node, ast_internal_classes.Call_Expr_Node,
                                ast_internal_classes.BinOp_Node, ast_internal_classes.UnOp_Node)):
                return arg.type
<<<<<<< HEAD
            elif isinstance(arg, (ast_internal_classes.Name_Node, ast_internal_classes.Array_Subscript_Node, ast_internal_classes.Data_Ref_Node)):
                return self.get_var_declaration(node.parent, arg).type
=======
            elif isinstance(arg, (ast_internal_classes.Name_Node, ast_internal_classes.Array_Subscript_Node)):
                return self.get_var_declaration(node.parent, arg).type
            elif isinstance(arg, ast_internal_classes.Data_Ref_Node):
                return self._parse_struct_ref(arg).type
>>>>>>> 67fade9d
            else:
                raise NotImplementedError(type(arg))

        def replace_call(self, old_call: ast_internal_classes.Call_Expr_Node, new_call: ast_internal_classes.FNode):

            parent = old_call.parent

            # We won't need it if the CallExtractor will properly support nested function calls.
            # Then, all function calls should be a binary op: val = func()
            if isinstance(parent, ast_internal_classes.BinOp_Node):
                if parent.lval == old_call:
                    parent.lval = new_call
                else:
                    parent.rval = new_call
            elif isinstance(parent, ast_internal_classes.UnOp_Node):
                parent.lval = new_call
            elif isinstance(parent, ast_internal_classes.Parenthesis_Expr_Node):
                parent.expr = new_call
            elif isinstance(parent, ast_internal_classes.Call_Expr_Node):
                for idx, arg in enumerate(parent.args):
                    if arg == old_call:
                        parent.args[idx] = new_call
                        break
            else:
                raise NotImplementedError()

        def visit_BinOp_Node(self, binop_node: ast_internal_classes.BinOp_Node):
            
            if not isinstance(binop_node.rval, ast_internal_classes.Call_Expr_Node):
                return binop_node

            node = binop_node.rval

            name = node.name.name.split('__dace_')
            if len(name) != 2 or name[1] not in MathFunctions.INTRINSIC_TO_DACE:
                return binop_node
            func_name = name[1]

            # Visit all children before we expand this call.
            # We need that to properly get the type.
            new_args = []
            for arg in node.args:
                new_args.append(self.visit(arg))
            node.args = new_args

            input_type = self.func_type(node)
            if input_type == 'VOID':
                #assert input_type != 'VOID', f"Unexpected void input at line number: {node.line_number}"
                raise NeedsTypeInferenceException(func_name, node.line_number)

            replacement_rule = MathFunctions.INTRINSIC_TO_DACE[func_name]
            if isinstance(replacement_rule, dict):

                replacement_rule = replacement_rule[input_type]
            if replacement_rule.return_type == "FIRST_ARG":
                return_type = input_type
            else:
                return_type = replacement_rule.return_type

            if isinstance(replacement_rule, MathFunctions.MathTransformation):
                node.name = ast_internal_classes.Name_Node(name=replacement_rule.function)
                node.type = return_type
            else:
                binop_node.rval = replacement_rule.replacement_function(node)

            # replace types of return variable - LHS of the binary operator
            var = binop_node.lval
            if isinstance(var, (ast_internal_classes.Name_Node, ast_internal_classes.Data_Ref_Node,
                                ast_internal_classes.Array_Subscript_Node)):
<<<<<<< HEAD

                var_decl = self.get_var_declaration(var.parent, var)

                if var.type == 'VOID':
                    var.type = return_type
                    var_decl.type = return_type

                    # we also need to determine the size of the LHS when it's new

                    if func_name in MathFunctions.INTRINSIC_SIZE_FUNCTIONS:

                        size_func = MathFunctions.INTRINSIC_SIZE_FUNCTIONS[func_name]

                        sizes = []
                        for arg in node.args:
                            sizes.append(arg.sizes)

                        var_decl.sizes = size_func(node, sizes)
                        var_decl.offsets = [1] * len(var_decl.sizes)

                        var.sizes = var_decl.sizes
                        var.offsets = var_decl.offsets
=======
                var_decl = self.get_var_declaration(var.parent, var)
                var.type = return_type
                var_decl.type = return_type
>>>>>>> 67fade9d

            return binop_node

    @staticmethod
    def dace_functions():

        # list of final dace functions which we create
        funcs = list(MathFunctions.INTRINSIC_TO_DACE.values())
        res = []
        # flatten nested lists
        for f in funcs:
            if isinstance(f, dict):
                res.extend([v.function for k, v in f.items() if v.function is not None])
            else:
                if f.function is not None:
                    res.append(f.function)
        return res

    @staticmethod
    def temporary_functions():

        # temporary functions created by us -> f becomes __dace_f
        # We provide this to tell Fortran parser that these are function calls,
        # not array accesses
        funcs = list(MathFunctions.INTRINSIC_TO_DACE.keys())
        return [f'__dace_{f}' for f in funcs]

    @staticmethod
    def output_size(node: ast_internal_classes.Call_Expr_Node):

        name = node.name.name.split('__dace_')
        if len(name) != 2 or name[1] not in MathFunctions.INTRINSIC_SIZE_FUNCTIONS:
            return None, None

        # we also need to determine the size of the LHS when it's new
        size_func = MathFunctions.INTRINSIC_SIZE_FUNCTIONS[name[1]]

        sizes = []
        for arg in node.args:
            sizes.append(arg.sizes)

        sizes = size_func(node, sizes)

        return sizes, [1] * len(sizes)

    @staticmethod
    def replacable(func_name: str) -> bool:
        return func_name in MathFunctions.INTRINSIC_TO_DACE

    @staticmethod
    def replace(func_name: str) -> ast_internal_classes.FNode:
        return ast_internal_classes.Name_Node(name=f'__dace_{func_name}')

    def has_transformation() -> bool:
        return True

    @staticmethod
    def get_transformation() -> TypeTransformer:
        return MathFunctions.TypeTransformer()


class FortranIntrinsics:
    IMPLEMENTATIONS_AST = {
        "SUM": Sum,
        "PRODUCT": Product,
        "ANY": Any,
        "COUNT": Count,
        "ALL": All,
        "MINVAL": MinVal,
        "MAXVAL": MaxVal,
        "MERGE": Merge,
    }

    # All functions return an array
    # Our call extraction transformation only supports scalars
<<<<<<< HEAD
    #
    # No longer needed!
    EXEMPTED_FROM_CALL_EXTRACTION = [
=======
    EXEMPTED_FROM_CALL_EXTRACTION = [
        "__dace_TRANSPOSE",
        "__dace_MATMUL",
>>>>>>> 67fade9d
    ]

    def __init__(self):
        self._transformations_to_run = {}

    def transformations(self) -> List[NodeTransformer]:
        return list(self._transformations_to_run.values())

    @staticmethod
    def function_names() -> List[str]:
        # list of all functions that are created by initial transformation, before doing full replacement
        # this prevents other parser components from replacing our function calls with array subscription nodes
<<<<<<< HEAD
        return [*list(LoopBasedReplacement.INTRINSIC_TO_DACE.values()), *MathFunctions.temporary_functions(),
                *DirectReplacement.temporary_functions()]
=======
        return [
            *list(LoopBasedReplacement.INTRINSIC_TO_DACE.values()), *MathFunctions.temporary_functions(),
            *DirectReplacement.temporary_functions()
        ]
>>>>>>> 67fade9d

    @staticmethod
    def retained_function_names() -> List[str]:
        # list of all DaCe functions that we use after full parsing
        return MathFunctions.dace_functions()

    @staticmethod
    def call_extraction_exemptions() -> List[str]:
        return FortranIntrinsics.EXEMPTED_FROM_CALL_EXTRACTION

    def replace_function_name(self, node: FASTNode) -> ast_internal_classes.Name_Node:

        func_name = node.string
        replacements = {
            "SIGN": "__dace_sign",
            # TODO implement and categorize the intrinsic functions below
            "SPREAD": "__dace_spread",
            "TRIM": "__dace_trim",
            "LEN_TRIM": "__dace_len_trim",
            "ASSOCIATED": "__dace_associated",
            "MAXLOC": "__dace_maxloc",
            "FRACTION": "__dace_fraction",
            "NEW_LINE": "__dace_new_line",
            "PRECISION": "__dace_precision",
            "MINLOC": "__dace_minloc",
            "LEN": "__dace_len",
            "SCAN": "__dace_scan",
            "RANDOM_SEED": "__dace_random_seed",
            "RANDOM_NUMBER": "__dace_random_number",
            "DATE_AND_TIME": "__dace_date_and_time",
            "RESHAPE": "__dace_reshape",
        }
<<<<<<< HEAD
       
=======

>>>>>>> 67fade9d
        if func_name in replacements:
            return ast_internal_classes.Name_Node(name=replacements[func_name])
        elif DirectReplacement.replacable_name(func_name):

            if DirectReplacement.has_transformation(func_name):
                # self._transformations_to_run.add(DirectReplacement.get_transformation())
                transformation = DirectReplacement.get_transformation()
                if transformation.func_name() not in self._transformations_to_run:
                    self._transformations_to_run[transformation.func_name()] = transformation

            return DirectReplacement.replace_name(func_name)
        elif MathFunctions.replacable(func_name):

            transformation = MathFunctions.get_transformation()
            if transformation.func_name() not in self._transformations_to_run:
                self._transformations_to_run[transformation.func_name()] = transformation

            return MathFunctions.replace(func_name)

        if self.IMPLEMENTATIONS_AST[func_name].has_transformation():

            if hasattr(self.IMPLEMENTATIONS_AST[func_name], "Transformation"):
                transformation = self.IMPLEMENTATIONS_AST[func_name].Transformation()
            else:
                transformation = self.IMPLEMENTATIONS_AST[func_name].get_transformation(func_name)

            if transformation.func_name() not in self._transformations_to_run:
                self._transformations_to_run[transformation.func_name()] = transformation

        return ast_internal_classes.Name_Node(name=self.IMPLEMENTATIONS_AST[func_name].replaced_name(func_name))

    def replace_function_reference(self, name: ast_internal_classes.Name_Node, args: ast_internal_classes.Arg_List_Node,
                                   line, symbols: dict):

        func_types = {
            "__dace_sign": "DOUBLE",
        }
        if name.name in func_types:
            # FIXME: this will be progressively removed
            call_type = func_types[name.name]
<<<<<<< HEAD
            return ast_internal_classes.Call_Expr_Node(name=name, type=call_type, args=args.args, line_number=line,subroutine=False)
=======
            return ast_internal_classes.Call_Expr_Node(name=name,
                                                       type=call_type,
                                                       args=args.args,
                                                       line_number=line,
                                                       subroutine=False)
>>>>>>> 67fade9d
        elif DirectReplacement.replacable(name.name):
            return DirectReplacement.replace(name.name, args, line, symbols)
        else:
            # We will do the actual type replacement later
            # To that end, we need to know the input types - but these we do not know at the moment.
<<<<<<< HEAD
            return ast_internal_classes.Call_Expr_Node(
                name=name, type="VOID", subroutine=False,
                args=args.args, line_number=line
            )
=======
            return ast_internal_classes.Call_Expr_Node(name=name,
                                                       type="VOID",
                                                       subroutine=False,
                                                       args=args.args,
                                                       line_number=line)
>>>>>>> 67fade9d
<|MERGE_RESOLUTION|>--- conflicted
+++ resolved
@@ -1,8 +1,3 @@
-<<<<<<< HEAD
-=======
-# Copyright 2019-2024 ETH Zurich and the DaCe authors. All rights reserved.
-
->>>>>>> 67fade9d
 import copy
 import math
 import sys
@@ -11,31 +6,19 @@
 from typing import Any, List, Optional, Tuple, Union
 
 from dace.frontend.fortran import ast_internal_classes
-<<<<<<< HEAD
 from dace.frontend.fortran.ast_transforms import NodeVisitor, NodeTransformer, ParentScopeAssigner, \
     ScopeVarsDeclarations, TypeInference, par_Decl_Range_Finder, mywalk
-=======
-from dace.frontend.fortran.ast_transforms import (NodeTransformer, NodeVisitor, ParentScopeAssigner,
-                                                  ScopeVarsDeclarations, mywalk, par_Decl_Range_Finder)
->>>>>>> 67fade9d
 from dace.frontend.fortran.ast_utils import fortrantypes2dacetypes
 from dace.libraries.blas.nodes.dot import dot_libnode
 from dace.libraries.blas.nodes.gemm import gemm_libnode
 from dace.libraries.standard.nodes import Transpose
-<<<<<<< HEAD
 from dace.sdfg import SDFGState, SDFG, nodes
-=======
-from dace.sdfg import SDFG, SDFGState, nodes
->>>>>>> 67fade9d
 from dace.sdfg.graph import OrderedDiGraph
 from dace.transformation import transformation as xf
 
 FASTNode = Any
 
-<<<<<<< HEAD
-=======
-
->>>>>>> 67fade9d
+
 class NeedsTypeInferenceException(BaseException):
 
     def __init__(self, func_name, line_number):
@@ -43,10 +26,6 @@
         self.line_number = line_number
         self.func_name = func_name
 
-<<<<<<< HEAD
-=======
-
->>>>>>> 67fade9d
 class IntrinsicTransformation:
 
     @staticmethod
@@ -64,7 +43,6 @@
     def has_transformation() -> bool:
         return False
 
-<<<<<<< HEAD
 class VariableProcessor:
 
     def __init__(self, scope_vars, ast):
@@ -107,8 +85,6 @@
         ]
     ):
         return self.get_var(parent, variable)[0]
-=======
->>>>>>> 67fade9d
 
 class IntrinsicNodeTransformer(NodeTransformer):
 
@@ -120,7 +96,6 @@
         self.scope_vars.visit(ast)
         self.ast = ast
 
-<<<<<<< HEAD
         self.var_processor = VariableProcessor(self.scope_vars, self.ast)
 
     def get_var_declaration(
@@ -132,55 +107,6 @@
         ]
     ):
         return self.var_processor.get_var_declaration(parent, variable)
-=======
-    def _parse_struct_ref(self, node: ast_internal_classes.Data_Ref_Node) -> ast_internal_classes.FNode:
-
-        # we assume starting from the top (left-most) data_ref_node
-        # for struct1 % struct2 % struct3 % var
-        # we find definition of struct1, then we iterate until we find the var
-
-        struct_type = self.scope_vars.get_var(node.parent, node.parent_ref.name).type
-        struct_def = self.ast.structures.structures[struct_type]
-        cur_node = node
-
-        while True:
-            cur_node = cur_node.part_ref
-
-            if isinstance(cur_node, ast_internal_classes.Array_Subscript_Node):
-                struct_def = self.ast.structures.structures[struct_type]
-                return struct_def.vars[cur_node.name.name]
-
-            elif isinstance(cur_node, ast_internal_classes.Name_Node):
-                struct_def = self.ast.structures.structures[struct_type]
-                return struct_def.vars[cur_node.name]
-
-            elif isinstance(cur_node, ast_internal_classes.Data_Ref_Node):
-                struct_type = struct_def.vars[cur_node.parent_ref.name].type
-                struct_def = self.ast.structures.structures[struct_type]
-
-            else:
-                raise NotImplementedError()
-
-    def get_var_declaration(self, parent: ast_internal_classes.FNode,
-                            variable: Union[ast_internal_classes.Data_Ref_Node, ast_internal_classes.Name_Node,
-                                            ast_internal_classes.Array_Subscript_Node]):
-        if isinstance(variable, ast_internal_classes.Data_Ref_Node):
-            variable = self._parse_struct_ref(variable)
-            return variable
-
-        assert isinstance(variable, (ast_internal_classes.Name_Node, ast_internal_classes.Array_Subscript_Node))
-        if isinstance(variable, ast_internal_classes.Name_Node):
-            name = variable.name
-        elif isinstance(variable, ast_internal_classes.Array_Subscript_Node):
-            name = variable.name.name
-
-        if self.scope_vars.contains_var(parent, name):
-            return self.scope_vars.get_var(parent, name)
-        elif name in self.ast.module_declarations:
-            return self.ast.module_declarations[name]
-        else:
-            raise RuntimeError(f"Couldn't find the declaration of variable {name} in function {parent.name.name}!")
->>>>>>> 67fade9d
 
     @staticmethod
     @abstractmethod
@@ -227,7 +153,6 @@
                 # we handle extracted call variables this way
                 # but we can also have different shapes, e.g., `maxval(something) > something_else`
                 # hence the check
-<<<<<<< HEAD
                 if isinstance(var, (ast_internal_classes.Name_Node, ast_internal_classes.Array_Subscript_Node, ast_internal_classes.Data_Ref_Node)):
 
                     var_decl = self.get_var_declaration(var.parent, var)
@@ -237,18 +162,6 @@
 
             return binop_node
 
-=======
-                if isinstance(var, (ast_internal_classes.Name_Node, ast_internal_classes.Array_Subscript_Node,
-                                    ast_internal_classes.Data_Ref_Node)):
-
-                    var_decl = self.get_var_declaration(var.parent, var)
-                    var_decl.type = input_type
-
-                var.type = input_type
-
-            return binop_node
-
->>>>>>> 67fade9d
     def replace_size(transformer: IntrinsicNodeTransformer, var: ast_internal_classes.Call_Expr_Node, line):
 
         if len(var.args) not in [1, 2]:
@@ -263,7 +176,6 @@
             if len(var_decl.sizes) == 1:
                 return (var_decl.sizes[0], "INTEGER")
 
-<<<<<<< HEAD
             ret = ast_internal_classes.BinOp_Node(
                 lval=var_decl.sizes[0],
                 rval=ast_internal_classes.Name_Node(name="INTRINSIC_TEMPORARY"),
@@ -276,15 +188,6 @@
                     rval=ast_internal_classes.Name_Node(name="INTRINSIC_TEMPORARY"),
                     op="*"
                 )
-=======
-            ret = ast_internal_classes.BinOp_Node(lval=var_decl.sizes[0],
-                                                  rval=ast_internal_classes.Name_Node(name="INTRINSIC_TEMPORARY"),
-                                                  op="*")
-            cur_node = ret
-            for i in range(1, len(var_decl.sizes) - 1):
-                cur_node.rval = ast_internal_classes.BinOp_Node(
-                    lval=var_decl.sizes[i], rval=ast_internal_classes.Name_Node(name="INTRINSIC_TEMPORARY"), op="*")
->>>>>>> 67fade9d
                 cur_node = cur_node.rval
 
             cur_node.rval = var_decl.sizes[-1]
@@ -300,7 +203,6 @@
 
     def _replace_lbound_ubound(func: str, transformer: IntrinsicNodeTransformer,
                                var: ast_internal_classes.Call_Expr_Node, line):
-<<<<<<< HEAD
 
         if len(var.args) not in [1, 2]:
             assert False, "Incorrect arguments to lbound/ubound"
@@ -325,33 +227,6 @@
 
         if func == 'lbound':
 
-=======
-
-        if len(var.args) not in [1, 2]:
-            assert False, "Incorrect arguments to lbound/ubound"
-
-        # get variable declaration for the first argument
-        var_decl = transformer.get_var_declaration(var.parent, var.args[0])
-
-        # one arg to LBOUND/UBOUND? not needed currently
-        if len(var.args) == 1:
-            raise NotImplementedError()
-
-        # two arguments? We return number of elements in a given rank
-        rank = var.args[1]
-        # we do not support symbolic argument to DIM - it must be a literal
-        if not isinstance(rank, ast_internal_classes.Int_Literal_Node):
-            raise NotImplementedError()
-
-        rank_value = int(rank.value)
-
-        is_assumed = isinstance(
-            var_decl.offsets[rank_value - 1],
-            ast_internal_classes.Name_Node) and var_decl.offsets[rank_value - 1].name.startswith("__f2dace_")
-
-        if func == 'lbound':
-
->>>>>>> 67fade9d
             if is_assumed and not var_decl.alloc:
                 value = ast_internal_classes.Int_Literal_Node(value="1")
             elif isinstance(var_decl.offsets[rank_value - 1], int):
@@ -375,7 +250,6 @@
                 else:
                     offset = ast_internal_classes.Int_Literal_Node(value=var_decl.offsets[rank_value - 1])
 
-<<<<<<< HEAD
                 value = ast_internal_classes.BinOp_Node(
                     op="+",
                     lval=size,
@@ -387,16 +261,6 @@
                     ),
                     line_number=line
                 )
-=======
-                value = ast_internal_classes.BinOp_Node(op="+",
-                                                        lval=size,
-                                                        rval=ast_internal_classes.BinOp_Node(
-                                                            op="-",
-                                                            lval=offset,
-                                                            rval=ast_internal_classes.Int_Literal_Node(value="1"),
-                                                            line_number=line),
-                                                        line_number=line)
->>>>>>> 67fade9d
 
         return (value, "INTEGER")
 
@@ -429,14 +293,9 @@
                 raise ValueError("Only symbols can be names in selector")
         else:
             raise ValueError("Only literals or symbols can be arguments in selector")
-<<<<<<< HEAD
         return ast_internal_classes.Int_Literal_Node(value=str(
             math.ceil((math.log2(math.pow(10, int(arg0))) + 1) / 8)),
             line_number=line)
-=======
-        return ast_internal_classes.Int_Literal_Node(value=str(math.ceil((math.log2(math.pow(10, int(arg0))) + 1) / 8)),
-                                                     line_number=line)
->>>>>>> 67fade9d
 
     def replace_real_kind(args: ast_internal_classes.Arg_List_Node, line, symbols: list):
         if isinstance(args.args[0], ast_internal_classes.Int_Literal_Node):
@@ -644,29 +503,18 @@
     def _update_result_type(self, var: ast_internal_classes.Name_Node):
         pass
 
-<<<<<<< HEAD
     def _parse_array(self, node: ast_internal_classes.Execution_Part_Node,
                      arg: ast_internal_classes.FNode, dims_count: Optional[int] = -1
                      ) -> ast_internal_classes.Array_Subscript_Node:
 
         # supports syntax func(arr)
         if isinstance(arg, ast_internal_classes.Name_Node):
-=======
-    def _parse_array(self,
-                     node: ast_internal_classes.Execution_Part_Node,
-                     arg: ast_internal_classes.FNode,
-                     dims_count: Optional[int] = -1) -> ast_internal_classes.Array_Subscript_Node:
-
-        # supports syntax func(arr)
-        if isinstance(arg, (ast_internal_classes.Name_Node, ast_internal_classes.Data_Ref_Node)):
->>>>>>> 67fade9d
             # If we access SUM(arr) where arr has many dimensions,
             # We need to create a ParDecl_Node for each dimension
             # array_sizes = self.scope_vars.get_var(node.parent, arg.name).sizes
             array_sizes = self.get_var_declaration(node.parent, arg).sizes
             if array_sizes is None:
 
-<<<<<<< HEAD
                 raise NeedsTypeInferenceException(self.func_name(), node.line_number)
 
             dims = len(array_sizes)
@@ -689,22 +537,6 @@
                 raise NeedsTypeInferenceException(self.func_name(), node.line_number)
 
             dims = len(array_sizes)
-=======
-                if dims_count != -1:
-                    # for destination array, sizes might be unknown when we use arg extractor
-                    # in that situation, we look at the size of the first argument
-                    dims = dims_count
-                else:
-                    return None
-            else:
-                dims = len(array_sizes)
-
-            array_node = ast_internal_classes.Array_Subscript_Node(
-                name=arg,
-                parent=arg.parent,
-                type='VOID',
-                indices=[ast_internal_classes.ParDecl_Node(type='ALL')] * dims)
->>>>>>> 67fade9d
 
             # it's a scalar!
             if dims == 0:
@@ -730,7 +562,6 @@
             return arg
 
         return None
-<<<<<<< HEAD
 
     def _parse_binary_op(self, node: ast_internal_classes.Call_Expr_Node, arg: ast_internal_classes.BinOp_Node) -> \
             Tuple[
@@ -738,15 +569,7 @@
                 Optional[ast_internal_classes.Array_Subscript_Node],
                 ast_internal_classes.BinOp_Node
             ]:
-=======
->>>>>>> 67fade9d
-
-    def _parse_binary_op(self, node: ast_internal_classes.Call_Expr_Node, arg: ast_internal_classes.BinOp_Node) -> \
-            Tuple[
-                ast_internal_classes.Array_Subscript_Node,
-                Optional[ast_internal_classes.Array_Subscript_Node],
-                ast_internal_classes.BinOp_Node
-            ]:
+
         """
             Supports passing binary operations as an input to function.
             In both cases, we extract the arrays used, and return a brand
@@ -805,10 +628,7 @@
 
     def _adjust_array_ranges(self, node: ast_internal_classes.FNode, array: ast_internal_classes.Array_Subscript_Node,
                              loop_ranges_main: list, loop_ranges_array: list):
-<<<<<<< HEAD
-
-=======
->>>>>>> 67fade9d
+
         """
             When given a binary operator with arrays as an argument to the intrinsic,
             one array will dictate loop range.
@@ -828,7 +648,6 @@
             end_loop = loop_ranges_array[i][0]
             
 
-<<<<<<< HEAD
             difference = ast_internal_classes.BinOp_Node(
                 lval=end_loop,
                 op="-",
@@ -841,16 +660,6 @@
                 rval=difference,
                 line_number=node.line_number
             )
-=======
-            difference = ast_internal_classes.BinOp_Node(lval=end_loop,
-                                                         op="-",
-                                                         rval=start_loop,
-                                                         line_number=node.line_number)
-            new_index = ast_internal_classes.BinOp_Node(lval=idx_var,
-                                                        op="+",
-                                                        rval=difference,
-                                                        line_number=node.line_number)
->>>>>>> 67fade9d
             array.indices[i] = new_index
             #difference = int(end_loop.value) - int(start_loop.value)
             #if difference != 0:
@@ -974,13 +783,8 @@
 
         self.argument_variable = self.rvals[0]
 
-<<<<<<< HEAD
         par_Decl_Range_Finder(self.argument_variable, self.loop_ranges, [], self.count, new_func_body,
                               self.scope_vars, self.ast.structures, True)
-=======
-        par_Decl_Range_Finder(self.argument_variable, self.loop_ranges, [], self.count, new_func_body, self.scope_vars,
-                              self.ast.structures, True)
->>>>>>> 67fade9d
 
     def _initialize_result(self, node: ast_internal_classes.FNode) -> ast_internal_classes.BinOp_Node:
 
@@ -1167,19 +971,12 @@
             return "0"
 
         def _result_loop_update(self, node: ast_internal_classes.FNode):
-<<<<<<< HEAD
             return ast_internal_classes.BinOp_Node(
                 lval=copy.deepcopy(node.lval),
                 op="=",
                 rval=ast_internal_classes.Int_Literal_Node(value="1"),
                 line_number=node.line_number
             )
-=======
-            return ast_internal_classes.BinOp_Node(lval=copy.deepcopy(node.lval),
-                                                   op="=",
-                                                   rval=ast_internal_classes.Int_Literal_Node(value="1"),
-                                                   line_number=node.line_number)
->>>>>>> 67fade9d
 
         def _loop_condition(self):
             return self.cond
@@ -1203,19 +1000,12 @@
             return "1"
 
         def _result_loop_update(self, node: ast_internal_classes.FNode):
-<<<<<<< HEAD
             return ast_internal_classes.BinOp_Node(
                 lval=copy.deepcopy(node.lval),
                 op="=",
                 rval=ast_internal_classes.Int_Literal_Node(value="0"),
                 line_number=node.line_number
             )
-=======
-            return ast_internal_classes.BinOp_Node(lval=copy.deepcopy(node.lval),
-                                                   op="=",
-                                                   rval=ast_internal_classes.Int_Literal_Node(value="0"),
-                                                   line_number=node.line_number)
->>>>>>> 67fade9d
 
         def _loop_condition(self):
             return ast_internal_classes.UnOp_Node(op="not", lval=self.cond)
@@ -1241,7 +1031,6 @@
             return "0"
 
         def _result_loop_update(self, node: ast_internal_classes.FNode):
-<<<<<<< HEAD
             update = ast_internal_classes.BinOp_Node(
                 lval=copy.deepcopy(node.lval),
                 op="+",
@@ -1254,16 +1043,6 @@
                 rval=update,
                 line_number=node.line_number
             )
-=======
-            update = ast_internal_classes.BinOp_Node(lval=copy.deepcopy(node.lval),
-                                                     op="+",
-                                                     rval=ast_internal_classes.Int_Literal_Node(value="1"),
-                                                     line_number=node.line_number)
-            return ast_internal_classes.BinOp_Node(lval=copy.deepcopy(node.lval),
-                                                   op="=",
-                                                   rval=update,
-                                                   line_number=node.line_number)
->>>>>>> 67fade9d
 
         def _loop_condition(self):
             return self.cond
@@ -1294,15 +1073,9 @@
 
         for arg in node.args:
 
-<<<<<<< HEAD
             #if isinstance(arg, ast_internal_classes.Data_Ref_Node):
             #    self.rvals.append(arg)
             #    continue
-=======
-            if isinstance(arg, ast_internal_classes.Data_Ref_Node):
-                self.rvals.append(arg)
-                continue
->>>>>>> 67fade9d
 
             array_node = self._parse_array(node, arg)
 
@@ -1319,18 +1092,8 @@
 
         self.argument_variable = self.rvals[0]
 
-<<<<<<< HEAD
         par_Decl_Range_Finder(self.argument_variable, self.loop_ranges, [], self.count, new_func_body,
                               self.scope_vars, self.ast.structures, declaration=True)
-=======
-        par_Decl_Range_Finder(self.argument_variable,
-                              self.loop_ranges, [],
-                              self.count,
-                              new_func_body,
-                              self.scope_vars,
-                              self.ast.structures,
-                              declaration=True)
->>>>>>> 67fade9d
 
     def _initialize_result(self, node: ast_internal_classes.FNode) -> ast_internal_classes.BinOp_Node:
 
@@ -1341,7 +1104,6 @@
 
     def _generate_loop_body(self, node: ast_internal_classes.FNode) -> ast_internal_classes.BinOp_Node:
 
-<<<<<<< HEAD
         cond = ast_internal_classes.BinOp_Node(
             lval=self.argument_variable,
             op=self._condition_op(),
@@ -1360,20 +1122,6 @@
             body_else=ast_internal_classes.Execution_Part_Node(execution=[]),
             line_number=node.line_number
         )
-=======
-        cond = ast_internal_classes.BinOp_Node(lval=self.argument_variable,
-                                               op=self._condition_op(),
-                                               rval=node.lval,
-                                               line_number=node.line_number)
-        body_if = ast_internal_classes.BinOp_Node(lval=node.lval,
-                                                  op="=",
-                                                  rval=self.argument_variable,
-                                                  line_number=node.line_number)
-        return ast_internal_classes.If_Stmt_Node(cond=cond,
-                                                 body=body_if,
-                                                 body_else=ast_internal_classes.Execution_Part_Node(execution=[]),
-                                                 line_number=node.line_number)
->>>>>>> 67fade9d
 
 
 class MinVal(LoopBasedReplacement):
@@ -1439,11 +1187,6 @@
         def func_name() -> str:
             return "__dace_maxval"
 
-<<<<<<< HEAD
-=======
-
-class Merge(LoopBasedReplacement):
->>>>>>> 67fade9d
 
 class Merge(LoopBasedReplacement):
     class Transformation(LoopBasedReplacementTransformation):
@@ -1499,41 +1242,22 @@
                     len_pardecls_first_array += len(pardecls)
                 for ind in self.second_array.indices:
                     pardecls = [i for i in mywalk(ind) if isinstance(i, ast_internal_classes.ParDecl_Node)]
-<<<<<<< HEAD
                     len_pardecls_second_array += len(pardecls)    
                 assert len_pardecls_first_array == len_pardecls_second_array
                 if len_pardecls_first_array == 0:
                     self.uses_scalars = True
                 else:    
-=======
-                    len_pardecls_second_array += len(pardecls)
-                assert len_pardecls_first_array == len_pardecls_second_array
-                if len_pardecls_first_array == 0:
-                    self.uses_scalars = True
-                else:
->>>>>>> 67fade9d
                     self.uses_scalars = False
 
             # Last argument is either an array or a binary op
 
             arg = node.args[2]
-<<<<<<< HEAD
             if self.uses_scalars:
                 self.mask_cond = arg
             else:
 
                 array_node = self._parse_array(node, node.args[2], dims_count=len(self.first_array.indices))
                 if array_node is not None:
-=======
-            array_node = self._parse_array(node, node.args[2], dims_count=len(self.first_array.indices))
-            if array_node is not None:
-
-                self.mask_first_array = array_node
-                self.mask_cond = ast_internal_classes.BinOp_Node(op="==",
-                                                                 rval=ast_internal_classes.Int_Literal_Node(value="1"),
-                                                                 lval=self.mask_first_array,
-                                                                 line_number=node.line_number)
->>>>>>> 67fade9d
 
                     self.mask_first_array = array_node
 
@@ -1544,7 +1268,6 @@
                         line_number=node.line_number
                     )
 
-<<<<<<< HEAD
                 else:
 
                     self.mask_first_array, self.mask_second_array, self.mask_cond = self._parse_binary_op(node, arg)
@@ -1565,35 +1288,6 @@
             loop_ranges = []
             par_Decl_Range_Finder(self.second_array, loop_ranges, [], self.count, new_func_body,
                                   self.scope_vars, self.ast.structures, True, allow_scalars=True)
-=======
-        def _summarize_args(self, exec_node: ast_internal_classes.Execution_Part_Node, node: ast_internal_classes.FNode,
-                            new_func_body: List[ast_internal_classes.FNode]):
-
-            if self.uses_scalars:
-                self.destination_array = node.lval
-                return
-
-            # The first main argument is an array -> this dictates loop boundaries
-            # Other arrays, regardless if they appear as the second array or mask, need to have the same loop boundary.
-            par_Decl_Range_Finder(self.first_array,
-                                  self.loop_ranges, [],
-                                  self.count,
-                                  new_func_body,
-                                  self.scope_vars,
-                                  self.ast.structures,
-                                  True,
-                                  allow_scalars=True)
-
-            loop_ranges = []
-            par_Decl_Range_Finder(self.second_array,
-                                  loop_ranges, [],
-                                  self.count,
-                                  new_func_body,
-                                  self.scope_vars,
-                                  self.ast.structures,
-                                  True,
-                                  allow_scalars=True)
->>>>>>> 67fade9d
             self._adjust_array_ranges(node, self.second_array, self.loop_ranges, loop_ranges)
 
             # parse destination
@@ -1601,18 +1295,13 @@
             assert isinstance(node.lval, ast_internal_classes.Name_Node)
 
             array_decl = self.get_var_declaration(exec_node.parent, node.lval)
-<<<<<<< HEAD
             if array_decl.sizes is None or len(array_decl.sizes) == 0:
-=======
-            if array_decl.sizes is None:
->>>>>>> 67fade9d
 
                 # for destination array, sizes might be unknown when we use arg extractor
                 # in that situation, we look at the size of the first argument
                 dims = len(self.first_array.indices)
             else:
                 dims = len(array_decl.sizes)
-<<<<<<< HEAD
 
             self.destination_array = ast_internal_classes.Array_Subscript_Node(
                 name=node.lval, parent=node.lval.parent, type='VOID',
@@ -1622,24 +1311,12 @@
             # type inference! this is necessary when the destination array is
             # not known exactly, e.g., in recursive calls.
             if array_decl.sizes is None or len(array_decl.sizes) == 0:
-=======
-            self.destination_array = ast_internal_classes.Array_Subscript_Node(
-                name=node.lval,
-                parent=node.lval.parent,
-                type='VOID',
-                indices=[ast_internal_classes.ParDecl_Node(type='ALL')] * dims)
-
-            # type inference! this is necessary when the destination array is
-            # not known exactly, e.g., in recursive calls.
-            if array_decl.sizes is None:
->>>>>>> 67fade9d
 
                 first_input = self.get_var_declaration(node.parent, node.rval.args[0])
                 array_decl.sizes = copy.deepcopy(first_input.sizes)
                 array_decl.offsets = [1] * len(array_decl.sizes)
                 array_decl.type = first_input.type
 
-<<<<<<< HEAD
             par_Decl_Range_Finder(self.destination_array, [], [], self.count,
                                   new_func_body, self.scope_vars, self.ast.structures, True)
 
@@ -1647,38 +1324,12 @@
                 loop_ranges = []
                 par_Decl_Range_Finder(self.mask_first_array, loop_ranges, [], self.count, new_func_body,
                                       self.scope_vars, self.ast.structures, True, allow_scalars=True)
-=======
-            par_Decl_Range_Finder(self.destination_array, [], [], self.count, new_func_body, self.scope_vars,
-                                  self.ast.structures, True)
-
-            if self.mask_first_array is not None:
-                loop_ranges = []
-                par_Decl_Range_Finder(self.mask_first_array,
-                                      loop_ranges, [],
-                                      self.count,
-                                      new_func_body,
-                                      self.scope_vars,
-                                      self.ast.structures,
-                                      True,
-                                      allow_scalars=True)
->>>>>>> 67fade9d
                 self._adjust_array_ranges(node, self.mask_first_array, self.loop_ranges, loop_ranges)
 
             if self.mask_second_array is not None:
                 loop_ranges = []
-<<<<<<< HEAD
                 par_Decl_Range_Finder(self.mask_second_array, loop_ranges, [], self.count, new_func_body,
                                       self.scope_vars, self.ast.structures, True, allow_scalars=True)
-=======
-                par_Decl_Range_Finder(self.mask_second_array,
-                                      loop_ranges, [],
-                                      self.count,
-                                      new_func_body,
-                                      self.scope_vars,
-                                      self.ast.structures,
-                                      True,
-                                      allow_scalars=True)
->>>>>>> 67fade9d
                 self._adjust_array_ranges(node, self.mask_second_array, self.loop_ranges, loop_ranges)
 
         def _initialize_result(self, node: ast_internal_classes.FNode) -> Optional[ast_internal_classes.BinOp_Node]:
@@ -1693,28 +1344,19 @@
                 Otherwise, we copy data from the second array.
             """
 
-<<<<<<< HEAD
-            copy_first = ast_internal_classes.BinOp_Node(
-                lval=copy.deepcopy(self.destination_array),
-                op="=",
-                rval=self.first_array,
-                line_number=node.line_number
-            )
-
-            copy_second = ast_internal_classes.BinOp_Node(
-                lval=copy.deepcopy(self.destination_array),
-                op="=",
-                rval=self.second_array,
-                line_number=node.line_number
-            )
-
-            body_if = ast_internal_classes.Execution_Part_Node(execution=[
-                copy_first
-            ])
-
-            body_else = ast_internal_classes.Execution_Part_Node(execution=[
-                copy_second
-            ])
+            copy_first = ast_internal_classes.BinOp_Node(lval=copy.deepcopy(self.destination_array),
+                                                         op="=",
+                                                         rval=self.first_array,
+                                                         line_number=node.line_number)
+
+            copy_second = ast_internal_classes.BinOp_Node(lval=copy.deepcopy(self.destination_array),
+                                                          op="=",
+                                                          rval=self.second_array,
+                                                          line_number=node.line_number)
+
+            body_if = ast_internal_classes.Execution_Part_Node(execution=[copy_first])
+
+            body_else = ast_internal_classes.Execution_Part_Node(execution=[copy_second])
 
             # for scalar operations, we need to extract first element if it's an array
             if self.uses_scalars and isinstance(self.mask_cond, ast_internal_classes.Name_Node):
@@ -1733,108 +1375,6 @@
                 body_else=body_else,
                 line_number=node.line_number
             )
-=======
-            copy_first = ast_internal_classes.BinOp_Node(lval=copy.deepcopy(self.destination_array),
-                                                         op="=",
-                                                         rval=self.first_array,
-                                                         line_number=node.line_number)
-
-            copy_second = ast_internal_classes.BinOp_Node(lval=copy.deepcopy(self.destination_array),
-                                                          op="=",
-                                                          rval=self.second_array,
-                                                          line_number=node.line_number)
-
-            body_if = ast_internal_classes.Execution_Part_Node(execution=[copy_first])
-
-            body_else = ast_internal_classes.Execution_Part_Node(execution=[copy_second])
-
-            return ast_internal_classes.If_Stmt_Node(cond=self.mask_cond,
-                                                     body=body_if,
-                                                     body_else=body_else,
-                                                     line_number=node.line_number)
-
-
-class IntrinsicSDFGTransformation(xf.SingleStateTransformation):
-
-    array1 = xf.PatternNode(nodes.AccessNode)
-    array2 = xf.PatternNode(nodes.AccessNode)
-    tasklet = xf.PatternNode(nodes.Tasklet)
-    out = xf.PatternNode(nodes.AccessNode)
-
-    def blas_dot(self, state: SDFGState, sdfg: SDFG):
-        dot_libnode(None, sdfg, state, self.array1.data, self.array2.data, self.out.data)
-
-    def blas_matmul(self, state: SDFGState, sdfg: SDFG):
-        gemm_libnode(None, sdfg, state, self.array1.data, self.array2.data, self.out.data, 1.0, 0.0, False, False)
-
-    def transpose(self, state: SDFGState, sdfg: SDFG):
-
-        input_arr = state.add_read(self.array1.data)
-        res = state.add_write(self.out.data)
-
-        libnode = Transpose("transpose", dtype=sdfg.arrays[self.array1.data].dtype)
-        state.add_node(libnode)
-
-        state.add_edge(input_arr, None, libnode, "_inp", sdfg.make_array_memlet(self.array1.data))
-        state.add_edge(libnode, "_out", res, None, sdfg.make_array_memlet(self.out.data))
-
-    LIBRARY_NODE_TRANSFORMATIONS = {
-        "__dace_blas_dot": blas_dot,
-        "__dace_transpose": transpose,
-        "__dace_matmul": blas_matmul
-    }
-
-    @classmethod
-    def expressions(cls):
-
-        graphs = []
-
-        # Match tasklets with two inputs, like dot
-        g = OrderedDiGraph()
-        g.add_node(cls.array1)
-        g.add_node(cls.array2)
-        g.add_node(cls.tasklet)
-        g.add_node(cls.out)
-        g.add_edge(cls.array1, cls.tasklet, None)
-        g.add_edge(cls.array2, cls.tasklet, None)
-        g.add_edge(cls.tasklet, cls.out, None)
-        graphs.append(g)
-
-        # Match tasklets with one input, like transpose
-        g = OrderedDiGraph()
-        g.add_node(cls.array1)
-        g.add_node(cls.tasklet)
-        g.add_node(cls.out)
-        g.add_edge(cls.array1, cls.tasklet, None)
-        g.add_edge(cls.tasklet, cls.out, None)
-        graphs.append(g)
-
-        return graphs
-
-    def can_be_applied(self, graph: SDFGState, expr_index: int, sdfg: SDFG, permissive: bool = False) -> bool:
-
-        import ast
-        for node in ast.walk(self.tasklet.code.code[0]):
-            if isinstance(node, ast.Call):
-                if node.func.id in self.LIBRARY_NODE_TRANSFORMATIONS:
-                    self.func = self.LIBRARY_NODE_TRANSFORMATIONS[node.func.id]
-                    return True
-
-        return False
-
-    def apply(self, state: SDFGState, sdfg: SDFG):
-
-        self.func(self, state, sdfg)
-
-        for in_edge in state.in_edges(self.tasklet):
-            state.remove_memlet_path(in_edge)
-
-        for in_edge in state.out_edges(self.tasklet):
-            state.remove_memlet_path(in_edge)
-
-        state.remove_node(self.tasklet)
-
->>>>>>> 67fade9d
 
 
 class IntrinsicSDFGTransformation(xf.SingleStateTransformation):
@@ -2053,7 +1593,6 @@
         "BTEST": MathTransformation("bitwise_test", "INTEGER"),
         "IBITS": MathTransformation("bitwise_extract", "INTEGER"),
         "IAND": MathTransformation("bitwise_and", "INTEGER")
-<<<<<<< HEAD
     }
 
     @staticmethod
@@ -2065,8 +1604,6 @@
         "TRANSPOSE": IntrinsicSDFGTransformation.transpose_size,
         "MATMUL": IntrinsicSDFGTransformation.matmul_size,
         "EXP": one_to_one_size
-=======
->>>>>>> 67fade9d
     }
 
     class TypeTransformer(IntrinsicNodeTransformer):
@@ -2078,15 +1615,8 @@
                                 ast_internal_classes.Int_Literal_Node, ast_internal_classes.Call_Expr_Node,
                                 ast_internal_classes.BinOp_Node, ast_internal_classes.UnOp_Node)):
                 return arg.type
-<<<<<<< HEAD
             elif isinstance(arg, (ast_internal_classes.Name_Node, ast_internal_classes.Array_Subscript_Node, ast_internal_classes.Data_Ref_Node)):
                 return self.get_var_declaration(node.parent, arg).type
-=======
-            elif isinstance(arg, (ast_internal_classes.Name_Node, ast_internal_classes.Array_Subscript_Node)):
-                return self.get_var_declaration(node.parent, arg).type
-            elif isinstance(arg, ast_internal_classes.Data_Ref_Node):
-                return self._parse_struct_ref(arg).type
->>>>>>> 67fade9d
             else:
                 raise NotImplementedError(type(arg))
 
@@ -2156,7 +1686,6 @@
             var = binop_node.lval
             if isinstance(var, (ast_internal_classes.Name_Node, ast_internal_classes.Data_Ref_Node,
                                 ast_internal_classes.Array_Subscript_Node)):
-<<<<<<< HEAD
 
                 var_decl = self.get_var_declaration(var.parent, var)
 
@@ -2179,11 +1708,6 @@
 
                         var.sizes = var_decl.sizes
                         var.offsets = var_decl.offsets
-=======
-                var_decl = self.get_var_declaration(var.parent, var)
-                var.type = return_type
-                var_decl.type = return_type
->>>>>>> 67fade9d
 
             return binop_node
 
@@ -2259,15 +1783,9 @@
 
     # All functions return an array
     # Our call extraction transformation only supports scalars
-<<<<<<< HEAD
     #
     # No longer needed!
     EXEMPTED_FROM_CALL_EXTRACTION = [
-=======
-    EXEMPTED_FROM_CALL_EXTRACTION = [
-        "__dace_TRANSPOSE",
-        "__dace_MATMUL",
->>>>>>> 67fade9d
     ]
 
     def __init__(self):
@@ -2280,15 +1798,8 @@
     def function_names() -> List[str]:
         # list of all functions that are created by initial transformation, before doing full replacement
         # this prevents other parser components from replacing our function calls with array subscription nodes
-<<<<<<< HEAD
         return [*list(LoopBasedReplacement.INTRINSIC_TO_DACE.values()), *MathFunctions.temporary_functions(),
                 *DirectReplacement.temporary_functions()]
-=======
-        return [
-            *list(LoopBasedReplacement.INTRINSIC_TO_DACE.values()), *MathFunctions.temporary_functions(),
-            *DirectReplacement.temporary_functions()
-        ]
->>>>>>> 67fade9d
 
     @staticmethod
     def retained_function_names() -> List[str]:
@@ -2321,11 +1832,7 @@
             "DATE_AND_TIME": "__dace_date_and_time",
             "RESHAPE": "__dace_reshape",
         }
-<<<<<<< HEAD
        
-=======
-
->>>>>>> 67fade9d
         if func_name in replacements:
             return ast_internal_classes.Name_Node(name=replacements[func_name])
         elif DirectReplacement.replacable_name(func_name):
@@ -2366,29 +1873,13 @@
         if name.name in func_types:
             # FIXME: this will be progressively removed
             call_type = func_types[name.name]
-<<<<<<< HEAD
             return ast_internal_classes.Call_Expr_Node(name=name, type=call_type, args=args.args, line_number=line,subroutine=False)
-=======
-            return ast_internal_classes.Call_Expr_Node(name=name,
-                                                       type=call_type,
-                                                       args=args.args,
-                                                       line_number=line,
-                                                       subroutine=False)
->>>>>>> 67fade9d
         elif DirectReplacement.replacable(name.name):
             return DirectReplacement.replace(name.name, args, line, symbols)
         else:
             # We will do the actual type replacement later
             # To that end, we need to know the input types - but these we do not know at the moment.
-<<<<<<< HEAD
             return ast_internal_classes.Call_Expr_Node(
                 name=name, type="VOID", subroutine=False,
                 args=args.args, line_number=line
-            )
-=======
-            return ast_internal_classes.Call_Expr_Node(name=name,
-                                                       type="VOID",
-                                                       subroutine=False,
-                                                       args=args.args,
-                                                       line_number=line)
->>>>>>> 67fade9d
+            )