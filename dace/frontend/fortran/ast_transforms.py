--- conflicted
+++ resolved
@@ -836,13 +836,8 @@
                                     ast_internal_classes.Var_Decl_Node(name=tmp_name,
                                                                        type="INTEGER",
                                                                        sizes=None,
-<<<<<<< HEAD
-                                                                       line_number=child.line_number,
-                                init=None)
-=======
                                                                        init=None,
                                                                        line_number=child.line_number)
->>>>>>> 6d8ee01a
                                 ],
                                                                     line_number=child.line_number))
                             if self.normalize_offsets:
@@ -1013,11 +1008,7 @@
                                             offsets=None,
                                             kind=None,
                                             optional=False,
-<<<<<<< HEAD
-                                init=None,
-=======
                                             init=None,
->>>>>>> 6d8ee01a
                                             line_number=func.line_number)
             new_args.append(ast_internal_classes.Name_Node(name=name))
             vardecls.append(var)
