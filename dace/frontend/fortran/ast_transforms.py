# Copyright 2023 ETH Zurich and the DaCe authors. All rights reserved.

import copy
from typing import Dict, List, Optional, Tuple, Set, Union

import sympy as sp

from dace import symbolic as sym
from dace.frontend.fortran import ast_internal_classes, ast_utils


class Structure:

    def __init__(self, name: str):
        self.vars: Dict[str, Union[ast_internal_classes.Symbol_Decl_Node, ast_internal_classes.Var_Decl_Node]] = {}
        self.name = name


class Structures:

    def __init__(self, definitions: List[ast_internal_classes.Derived_Type_Def_Node]):
        self.structures: Dict[str, Structure] = {}
        self.parse(definitions)

    def parse(self, definitions: List[ast_internal_classes.Derived_Type_Def_Node]):

        for structure in definitions:

            struct = Structure(name=structure.name.name)
            if structure.component_part is not None:
                if structure.component_part.component_def_stmts is not None:
                    for statement in structure.component_part.component_def_stmts:
                        if isinstance(statement, ast_internal_classes.Data_Component_Def_Stmt_Node):
                            for var in statement.vars.vardecl:
                                struct.vars[var.name] = var

            self.structures[structure.name.name] = struct

    def is_struct(self, type_name: str):
        return type_name in self.structures

    def get_definition(self, type_name: str):
        return self.structures[type_name]

    def find_definition(self, scope_vars, node: ast_internal_classes.Data_Ref_Node,
                        variable_name: Optional[ast_internal_classes.Name_Node] = None):

        # we assume starting from the top (left-most) data_ref_node
        # for struct1 % struct2 % struct3 % var
        # we find definition of struct1, then we iterate until we find the var

        struct_type = scope_vars.get_var(node.parent, ast_utils.get_name(node.parent_ref)).type
        struct_def = self.structures[struct_type]
        cur_node = node

        while True:
            cur_node = cur_node.part_ref

            if isinstance(cur_node, ast_internal_classes.Array_Subscript_Node):
                struct_def = self.structures[struct_type]
                cur_var = struct_def.vars[cur_node.name.name]
                node = cur_node
                break

            elif isinstance(cur_node, ast_internal_classes.Name_Node):
                struct_def = self.structures[struct_type]
                cur_var = struct_def.vars[cur_node.name]
                break

            if isinstance(cur_node.parent_ref.name, ast_internal_classes.Name_Node):

                if variable_name is not None and cur_node.parent_ref.name.name == variable_name.name:
                    return struct_def, struct_def.vars[cur_node.parent_ref.name.name]

                struct_type = struct_def.vars[cur_node.parent_ref.name.name].type
            else:

                if variable_name is not None and cur_node.parent_ref.name == variable_name.name:
                    return struct_def, struct_def.vars[cur_node.parent_ref.name]

                struct_type = struct_def.vars[cur_node.parent_ref.name].type
            struct_def = self.structures[struct_type]

        return struct_def, cur_var


def iter_fields(node: ast_internal_classes.FNode):
    """
    Yield a tuple of ``(fieldname, value)`` for each field in ``node._fields``
    that is present on *node*.
    """
    for field in node._fields:
        try:
            yield field, getattr(node, field)
        except AttributeError:
            pass


def iter_attributes(node: ast_internal_classes.FNode):
    """
    Yield a tuple of ``(fieldname, value)`` for each field in ``node._attributes``
    that is present on *node*.
    """
    for field in node._attributes:
        try:
            yield field, getattr(node, field)
        except AttributeError:
            pass


def iter_child_nodes(node: ast_internal_classes.FNode):
    """
    Yield all direct child nodes of *node*, that is, all fields that are nodes
    and all items of fields that are lists of nodes.
    """

    for name, field in iter_fields(node):
        # print("NASME:",name)
        if isinstance(field, ast_internal_classes.FNode):
            yield field
        elif isinstance(field, list):
            for item in field:
                if isinstance(item, ast_internal_classes.FNode):
                    yield item


class NodeVisitor(object):
    """
    A base node visitor class for Fortran ASTs.
    Subclass it and define your own visit_XXX methods, where
    XXX is the class name you want to visit with these
    methods.
    """

    def visit(self, node: ast_internal_classes.FNode):
        method = 'visit_' + node.__class__.__name__
        visitor = getattr(self, method, self.generic_visit)
        return visitor(node)

    def generic_visit(self, node: ast_internal_classes.FNode):
        """Called if no explicit visitor function exists for a node."""
        for field, value in iter_fields(node):
            if isinstance(value, list):
                for item in value:
                    if isinstance(item, ast_internal_classes.FNode):
                        self.visit(item)
            elif isinstance(value, ast_internal_classes.FNode):
                self.visit(value)


class NodeTransformer(NodeVisitor):
    """
    A base node visitor that walks the abstract syntax tree and allows
    modification of nodes.
    The `NodeTransformer` will walk the AST and use the return value of the
    visitor methods to replace old nodes. 
    """

    def as_list(self, x):
        if isinstance(x, list):
            return x
        if x is None:
            return []
        return [x]

    def generic_visit(self, node: ast_internal_classes.FNode):
        for field, old_value in iter_fields(node):
            if isinstance(old_value, list):
                new_values = []
                for value in old_value:
                    if isinstance(value, ast_internal_classes.FNode):
                        value = self.visit(value)
                        if value is None:
                            continue
                        elif not isinstance(value, ast_internal_classes.FNode):
                            new_values.extend(value)
                            continue
                    new_values.append(value)
                old_value[:] = new_values
            elif isinstance(old_value, ast_internal_classes.FNode):
                new_node = self.visit(old_value)
                if new_node is None:
                    delattr(node, field)
                else:
                    setattr(node, field, new_node)
        return node


class Flatten_Classes(NodeTransformer):

    def __init__(self, classes: List[ast_internal_classes.Derived_Type_Def_Node]):
        self.classes = classes
        self.current_class = None

    def visit_Derived_Type_Def_Node(self, node: ast_internal_classes.Derived_Type_Def_Node):
        self.current_class = node
        return_node = self.generic_visit(node)
        # self.current_class=None
        return return_node

    def visit_Module_Node(self, node: ast_internal_classes.Module_Node):
        self.current_class = None
        return self.generic_visit(node)

    def visit_Subroutine_Subprogram_Node(self, node: ast_internal_classes.Subroutine_Subprogram_Node):
        new_node = self.generic_visit(node)
        print("Subroutine: ", node.name.name)
        if self.current_class is not None:
            for i in self.classes:
                if i.is_class is True:
                    if i.name.name == self.current_class.name.name:
                        for j in i.procedure_part.procedures:
                            if j.name.name == node.name.name:
                                return ast_internal_classes.Subroutine_Subprogram_Node(
                                    name=ast_internal_classes.Name_Node(name=i.name.name + "_" + node.name.name,
                                                                        type=node.type),
                                    args=new_node.args,
                                    specification_part=new_node.specification_part,
                                    execution_part=new_node.execution_part,
                                    mandatory_args_count=new_node.mandatory_args_count,
                                    optional_args_count=new_node.optional_args_count,
                                    elemental=new_node.elemental,
                                    line_number=new_node.line_number)
                            elif hasattr(j, "args") and j.args[2] is not None:
                                if j.args[2].name == node.name.name:
                                    return ast_internal_classes.Subroutine_Subprogram_Node(
                                        name=ast_internal_classes.Name_Node(name=i.name.name + "_" + j.name.name,
                                                                            type=node.type),
                                        args=new_node.args,
                                        specification_part=new_node.specification_part,
                                        execution_part=new_node.execution_part,
                                        mandatory_args_count=new_node.mandatory_args_count,
                                        optional_args_count=new_node.optional_args_count,
                                        elemental=new_node.elemental,
                                        line_number=new_node.line_number)
        return new_node

    def visit_Call_Expr_Node(self, node: ast_internal_classes.Call_Expr_Node):
        if self.current_class is not None:
            for i in self.classes:
                if i.is_class is True:
                    if i.name.name == self.current_class.name.name:
                        for j in i.procedure_part.procedures:
                            if j.name.name == node.name.name:
                                return ast_internal_classes.Call_Expr_Node(
                                    name=ast_internal_classes.Name_Node(name=i.name.name + "_" + node.name.name,
                                                                        type=node.type, args=node.args,
                                                                        line_number=node.line_number), args=node.args,
                                    type=node.type, line_number=node.line_number)
        return self.generic_visit(node)


class FindFunctionAndSubroutines(NodeVisitor):
    """
    Finds all function and subroutine names in the AST
    :return: List of names
    """

    def __init__(self):
        self.names: List[ast_internal_classes.Name_Node] = []
        self.module_based_names: Dict[str,List[ast_internal_classes.Name_Node]] = {}
        self.nodes: Dict[str, ast_internal_classes.FNode] = {}
        self.iblocks: Dict[str, List[str]] = {}
        self.current_module = "_dace_default"
        self.module_based_names[self.current_module] = []

    def visit_Subroutine_Subprogram_Node(self, node: ast_internal_classes.Subroutine_Subprogram_Node):
        ret = node.name
        ret.elemental = node.elemental
        self.names.append(ret)
        self.nodes[ret.name] = node
        self.module_based_names[self.current_module].append(ret)

    def visit_Function_Subprogram_Node(self, node: ast_internal_classes.Function_Subprogram_Node):
        ret = node.name
        ret.elemental = node.elemental
        self.names.append(ret)
        self.nodes[ret.name] = node
        self.module_based_names[self.current_module].append(ret)

    def visit_Module_Node(self, node: ast_internal_classes.Module_Node):
        self.iblocks.update(node.interface_blocks)
        self.current_module = node.name.name
        self.module_based_names[self.current_module] = []
        self.generic_visit(node)

    @staticmethod
    def from_node(node: ast_internal_classes.FNode) -> 'FindFunctionAndSubroutines':
        v = FindFunctionAndSubroutines()
        v.visit(node)
        return v


class FindNames(NodeVisitor):
    def __init__(self):
        self.names: List[str] = []

    def visit_Name_Node(self, node: ast_internal_classes.Name_Node):
        self.names.append(node.name)

    def visit_Array_Subscript_Node(self, node: ast_internal_classes.Array_Subscript_Node):
        self.names.append(node.name.name)
        for i in node.indices:
            self.visit(i)


class FindDefinedNames(NodeVisitor):
    def __init__(self):
        self.names: List[str] = []

    def visit_Var_Decl_Node(self, node: ast_internal_classes.Var_Decl_Node):
        self.names.append(node.name)


class FindInputs(NodeVisitor):
    """
    Finds all inputs (reads) in the AST node and its children
    :return: List of names
    """

    def __init__(self):

        self.nodes: List[ast_internal_classes.Name_Node] = []

    def visit_Name_Node(self, node: ast_internal_classes.Name_Node):
        self.nodes.append(node)

    def visit_Array_Subscript_Node(self, node: ast_internal_classes.Array_Subscript_Node):
        self.nodes.append(node.name)
        for i in node.indices:
            self.visit(i)

    def visit_Data_Ref_Node(self, node: ast_internal_classes.Data_Ref_Node):
        if isinstance(node.parent_ref, ast_internal_classes.Name_Node):
            self.nodes.append(node.parent_ref)
        elif isinstance(node.parent_ref, ast_internal_classes.Array_Subscript_Node):
            self.nodes.append(node.parent_ref.name)
        if isinstance(node.parent_ref, ast_internal_classes.Array_Subscript_Node):
            for i in node.parent_ref.indices:
                self.visit(i)
        if isinstance(node.part_ref, ast_internal_classes.Array_Subscript_Node):
            for i in node.part_ref.indices:
                self.visit(i)
        elif isinstance(node.part_ref, ast_internal_classes.Data_Ref_Node):
            self.visit_Blunt_Data_Ref_Node(node.part_ref)

    def visit_Blunt_Data_Ref_Node(self, node: ast_internal_classes.Data_Ref_Node):
        if isinstance(node.parent_ref, ast_internal_classes.Array_Subscript_Node):
            for i in node.parent_ref.indices:
                self.visit(i)
        if isinstance(node.part_ref, ast_internal_classes.Array_Subscript_Node):
            for i in node.part_ref.indices:
                self.visit(i)
        elif isinstance(node.part_ref, ast_internal_classes.Data_Ref_Node):
            self.visit_Blunt_Data_Ref_Node(node.part_ref)

    def visit_BinOp_Node(self, node: ast_internal_classes.BinOp_Node):
        if node.op == "=":
            if isinstance(node.lval, ast_internal_classes.Name_Node):
                pass
            elif isinstance(node.lval, ast_internal_classes.Array_Subscript_Node):
                for i in node.lval.indices:
                    self.visit(i)
            elif isinstance(node.lval, ast_internal_classes.Data_Ref_Node):
                # if isinstance(node.lval.parent_ref, ast_internal_classes.Name_Node):
                #    self.nodes.append(node.lval.parent_ref)    
                if isinstance(node.lval.parent_ref, ast_internal_classes.Array_Subscript_Node):
                    # self.nodes.append(node.lval.parent_ref.name)
                    for i in node.lval.parent_ref.indices:
                        self.visit(i)
                if isinstance(node.lval.part_ref, ast_internal_classes.Data_Ref_Node):
                    self.visit_Blunt_Data_Ref_Node(node.lval.part_ref)
                elif isinstance(node.lval.part_ref, ast_internal_classes.Array_Subscript_Node):
                    for i in node.lval.part_ref.indices:
                        self.visit(i)

        else:
            if isinstance(node.lval, ast_internal_classes.Data_Ref_Node):
                if isinstance(node.lval.parent_ref, ast_internal_classes.Name_Node):
                    self.nodes.append(node.lval.parent_ref)
                elif isinstance(node.lval.parent_ref, ast_internal_classes.Array_Subscript_Node):
                    self.nodes.append(node.lval.parent_ref.name)
                    for i in node.lval.parent_ref.indices:
                        self.visit(i)
                if isinstance(node.lval.part_ref, ast_internal_classes.Data_Ref_Node):
                    self.visit_Blunt_Data_Ref_Node(node.lval.part_ref)
                elif isinstance(node.lval.part_ref, ast_internal_classes.Array_Subscript_Node):
                    for i in node.lval.part_ref.indices:
                        self.visit(i)
            else:
                self.visit(node.lval)
        if isinstance(node.rval, ast_internal_classes.Data_Ref_Node):
            if isinstance(node.rval.parent_ref, ast_internal_classes.Name_Node):
                self.nodes.append(node.rval.parent_ref)
            elif isinstance(node.rval.parent_ref, ast_internal_classes.Array_Subscript_Node):
                self.nodes.append(node.rval.parent_ref.name)
                for i in node.rval.parent_ref.indices:
                    self.visit(i)
            if isinstance(node.rval.part_ref, ast_internal_classes.Data_Ref_Node):
                self.visit_Blunt_Data_Ref_Node(node.rval.part_ref)
            elif isinstance(node.rval.part_ref, ast_internal_classes.Array_Subscript_Node):
                for i in node.rval.part_ref.indices:
                    self.visit(i)
        else:
            self.visit(node.rval)


class FindOutputs(NodeVisitor):
    """
    Finds all outputs (writes) in the AST node and its children
    :return: List of names
    """

    def __init__(self, thourough=False):
        self.thourough = thourough
        self.nodes: List[ast_internal_classes.Name_Node] = []

    def visit_Call_Expr_Node(self, node: ast_internal_classes.Call_Expr_Node):
        for i in node.args:
            if isinstance(i, ast_internal_classes.Name_Node):
                if self.thourough:
                    self.nodes.append(i)
            elif isinstance(i, ast_internal_classes.Array_Subscript_Node):
                if self.thourough:
                    self.nodes.append(i.name)
                for j in i.indices:
                    self.visit(j)
            elif isinstance(i, ast_internal_classes.Data_Ref_Node):
                if isinstance(i.parent_ref, ast_internal_classes.Name_Node):
                    if self.thourough:
                        self.nodes.append(i.parent_ref)
                elif isinstance(i.parent_ref, ast_internal_classes.Array_Subscript_Node):
                    if self.thourough:
                        self.nodes.append(i.parent_ref.name)
                    for j in i.parent_ref.indices:
                        self.visit(j)
                self.visit(i.part_ref)
            self.visit(i)

    def visit_BinOp_Node(self, node: ast_internal_classes.BinOp_Node):
        if node.op == "=":
            if isinstance(node.lval, ast_internal_classes.Name_Node):
                self.nodes.append(node.lval)
            elif isinstance(node.lval, ast_internal_classes.Array_Subscript_Node):
                self.nodes.append(node.lval.name)
            elif isinstance(node.lval, ast_internal_classes.Data_Ref_Node):
                if isinstance(node.lval.parent_ref, ast_internal_classes.Name_Node):
                    self.nodes.append(node.lval.parent_ref)
                elif isinstance(node.lval.parent_ref, ast_internal_classes.Array_Subscript_Node):
                    self.nodes.append(node.lval.parent_ref.name)
                    for i in node.lval.parent_ref.indices:
                        self.visit(i)

            self.visit(node.rval)


class FindFunctionCalls(NodeVisitor):
    """
    Finds all function calls in the AST node and its children
    :return: List of names
    """

    def __init__(self):
        self.nodes: List[ast_internal_classes.Name_Node] = []

    def visit_Call_Expr_Node(self, node: ast_internal_classes.Call_Expr_Node):
        self.nodes.append(node)
        for i in node.args:
            self.visit(i)


class StructLister(NodeVisitor):
    """
    Fortran does not differentiate between arrays and functions.
    We need to go over and convert all function calls to arrays.
    So, we create a closure of all math and defined functions and 
    create array expressions for the others.
    """

    def __init__(self):

        self.structs = []
        self.names = []

    def visit_Derived_Type_Def_Node(self, node: ast_internal_classes.Derived_Type_Def_Node):
        self.names.append(node.name.name)
        if node.procedure_part is not None:
            if len(node.procedure_part.procedures) > 0:
                node.is_class = True
                self.structs.append(node)
                return
        node.is_class = False
        self.structs.append(node)


class StructDependencyLister(NodeVisitor):
    def __init__(self, names=None):
        self.names = names
        self.structs_used = []
        self.is_pointer = []
        self.pointer_names = []

    def visit_Var_Decl_Node(self, node: ast_internal_classes.Var_Decl_Node):
        if node.type in self.names:
            self.structs_used.append(node.type)
            self.is_pointer.append(node.alloc)
            self.pointer_names.append(node.name)


class StructMemberLister(NodeVisitor):
    def __init__(self):
        self.members = []
        self.is_pointer = []
        self.pointer_names = []

    def visit_Var_Decl_Node(self, node: ast_internal_classes.Var_Decl_Node):
        self.members.append(node.type)
        self.is_pointer.append(node.alloc)
        self.pointer_names.append(node.name)


class FindStructDefs(NodeVisitor):
    def __init__(self, name=None):
        self.name = name
        self.structs = []

    def visit_Var_Decl_Node(self, node: ast_internal_classes.Var_Decl_Node):
        if node.type == self.name:
            self.structs.append(node.name)


class FindStructUses(NodeVisitor):
    def __init__(self, names=None, target=None):
        self.names = names
        self.target = target
        self.nodes = []

    def visit_Data_Ref_Node(self, node: ast_internal_classes.Data_Ref_Node):

        if isinstance(node.parent_ref, ast_internal_classes.Name_Node):
            parent_name = node.parent_ref.name
        elif isinstance(node.parent_ref, ast_internal_classes.Array_Subscript_Node):
            parent_name = node.parent_ref.name.name
        elif isinstance(node.parent_ref, ast_internal_classes.Data_Ref_Node):
            raise NotImplementedError("Data ref node not implemented for not name or array")
            self.visit(node.parent_ref)
            parent_name = None
        else:

            raise NotImplementedError("Data ref node not implemented for not name or array")
        if isinstance(node.part_ref, ast_internal_classes.Name_Node):
            part_name = node.part_ref.name
        elif isinstance(node.part_ref, ast_internal_classes.Array_Subscript_Node):
            part_name = node.part_ref.name.name
        elif isinstance(node.part_ref, ast_internal_classes.Data_Ref_Node):
            self.visit(node.part_ref)
            if isinstance(node.part_ref.parent_ref, ast_internal_classes.Name_Node):
                part_name = node.part_ref.parent_ref.name
            elif isinstance(node.part_ref.parent_ref, ast_internal_classes.Array_Subscript_Node):
                part_name = node.part_ref.parent_ref.name.name

        else:
            raise NotImplementedError("Data ref node not implemented for not name or array")
        if part_name == self.target and parent_name in self.names:
            self.nodes.append(node)


class StructPointerChecker(NodeVisitor):
    def __init__(self, parent_struct, pointed_struct, pointer_name, structs_lister, struct_dep_graph, analysis):
        self.parent_struct = [parent_struct]
        self.pointed_struct = [pointed_struct]
        self.pointer_name = [pointer_name]
        self.nodes = []
        self.connection = []
        self.structs_lister = structs_lister
        self.struct_dep_graph = struct_dep_graph
        if analysis == "full":
            start_idx = 0
            end_idx = 1
            while start_idx != end_idx:
                for i in struct_dep_graph.in_edges(self.parent_struct[start_idx]):
                    found = False
                    for parent, child in zip(self.parent_struct, self.pointed_struct):
                        if i[0] == parent and i[1] == child:
                            found = True
                            break
                    if not found:
                        self.parent_struct.append(i[0])
                        self.pointed_struct.append(i[1])
                        self.pointer_name.append(struct_dep_graph.get_edge_data(i[0], i[1])["point_name"])
                        end_idx += 1
                start_idx += 1

    def visit_Main_Program_Node(self, node: ast_internal_classes.Main_Program_Node):
        for parent, pointer in zip(self.parent_struct, self.pointer_name):
            finder = FindStructDefs(parent)
            finder.visit(node.specification_part)
            struct_names = finder.structs
            use_finder = FindStructUses(struct_names, pointer)
            use_finder.visit(node.execution_part)
            self.nodes += use_finder.nodes
            self.connection.append([parent, pointer, struct_names, use_finder.nodes])

    def visit_Subroutine_Subprogram_Node(self, node: ast_internal_classes.Subroutine_Subprogram_Node):
        for parent, pointer in zip(self.parent_struct, self.pointer_name):

            finder = FindStructDefs(parent)
            if node.specification_part is not None:
                finder.visit(node.specification_part)
            struct_names = finder.structs
            use_finder = FindStructUses(struct_names, pointer)
            if node.execution_part is not None:
                use_finder.visit(node.execution_part)
            self.nodes += use_finder.nodes
            self.connection.append([parent, pointer, struct_names, use_finder.nodes])


class StructPointerEliminator(NodeTransformer):
    def __init__(self, parent_struct, pointed_struct, pointer_name):
        self.parent_struct = parent_struct
        self.pointed_struct = pointed_struct
        self.pointer_name = pointer_name

    def visit_Derived_Type_Def_Node(self, node: ast_internal_classes.Derived_Type_Def_Node):
        if node.name.name == self.parent_struct:
            newnode = ast_internal_classes.Derived_Type_Def_Node(name=node.name, parent=node.parent)
            component_part = ast_internal_classes.Component_Part_Node(component_def_stmts=[], parent=node.parent)
            for i in node.component_part.component_def_stmts:

                vardecl = []
                for k in i.vars.vardecl:
                    if k.name == self.pointer_name and k.alloc == True and k.type == self.pointed_struct:
                        # print("Eliminating pointer "+self.pointer_name+" of type "+ k.type +" in struct "+self.parent_struct)
                        continue
                    else:
                        vardecl.append(k)
                if vardecl != []:
                    component_part.component_def_stmts.append(ast_internal_classes.Data_Component_Def_Stmt_Node(
                        vars=ast_internal_classes.Decl_Stmt_Node(vardecl=vardecl, parent=node.parent),
                        parent=node.parent))
            newnode.component_part = component_part
            return newnode
        else:
            return node


class StructConstructorToFunctionCall(NodeTransformer):
    """
    Fortran does not differentiate between structure constructors and functions without arguments.
    We need to go over and convert all structure constructors that are in fact functions and transform them.
    So, we create a closure of all math and defined functions and 
    transform if necessary.
    """

    def __init__(self, funcs=None):
        if funcs is None:
            funcs = []
        self.funcs = funcs

        from dace.frontend.fortran.intrinsics import FortranIntrinsics
        self.excepted_funcs = [
            "malloc", "pow", "cbrt", "__dace_sign", "tanh", "atan2",
            "__dace_epsilon", *FortranIntrinsics.function_names()
        ]

    def visit_Structure_Constructor_Node(self, node: ast_internal_classes.Structure_Constructor_Node):
        if isinstance(node.name, str):
            return node
        if node.name is None:
            raise ValueError("Structure name is None")
            return ast_internal_classes.Char_Literal_Node(value="Error!", type="CHARACTER")
        found = False
        for i in self.funcs:
            if i.name == node.name.name:
                found = True
                break
        if node.name.name in self.excepted_funcs or found:
            processed_args = []
            for i in node.args:
                arg = StructConstructorToFunctionCall(self.funcs).visit(i)
                processed_args.append(arg)
            node.args = processed_args
            return ast_internal_classes.Call_Expr_Node(
                name=ast_internal_classes.Name_Node(name=node.name.name, type="VOID", line_number=node.line_number),
                args=node.args, line_number=node.line_number, type="VOID")

        else:
            return node


class CallToArray(NodeTransformer):
    """
    Fortran does not differentiate between arrays and functions.
    We need to go over and convert all function calls to arrays.
    So, we create a closure of all math and defined functions and 
    create array expressions for the others.
    """

    def __init__(self, funcs: FindFunctionAndSubroutines, dict=None):
        self.funcs = funcs
        self.rename_dict=dict

        from dace.frontend.fortran.intrinsics import FortranIntrinsics
        self.excepted_funcs = [
            "malloc", "pow", "cbrt", "__dace_sign", "__dace_allocated", "tanh", "atan2",
            "__dace_epsilon","__dace_exit","surrtpk","surrtab","surrtrf","abor1", *FortranIntrinsics.function_names()
        ]
        #

    def visit_Call_Expr_Node(self, node: ast_internal_classes.Call_Expr_Node):
        if isinstance(node.name, str):
            return node
        assert node.name is not None, f"not a valid call expression, got: {node} / {type(node)}"
        name = node.name.name

        found_in_names= name in [i.name for i in self.funcs.names]
        found_in_renames = False
        if self.rename_dict is not None:
            for k,v in self.rename_dict.items():
                for original_name,replacement_names in v.items():
                    if isinstance(replacement_names,str):
                      if name == replacement_names:
                        found_in_renames = True
                        module=k
                        original_one=original_name
                        node.name.name=original_name
                        print(f"Found {name} in {module} with original name {original_one}")
                        break
                    elif isinstance(replacement_names,list):
                        for repl in replacement_names:  
                            if name == repl:
                                found_in_renames = True
                                module=k
                                original_one=original_name
                                node.name.name=original_name
                                print(f"Found in list {name} in {module} with original name {original_one}")
                                break
                    else:
                        raise ValueError(f"Invalid type {type(replacement_names)} for {replacement_names}")    
        #TODO Deconproc is a special case, we need to handle it differently - this is just s quick workaround
        if name.startswith("__dace_") or "deconproc" in name or  name in self.excepted_funcs or found_in_renames or found_in_names or name in self.funcs.iblocks:
            processed_args = []
            for i in node.args:
                arg = CallToArray(self.funcs).visit(i)
                processed_args.append(arg)
            node.args = processed_args
            return node
        indices = [CallToArray(self.funcs).visit(i) for i in node.args]
        # Array subscript cannot be empty.
        assert indices
        return ast_internal_classes.Array_Subscript_Node(name=node.name, type=node.type, indices=indices,
                                                         line_number=node.line_number)


class ArgumentExtractorNodeLister(NodeVisitor):
    """
    Finds all arguments in function calls in the AST node and its children that have to be extracted into independent expressions
    """

    def __init__(self):
        self.nodes: List[ast_internal_classes.Call_Expr_Node] = []

    def visit_For_Stmt_Node(self, node: ast_internal_classes.For_Stmt_Node):
        return

    def visit_Call_Expr_Node(self, node: ast_internal_classes.Call_Expr_Node):
        stop = False
        if hasattr(node, "subroutine"):
            if node.subroutine is True:
                stop = True

        from dace.frontend.fortran.intrinsics import FortranIntrinsics
        if not stop and node.name.name not in [
            "malloc", "pow", "cbrt", "__dace_epsilon", *FortranIntrinsics.call_extraction_exemptions()
        ]:
            for i in node.args:
                if isinstance(i, ast_internal_classes.Name_Node) or isinstance(i,
                                                                               ast_internal_classes.Literal) or isinstance(
                        i, ast_internal_classes.Array_Subscript_Node) or isinstance(i,
                                                                                    ast_internal_classes.Data_Ref_Node) or isinstance(
                        i, ast_internal_classes.Actual_Arg_Spec_Node):
                    continue
                else:
                    self.nodes.append(i)
        return self.generic_visit(node)

    def visit_Execution_Part_Node(self, node: ast_internal_classes.Execution_Part_Node):
        return


class ArgumentExtractor(NodeTransformer):
    """
    Uses the ArgumentExtractorNodeLister to find all function calls
    in the AST node and its children that have to be extracted into independent expressions
    It then creates a new temporary variable for each of them and replaces the call with the variable.
    """

    def __init__(self, program, count=0):
        self.count = count
        self.program = program

        ParentScopeAssigner().visit(program)
        self.scope_vars = ScopeVarsDeclarations(program)
        self.scope_vars.visit(program)

    def visit_Call_Expr_Node(self, node: ast_internal_classes.Call_Expr_Node):

        from dace.frontend.fortran.intrinsics import FortranIntrinsics
        if node.name.name in ["malloc", "pow", "cbrt", "__dace_epsilon",
                              *FortranIntrinsics.call_extraction_exemptions()]:
            return self.generic_visit(node)
        if hasattr(node, "subroutine"):
            if node.subroutine is True:
                return self.generic_visit(node)
        if not hasattr(self, "count"):
            self.count = 0
        tmp = self.count
        result = ast_internal_classes.Call_Expr_Node(type=node.type,
                                                     name=node.name,
                                                     args=[],
                                                     line_number=node.line_number)
        for i, arg in enumerate(node.args):
            # Ensure we allow to extract function calls from arguments
            if isinstance(arg, ast_internal_classes.Name_Node) or isinstance(arg,
                                                                             ast_internal_classes.Literal) or isinstance(
                    arg, ast_internal_classes.Array_Subscript_Node) or isinstance(arg,
                                                                                  ast_internal_classes.Data_Ref_Node) or isinstance(
                    arg, ast_internal_classes.Actual_Arg_Spec_Node):
                result.args.append(arg)
            else:
                result.args.append(ast_internal_classes.Name_Node(name="tmp_arg_" + str(tmp), type='VOID'))
                tmp = tmp + 1
        self.count = tmp
        return result

    def visit_Execution_Part_Node(self, node: ast_internal_classes.Execution_Part_Node):
        newbody = []

        for child in node.execution:
            lister = ArgumentExtractorNodeLister()
            lister.visit(child)
            res = lister.nodes
            for i in res:
                if i == child:
                    res.pop(res.index(i))

            if res is not None:

                # Variables are counted from 0...end, starting from main node, to all calls nested
                # in main node arguments.
                # However, we need to define nested ones first.
                # We go in reverse order, counting from end-1 to 0.
                temp = self.count + len(res) - 1
                for i in reversed(range(0, len(res))):

                    if isinstance(res[i], ast_internal_classes.Data_Ref_Node):
                        struct_def, cur_var = self.program.structures.find_definition(self.scope_vars, res[i])

                        var_type = cur_var.type
                    else:
                        var_type = res[i].type

                    node.parent.specification_part.specifications.append(
                        ast_internal_classes.Decl_Stmt_Node(vardecl=[
                            ast_internal_classes.Var_Decl_Node(
                                name="tmp_arg_" + str(temp),
                                type=var_type,
                                sizes=None,
                                init=None
                            )
                        ])
                    )
                    newbody.append(
                        ast_internal_classes.BinOp_Node(op="=",
                                                        lval=ast_internal_classes.Name_Node(name="tmp_arg_" +
                                                                                                 str(temp),
                                                                                            type=res[i].type),
                                                        rval=res[i],
                                                        line_number=child.line_number))
                    temp = temp - 1

            newbody.append(self.visit(child))

        return ast_internal_classes.Execution_Part_Node(execution=newbody)


class FunctionCallTransformer(NodeTransformer):
    def visit_BinOp_Node(self, node: ast_internal_classes.BinOp_Node):
        if isinstance(node.rval, ast_internal_classes.Call_Expr_Node):
            if hasattr(node.rval, "subroutine"):
                if node.rval.subroutine is True:
                    return self.generic_visit(node)
            if node.rval.name.name.find("__dace_") != -1:
                return self.generic_visit(node)
            if node.op != "=":
                return self.generic_visit(node)
            args = node.rval.args
            lval = node.lval
            args.append(lval)
            return (ast_internal_classes.Call_Expr_Node(type=node.rval.type,
                                                        name=ast_internal_classes.Name_Node(
                                                            name=node.rval.name.name + "_srt", type=node.rval.type),
                                                        args=args,
                                                        subroutine=True,
                                                        line_number=node.line_number))

        else:
            return self.generic_visit(node)


class NameReplacer(NodeTransformer):
    """
    Replaces all occurences of a name with another name
    """

    def __init__(self, old_name: str, new_name: str):
        self.old_name = old_name
        self.new_name = new_name

    def visit_Name_Node(self, node: ast_internal_classes.Name_Node):
        if node.name == self.old_name:
            return ast_internal_classes.Name_Node(name=self.new_name, type=node.type)
        else:
            return self.generic_visit(node)


class FunctionToSubroutineDefiner(NodeTransformer):
    """
    Transforms all function definitions into subroutine definitions
    """

    def visit_Function_Subprogram_Node(self, node: ast_internal_classes.Function_Subprogram_Node):

        if node.ret != None:
            ret = node.ret

        found = False
        if node.specification_part is not None:
            for j in node.specification_part.specifications:

                for k in j.vardecl:
                    if node.ret != None:
                        if k.name == ret.name:
                            j.vardecl[j.vardecl.index(k)].name = node.name.name + "__ret"
                            found = True
                    if k.name == node.name.name:
                        j.vardecl[j.vardecl.index(k)].name = node.name.name + "__ret"
                        found = True
                        break

        if not found:

            var = ast_internal_classes.Var_Decl_Node(
                name=node.name.name + "__ret",
                type='VOID'
            )
            stmt_node = ast_internal_classes.Decl_Stmt_Node(vardecl=[var], line_number=node.line_number)

            if node.specification_part is not None:
                node.specification_part.specifications.append(stmt_node)
            else:
                node.specification_part = ast_internal_classes.Specification_Part_Node(
                    specifications=[stmt_node],
                    symbols=None,
                    interface_blocks=None,
                    uses=None,
                    typedecls=None,
                    enums=None
                )

        execution_part = NameReplacer(node.name.name, node.name.name + "__ret").visit(node.execution_part)
        if node.ret != None:
            execution_part = NameReplacer(ret.name.name, node.name.name + "__ret").visit(node.execution_part)
        args = node.args
        args.append(ast_internal_classes.Name_Node(name=node.name.name + "__ret", type=node.type))
        return ast_internal_classes.Subroutine_Subprogram_Node(
            name=ast_internal_classes.Name_Node(name=node.name.name + "_srt", type=node.type),
            args=args,
            specification_part=node.specification_part,
            execution_part=execution_part,
            subroutine=True,
            line_number=node.line_number,
            elemental=node.elemental)


class CallExtractorNodeLister(NodeVisitor):
    """
    Finds all function calls in the AST node and its children that have to be extracted into independent expressions
    """

    def __init__(self):
        self.nodes: List[ast_internal_classes.Call_Expr_Node] = []

    def visit_For_Stmt_Node(self, node: ast_internal_classes.For_Stmt_Node):
        self.generic_visit(node.init)
        self.generic_visit(node.cond)
        return

    def visit_Call_Expr_Node(self, node: ast_internal_classes.Call_Expr_Node):
        stop = False
        if hasattr(node, "subroutine"):
            if node.subroutine is True:
                stop = True

        from dace.frontend.fortran.intrinsics import FortranIntrinsics
        if not stop and node.name.name not in [
            "malloc", "pow", "cbrt", "__dace_epsilon", *FortranIntrinsics.call_extraction_exemptions()
        ]:
            self.nodes.append(node)
        return self.generic_visit(node)

    def visit_Execution_Part_Node(self, node: ast_internal_classes.Execution_Part_Node):
        return


class CallExtractor(NodeTransformer):
    """
    Uses the CallExtractorNodeLister to find all function calls
    in the AST node and its children that have to be extracted into independent expressions
    It then creates a new temporary variable for each of them and replaces the call with the variable.
    """

    def __init__(self, count=0):
        self.count = count

    def visit_Call_Expr_Node(self, node: ast_internal_classes.Call_Expr_Node):

        from dace.frontend.fortran.intrinsics import FortranIntrinsics
        if node.name.name in ["malloc", "pow", "cbrt", "__dace_epsilon",
                              *FortranIntrinsics.call_extraction_exemptions()]:
            return self.generic_visit(node)
        if hasattr(node, "subroutine"):
            if node.subroutine is True:
                return self.generic_visit(node)
        if not hasattr(self, "count"):
            self.count = 0
        else:
            self.count = self.count + 1
        tmp = self.count

        for i, arg in enumerate(node.args):
            # Ensure we allow to extract function calls from arguments
            node.args[i] = self.visit(arg)

        return ast_internal_classes.Name_Node(name="tmp_call_" + str(tmp - 1))

    def visit_Specification_Part_Node(self, node: ast_internal_classes.Specification_Part_Node):
        newspec = []

        for i in node.specifications:
            if not isinstance(i, ast_internal_classes.Decl_Stmt_Node):
                newspec.append(self.visit(i))
            else:
                newdecl = []
                for var in i.vardecl:
                    lister = CallExtractorNodeLister()
                    lister.visit(var)
                    res = lister.nodes
                    for j in res:
                        if j == var:
                            res.pop(res.index(j))
                    if len(res) > 0:
                        temp = self.count + len(res) - 1
                        for ii in reversed(range(0, len(res))):
                            newdecl.append(
                                ast_internal_classes.Var_Decl_Node(
                                    name="tmp_call_" + str(temp),
                                    type=res[ii].type,
                                    sizes=None,
                                    line_number=var.line_number,
                                    init=res[ii],
                                )
                            )
                            newdecl.append(
                                ast_internal_classes.Var_Decl_Node(
                                    name="tmp_call_" + str(temp),
                                    type=res[ii].type,
                                    sizes=None,
                                    line_number=var.line_number,
                                    init=res[ii],
                                )
                            )
                            temp = temp - 1
                    newdecl.append(self.visit(var))
                newspec.append(ast_internal_classes.Decl_Stmt_Node(vardecl=newdecl))
        return ast_internal_classes.Specification_Part_Node(specifications=newspec, symbols=node.symbols,
                                                            typedecls=node.typedecls, uses=node.uses, enums=node.enums,
                                                            interface_blocks=node.interface_blocks)

    def visit_Execution_Part_Node(self, node: ast_internal_classes.Execution_Part_Node):
        newbody = []

        for child in node.execution:
            lister = CallExtractorNodeLister()
            lister.visit(child)
            res = lister.nodes
            for i in res:
                if i == child:
                    res.pop(res.index(i))
            if res is not None:
                # Variables are counted from 0...end, starting from main node, to all calls nested
                # in main node arguments.
                # However, we need to define nested ones first.
                # We go in reverse order, counting from end-1 to 0.
                temp = self.count + len(res) - 1
                for i in reversed(range(0, len(res))):
                    newbody.append(
                        ast_internal_classes.Decl_Stmt_Node(vardecl=[
                            ast_internal_classes.Var_Decl_Node(
                                name="tmp_call_" + str(temp),
                                type=res[i].type,
                                sizes=None,
                                init=None
                            )
                        ]))
                    newbody.append(
                        ast_internal_classes.BinOp_Node(op="=",
                                                        lval=ast_internal_classes.Name_Node(name="tmp_call_" +
                                                                                                 str(temp),
                                                                                            type=res[i].type),
                                                        rval=res[i],
                                                        line_number=child.line_number))
                    temp = temp - 1
            if isinstance(child, ast_internal_classes.Call_Expr_Node):
                new_args = []
                if hasattr(child, "args"):
                    for i in child.args:
                        new_args.append(self.visit(i))
                new_child = ast_internal_classes.Call_Expr_Node(type=child.type,
                                                                name=child.name,
                                                                args=new_args,
                                                                line_number=child.line_number)
                newbody.append(new_child)
            else:
                newbody.append(self.visit(child))

        return ast_internal_classes.Execution_Part_Node(execution=newbody)


class ParentScopeAssigner(NodeVisitor):
    """
        For each node, it assigns its parent scope - program, subroutine, function.

        If the parent node is one of the "parent" types, we assign it as the parent.
        Otherwise, we look for the parent of my parent to cover nested AST nodes within
        a single scope.
    """

    def __init__(self):
        pass

    def visit(self, node: ast_internal_classes.FNode, parent_node: Optional[ast_internal_classes.FNode] = None):

        parent_node_types = [
            ast_internal_classes.Subroutine_Subprogram_Node,
            ast_internal_classes.Function_Subprogram_Node,
            ast_internal_classes.Main_Program_Node,
            ast_internal_classes.Module_Node
        ]

        if parent_node is not None and type(parent_node) in parent_node_types:
            node.parent = parent_node
        elif parent_node is not None:
            node.parent = parent_node.parent

        # Copied from `generic_visit` to recursively parse all leafs
        for field, value in iter_fields(node):
            if isinstance(value, list):
                for item in value:
                    if isinstance(item, ast_internal_classes.FNode):
                        self.visit(item, node)
            elif isinstance(value, ast_internal_classes.FNode):
                self.visit(value, node)

        return node


class ModuleVarsDeclarations(NodeVisitor):
    """
        Creates a mapping (scope name, variable name) -> variable declaration.

        The visitor is used to access information on variable dimension, sizes, and offsets.
    """

    def __init__(self):  # , module_name: str):

        self.scope_vars: Dict[Tuple[str, str], ast_internal_classes.FNode] = {}

    def visit_Var_Decl_Node(self, node: ast_internal_classes.Var_Decl_Node):
        var_name = node.name
        self.scope_vars[var_name] = node

    def visit_Symbol_Decl_Node(self, node: ast_internal_classes.Symbol_Decl_Node):
        var_name = node.name
        self.scope_vars[var_name] = node


class ScopeVarsDeclarations(NodeVisitor):
    """
        Creates a mapping (scope name, variable name) -> variable declaration.

        The visitor is used to access information on variable dimension, sizes, and offsets.
    """

    def __init__(self, ast):

        self.scope_vars: Dict[Tuple[str, str], ast_internal_classes.FNode] = {}
        if hasattr(ast, "module_declarations"):
            self.module_declarations = ast.module_declarations
        else:
            self.module_declarations = {}

    def get_var(self, scope: Optional[Union[ast_internal_classes.FNode, str]],
                variable_name: str) -> ast_internal_classes.FNode:

        if scope is not None and self.contains_var(scope, variable_name):
            return self.scope_vars[(self._scope_name(scope), variable_name)]
        elif variable_name in self.module_declarations:
            return self.module_declarations[variable_name]
        else:
            raise RuntimeError(
                f"Couldn't find the declaration of variable {variable_name} in function {self._scope_name(scope)}!")

    def contains_var(self, scope: ast_internal_classes.FNode, variable_name: str) -> bool:
        return (self._scope_name(scope), variable_name) in self.scope_vars

    def visit_Var_Decl_Node(self, node: ast_internal_classes.Var_Decl_Node):

        parent_name = self._scope_name(node.parent)
        var_name = node.name
        self.scope_vars[(parent_name, var_name)] = node

    def visit_Symbol_Decl_Node(self, node: ast_internal_classes.Symbol_Decl_Node):

        parent_name = self._scope_name(node.parent)
        var_name = node.name
        self.scope_vars[(parent_name, var_name)] = node

    def _scope_name(self, scope: ast_internal_classes.FNode) -> str:
        if isinstance(scope, ast_internal_classes.Main_Program_Node):
            return scope.name.name.name
        elif isinstance(scope, str):
            return scope
        else:
            return scope.name.name


class IndexExtractorNodeLister(NodeVisitor):
    """
    Finds all array subscript expressions in the AST node and its children that have to be extracted into independent expressions
    """

    def __init__(self):
        self.nodes: List[ast_internal_classes.Array_Subscript_Node] = []
        self.current_parent: Optional[ast_internal_classes.Data_Ref_Node] = None

    def visit_Call_Expr_Node(self, node: ast_internal_classes.Call_Expr_Node):
        from dace.frontend.fortran.intrinsics import FortranIntrinsics
        if node.name.name in ["pow", "atan2", "tanh", *FortranIntrinsics.retained_function_names()]:
            return self.generic_visit(node)
        else:
            for arg in node.args:
                self.visit(arg)
            return

    def visit_Array_Subscript_Node(self, node: ast_internal_classes.Array_Subscript_Node):

        old_current_parent = self.current_parent
        self.current_parent = None
        for i in node.indices:
            self.visit(i)
        self.current_parent = old_current_parent

        self.nodes.append((node, self.current_parent))

        # disable structure parent node for array indices

    def visit_Data_Ref_Node(self, node: ast_internal_classes.Data_Ref_Node):

        set_node = False
        if self.current_parent is None:
            self.current_parent = node
            set_node = True

        self.visit(node.parent_ref)
        self.visit(node.part_ref)

        if set_node:
            set_node = False
            self.current_parent = None

    def visit_Execution_Part_Node(self, node: ast_internal_classes.Execution_Part_Node):
        return


class IndexExtractor(NodeTransformer):
    """
    Uses the IndexExtractorNodeLister to find all array subscript expressions
    in the AST node and its children that have to be extracted into independent expressions
    It then creates a new temporary variable for each of them and replaces the index expression with the variable.

    Before parsing the AST, the transformation first runs:
    - ParentScopeAssigner to ensure that each node knows its scope assigner.
    - ScopeVarsDeclarations to aggregate all variable declarations for each function.
    """

    def __init__(self, ast: ast_internal_classes.FNode, normalize_offsets: bool = False, count=0):

        self.count = count
        self.normalize_offsets = normalize_offsets
        self.program = ast
        self.replacements = {}

        if normalize_offsets:
            ParentScopeAssigner().visit(ast)
            self.scope_vars = ScopeVarsDeclarations(ast)
            self.scope_vars.visit(ast)
            self.structures = ast.structures

    def visit_Call_Expr_Node(self, node: ast_internal_classes.Call_Expr_Node):
        from dace.frontend.fortran.intrinsics import FortranIntrinsics
        if node.name.name in ["pow", "atan2", "tanh", *FortranIntrinsics.retained_function_names()]:
            return self.generic_visit(node)
        else:

            new_args = []
            for arg in node.args:
                new_args.append(self.visit(arg))
            node.args = new_args
            return node

    def visit_Array_Subscript_Node(self, node: ast_internal_classes.Array_Subscript_Node):
        new_indices = []

        for i in node.indices:
            new_indices.append(self.visit(i))

        tmp = self.count
        newer_indices = []
        for i in new_indices:
            if isinstance(i, ast_internal_classes.ParDecl_Node):
                newer_indices.append(i)
            else:

                newer_indices.append(ast_internal_classes.Name_Node(name="tmp_index_" + str(tmp)))
                self.replacements["tmp_index_" + str(tmp)] = (i, node.name.name)
                tmp = tmp + 1
        self.count = tmp

        return ast_internal_classes.Array_Subscript_Node(name=node.name, type=node.type, indices=newer_indices,
                                                         line_number=node.line_number)

    def visit_Execution_Part_Node(self, node: ast_internal_classes.Execution_Part_Node):
        newbody = []

        for child in node.execution:
            lister = IndexExtractorNodeLister()
            lister.visit(child)
            res = lister.nodes
            temp = self.count

            tmp_child = self.visit(child)
            if res is not None:
                for j, parent_node in res:
                    for idx, i in enumerate(j.indices):

                        if isinstance(i, ast_internal_classes.ParDecl_Node):
                            continue
                        else:
                            tmp_name = "tmp_index_" + str(temp)
                            temp = temp + 1
                            newbody.append(
                                ast_internal_classes.Decl_Stmt_Node(vardecl=[
                                    ast_internal_classes.Var_Decl_Node(name=tmp_name,
                                                                       type="INTEGER",
                                                                       sizes=None,
                                                                       init=None,
                                                                       line_number=child.line_number)
                                ],
                                    line_number=child.line_number))
                            if self.normalize_offsets:

                                # Find the offset of a variable to which we are assigning
                                var_name = ""
                                if isinstance(j, ast_internal_classes.Name_Node):
                                    var_name = j.name
                                    variable = self.scope_vars.get_var(child.parent, var_name)
                                elif parent_node is not None:
                                    struct, variable = self.structures.find_definition(
                                        self.scope_vars, parent_node, j.name
                                    )
                                    var_name = j.name.name
                                else:
                                    var_name = j.name.name
                                    variable = self.scope_vars.get_var(child.parent, var_name)
                                offset = variable.offsets[idx]

                                # it can be a symbol - Name_Node - or a value
                                if not isinstance(offset, ast_internal_classes.Name_Node):
                                    offset = ast_internal_classes.Int_Literal_Node(value=str(offset))
                                newbody.append(
                                    ast_internal_classes.BinOp_Node(
                                        op="=",
                                        lval=ast_internal_classes.Name_Node(name=tmp_name),
                                        rval=ast_internal_classes.BinOp_Node(
                                            op="-",
                                            lval=self.replacements[tmp_name][0],
                                            rval=offset,
                                            line_number=child.line_number),
                                        line_number=child.line_number))
                            else:
                                newbody.append(
                                    ast_internal_classes.BinOp_Node(
                                        op="=",
                                        lval=ast_internal_classes.Name_Node(name=tmp_name),
                                        rval=ast_internal_classes.BinOp_Node(
                                            op="-",
                                            lval=self.replacements[tmp_name][0],
                                            rval=ast_internal_classes.Int_Literal_Node(value="1"),
                                            line_number=child.line_number),
                                        line_number=child.line_number))
            newbody.append(tmp_child)
        return ast_internal_classes.Execution_Part_Node(execution=newbody)


class SignToIf(NodeTransformer):
    """
    Transforms all sign expressions into if statements
    """

    def visit_BinOp_Node(self, node: ast_internal_classes.BinOp_Node):
        if isinstance(node.rval, ast_internal_classes.Call_Expr_Node) and node.rval.name.name == "__dace_sign":
            args = node.rval.args
            lval = node.lval
            cond = ast_internal_classes.BinOp_Node(op=">=",
                                                   rval=ast_internal_classes.Real_Literal_Node(value="0.0"),
                                                   lval=args[1],
                                                   line_number=node.line_number)
            body_if = ast_internal_classes.Execution_Part_Node(execution=[
                ast_internal_classes.BinOp_Node(lval=copy.deepcopy(lval),
                                                op="=",
                                                rval=ast_internal_classes.Call_Expr_Node(
                                                    name=ast_internal_classes.Name_Node(name="abs"),
                                                    type="DOUBLE",
                                                    args=[copy.deepcopy(args[0])],
                                                    line_number=node.line_number),
                                                line_number=node.line_number)
            ])
            body_else = ast_internal_classes.Execution_Part_Node(execution=[
                ast_internal_classes.BinOp_Node(lval=copy.deepcopy(lval),
                                                op="=",
                                                rval=ast_internal_classes.UnOp_Node(
                                                    op="-",
                                                    type="VOID",
                                                    lval=ast_internal_classes.Call_Expr_Node(
                                                        name=ast_internal_classes.Name_Node(name="abs"),
                                                        type="DOUBLE",
                                                        args=[copy.deepcopy(args[0])],
                                                        line_number=node.line_number),
                                                    line_number=node.line_number),
                                                line_number=node.line_number)
            ])
            return (ast_internal_classes.If_Stmt_Node(cond=cond,
                                                      body=body_if,
                                                      body_else=body_else,
                                                      line_number=node.line_number))

        else:
            return self.generic_visit(node)


class RenameArguments(NodeTransformer):
    """
    Renames all arguments of a function to the names of the arguments of the function call
    Used when eliminating function statements
    """

    def __init__(self, node_args: list, call_args: list):
        self.node_args = node_args
        self.call_args = call_args

    def visit_Name_Node(self, node: ast_internal_classes.Name_Node):
        for i, j in zip(self.node_args, self.call_args):
            if node.name == j.name:
                return copy.deepcopy(i)
        return node


class ReplaceFunctionStatement(NodeTransformer):
    """
    Replaces a function statement with its content, similar to propagating a macro
    """

    def __init__(self, statement, replacement):
        self.name = statement.name
        self.content = replacement

    def visit_Call_Expr_Node(self, node: ast_internal_classes.Call_Expr_Node):
        if node.name == self.name:
            return ast_internal_classes.Parenthesis_Expr_Node(expr=copy.deepcopy(self.content))
        else:
            return self.generic_visit(node)


class ReplaceFunctionStatementPass(NodeTransformer):
    """
    Replaces a function statement with its content, similar to propagating a macro
    """

    def __init__(self, statefunc: list):
        self.funcs = statefunc

    def visit_Structure_Constructor_Node(self, node: ast_internal_classes.Structure_Constructor_Node):
        for i in self.funcs:
            if node.name.name == i[0].name.name:
                ret_node = copy.deepcopy(i[1])
                ret_node = RenameArguments(node.args, i[0].args).visit(ret_node)
                return ast_internal_classes.Parenthesis_Expr_Node(expr=ret_node)
        return self.generic_visit(node)

    def visit_Call_Expr_Node(self, node: ast_internal_classes.Call_Expr_Node):
        for i in self.funcs:
            if node.name.name == i[0].name.name:
                ret_node = copy.deepcopy(i[1])
                ret_node = RenameArguments(node.args, i[0].args).visit(ret_node)
                return ast_internal_classes.Parenthesis_Expr_Node(expr=ret_node)
        return self.generic_visit(node)


def optionalArgsHandleFunction(func):
    func.optional_args = []
    if func.specification_part is None:
        return 0
    for spec in func.specification_part.specifications:
        for var in spec.vardecl:
            if hasattr(var, "optional") and var.optional:
                func.optional_args.append((var.name, var.type))

    vardecls = []
    new_args = []
    for i in func.args:
        new_args.append(i)
    for arg in func.args:

        found = False
        for opt_arg in func.optional_args:
            if opt_arg[0] == arg.name:
                found = True
                break

        if found:

            name = f'__f2dace_OPTIONAL_{arg.name}'
            already_there = False
            for i in func.args:
                if hasattr(i, "name") and i.name == name:
                    already_there = True
                    break
            if not already_there:
                var = ast_internal_classes.Var_Decl_Node(name=name,
                                                         type='BOOL',
                                                         alloc=False,
                                                         sizes=None,
                                                         offsets=None,
                                                         kind=None,
                                                         optional=False,
                                                         init=None,
                                                         line_number=func.line_number)
                new_args.append(ast_internal_classes.Name_Node(name=name))
                vardecls.append(var)

    if len(new_args) > len(func.args):
        func.args.clear()
        func.args = new_args

    if len(vardecls) > 0:
        specifiers = []
        for i in func.specification_part.specifications:
            specifiers.append(i)
        specifiers.append(
            ast_internal_classes.Decl_Stmt_Node(
                vardecl=vardecls,
                line_number=func.line_number
            )
        )
        func.specification_part.specifications.clear()
        func.specification_part.specifications = specifiers

    return len(new_args)


class OptionalArgsTransformer(NodeTransformer):
    def __init__(self, funcs_with_opt_args):
        self.funcs_with_opt_args = funcs_with_opt_args

    def visit_Call_Expr_Node(self, node: ast_internal_classes.Call_Expr_Node):

        if node.name.name not in self.funcs_with_opt_args:
            return node

        # Basic assumption for positioanl arguments
        # Optional arguments follow the mandatory ones
        # We use that to determine which optional arguments are missing
        func_decl = self.funcs_with_opt_args[node.name.name]
        optional_args = len(func_decl.optional_args)
        if optional_args == 0:
            return node

        should_be_args = len(func_decl.args)
        mandatory_args = should_be_args - optional_args * 2

        present_args = len(node.args)

        # Remove the deduplicated variable entries acting as flags for optional args
        missing_args_count = should_be_args - present_args
        present_optional_args = present_args - mandatory_args
        new_args = [None] * should_be_args
        print("Func len args: ", len(func_decl.args))
        print("Func: ", func_decl.name.name, "Mandatory: ", mandatory_args, "Optional: ", optional_args, "Present: ",
              present_args, "Missing: ", missing_args_count, "Present Optional: ", present_optional_args)
        print("List: ", node.name.name, len(new_args), mandatory_args)

        if missing_args_count == 0:
            return node

        for i in range(mandatory_args):
            new_args[i] = node.args[i]
        for i in range(mandatory_args, len(node.args)):
            if len(node.args) > i:
                current_arg = node.args[i]
                if not isinstance(current_arg, ast_internal_classes.Actual_Arg_Spec_Node):
                    new_args[i] = current_arg
                else:
                    name = current_arg.arg_name
                    index = 0
                    for j in func_decl.optional_args:
                        if j[0] == name.name:
                            break
                        index = index + 1
                    new_args[mandatory_args + index] = current_arg.arg

        for i in range(mandatory_args, mandatory_args + optional_args):
            relative_position = i - mandatory_args
            if new_args[i] is None:
                dtype = func_decl.optional_args[relative_position][1]
                if dtype == 'INTEGER':
                    new_args[i] = ast_internal_classes.Int_Literal_Node(value='0')
                elif dtype == 'BOOL':
                    new_args[i] = ast_internal_classes.Bool_Literal_Node(value='0')
                elif dtype == 'DOUBLE':
                    new_args[i] = ast_internal_classes.Real_Literal_Node(value='0')
                elif dtype == 'CHAR':
                    new_args[i] = ast_internal_classes.Char_Literal_Node(value='0')    
                else:
                    raise NotImplementedError()
                new_args[i + optional_args] = ast_internal_classes.Bool_Literal_Node(value='0')
            else:
                new_args[i + optional_args] = ast_internal_classes.Bool_Literal_Node(value='1')

        node.args = new_args
        return node


def optionalArgsExpander(node=ast_internal_classes.Program_Node):
    """
    Adds to each optional arg a logical value specifying its status.
    Eliminates function statements from the AST
    :param node: The AST to be transformed
    :return: The transformed AST
    :note Should only be used on the program node
    """

    modified_functions = {}

    for func in node.subroutine_definitions:
        if optionalArgsHandleFunction(func):
            modified_functions[func.name.name] = func
    for mod in node.modules:
        for func in mod.subroutine_definitions:
            if optionalArgsHandleFunction(func):
                modified_functions[func.name.name] = func

    node = OptionalArgsTransformer(modified_functions).visit(node)

    return node


def functionStatementEliminator(node=ast_internal_classes.Program_Node):
    """
    Eliminates function statements from the AST
    :param node: The AST to be transformed
    :return: The transformed AST
    :note Should only be used on the program node
    """
    main_program = localFunctionStatementEliminator(node.main_program)
    function_definitions = [localFunctionStatementEliminator(i) for i in node.function_definitions]
    subroutine_definitions = [localFunctionStatementEliminator(i) for i in node.subroutine_definitions]
    modules = []
    for i in node.modules:
        module_function_definitions = [localFunctionStatementEliminator(j) for j in i.function_definitions]
        module_subroutine_definitions = [localFunctionStatementEliminator(j) for j in i.subroutine_definitions]
        modules.append(
            ast_internal_classes.Module_Node(
                name=i.name,
                specification_part=i.specification_part,
                subroutine_definitions=module_subroutine_definitions,
                function_definitions=module_function_definitions,
                interface_blocks=i.interface_blocks,
            ))
    node.main_program = main_program
    node.function_definitions = function_definitions
    node.subroutine_definitions = subroutine_definitions
    node.modules = modules
    return node


def localFunctionStatementEliminator(node: ast_internal_classes.FNode):
    """
    Eliminates function statements from the AST
    :param node: The AST to be transformed
    :return: The transformed AST
    """
    if node is None:
        return None
    if hasattr(node, "specification_part") and node.specification_part is not None:
        spec = node.specification_part.specifications
    else:
        spec = []
    if hasattr(node, "execution_part"):
        if node.execution_part is not None:
            exec = node.execution_part.execution
        else:
            exec = []
    else:
        exec = []
    new_exec = exec.copy()
    to_change = []
    for i in exec:
        if isinstance(i, ast_internal_classes.BinOp_Node):
            if i.op == "=":
                if isinstance(i.lval, ast_internal_classes.Call_Expr_Node) or isinstance(
                        i.lval, ast_internal_classes.Structure_Constructor_Node):
                    function_statement_name = i.lval.name
                    is_actually_function_statement = False
                    # In Fortran, function statement are defined as scalar values,
                    # but called as arrays, so by identifiying that it is called as
                    # a call_expr or structure_constructor, we also need to match
                    # the specification part and see that it is scalar rather than an array.
                    found = False
                    for j in spec:
                        if found:
                            break
                        for k in j.vardecl:
                            if k.name == function_statement_name.name:
                                if k.sizes is None:
                                    is_actually_function_statement = True
                                    function_statement_type = k.type
                                    j.vardecl.remove(k)
                                    found = True
                                    break
                    if is_actually_function_statement:
                        to_change.append([i.lval, i.rval])
                        new_exec.remove(i)

                    else:
                        # There are no function statements after the first one that isn't a function statement
                        break
    still_changing = True
    while still_changing:
        still_changing = False
        for i in to_change:
            rval = i[1]
            calls = FindFunctionCalls()
            calls.visit(rval)
            for j in to_change:
                for k in calls.nodes:
                    if k.name == j[0].name:
                        calls_to_replace = FindFunctionCalls()
                        calls_to_replace.visit(j[1])
                        # must check if it is recursive and contains other function statements
                        it_is_simple = True
                        for l in calls_to_replace.nodes:
                            for m in to_change:
                                if l.name == m[0].name:
                                    it_is_simple = False
                        if it_is_simple:
                            still_changing = True
                            i[1] = ReplaceFunctionStatement(j[0], j[1]).visit(rval)
    final_exec = []
    for i in new_exec:
        final_exec.append(ReplaceFunctionStatementPass(to_change).visit(i))
    if hasattr(node, "execution_part"):
        if node.execution_part is not None:
            node.execution_part.execution = final_exec
        else:
            node.execution_part = ast_internal_classes.Execution_Part_Node(execution=final_exec)
    else:
        node.execution_part = ast_internal_classes.Execution_Part_Node(execution=final_exec)
        # node.execution_part.execution = final_exec
    if hasattr(node, "specification_part"):
        if node.specification_part is not None:
            node.specification_part.specifications = spec
    # node.specification_part.specifications = spec
    return node


class ArrayLoopNodeLister(NodeVisitor):
    """
    Finds all array operations that have to be transformed to loops in the AST
    """

    def __init__(self):
        self.nodes: List[ast_internal_classes.FNode] = []
        self.range_nodes: List[ast_internal_classes.FNode] = []

    def visit_BinOp_Node(self, node: ast_internal_classes.BinOp_Node):
        rval_pardecls = [i for i in mywalk(node.rval) if isinstance(i, ast_internal_classes.ParDecl_Node)]
        lval_pardecls = [i for i in mywalk(node.lval) if isinstance(i, ast_internal_classes.ParDecl_Node)]
        if not lval_pardecls:
            return
        if rval_pardecls:
            self.range_nodes.append(node)
        self.nodes.append(node)

    def visit_Execution_Part_Node(self, node: ast_internal_classes.Execution_Part_Node):
        return


def par_Decl_Range_Finder(node: ast_internal_classes.Array_Subscript_Node,
                          ranges: list,
                          rangepos: list,
                          rangeslen: list,
                          count: int,
                          newbody: list,
                          scope_vars: ScopeVarsDeclarations,
                          structures: Structures,
                          declaration=True,
                          main_iterator_ranges: Optional[list] = None
):
    """
    Helper function for the transformation of array operations and sums to loops
    :param node: The AST to be transformed
    :param ranges: The ranges of the loop
    :param rangeslength: The length of ranges of the loop
    :param rangepos: The positions of the ranges
    :param count: The current count of the loop
    :param newbody: The new basic block that will contain the loop
    :param main_iterator_ranges: When parsing right-hand side of equation, use access to main loop range 
    :return: Ranges, rangepos, newbody
    """

    currentindex = 0
    indices = []
    name_chain = []
    if isinstance(node, ast_internal_classes.Data_Ref_Node):

        # we assume starting from the top (left-most) data_ref_node
        # for struct1 % struct2 % struct3 % var
        # we find definition of struct1, then we iterate until we find the var

        struct_type = scope_vars.get_var(node.parent, node.parent_ref.name).type
        struct_def = structures.structures[struct_type]
        cur_node = node
        name_chain = [cur_node.parent_ref]
        while True:
            cur_node = cur_node.part_ref
            if isinstance(cur_node, ast_internal_classes.Data_Ref_Node):
                name_chain.append(cur_node.parent_ref)
            if isinstance(cur_node, ast_internal_classes.Array_Subscript_Node):
                struct_def = structures.structures[struct_type]
                offsets = struct_def.vars[cur_node.name.name].offsets
                node = cur_node
                break

            elif isinstance(cur_node, ast_internal_classes.Name_Node):
                struct_def = structures.structures[struct_type]
                offsets = struct_def.vars[cur_node.name].offsets
                break

            struct_type = struct_def.vars[cur_node.parent_ref.name].type
            struct_def = structures.structures[struct_type]

    else:
        offsets = scope_vars.get_var(node.parent, node.name.name).offsets

    for idx, i in enumerate(node.indices):
        if isinstance(i, ast_internal_classes.ParDecl_Node):
            if i.type == "ALL":
                lower_boundary = None
                if offsets[idx] != 1:
                    # support symbols and integer literals
                    if isinstance(offsets[idx], ast_internal_classes.Name_Node):
                        lower_boundary = offsets[idx]
                    else:
                        lower_boundary = ast_internal_classes.Int_Literal_Node(value=str(offsets[idx]))
                else:
                    lower_boundary = ast_internal_classes.Int_Literal_Node(value="1")

                first = True
                if len(name_chain) >= 1:
                    for i in name_chain:
                        if first:
                            first = False
                            array_name = i.name
                        else:
                            array_name = array_name + "_" + i.name
                    array_name = array_name + "_" + node.name.name
                else:
                    array_name = node.name.name
                upper_boundary = ast_internal_classes.Name_Range_Node(name="f2dace_MAX",
                                                                      type="INTEGER",
                                                                      arrname=ast_internal_classes.Name_Node(
                                                                          name=array_name, type="VOID",
                                                                          line_number=node.line_number),
                                                                      pos=currentindex)
                """
                    When there's an offset, we add MAX_RANGE + offset.
                    But since the generated loop has `<=` condition, we need to subtract 1.
                """
                if offsets[idx] != 1:

                    # support symbols and integer literals
                    if isinstance(offsets[idx], ast_internal_classes.Name_Node):
                        offset = offsets[idx]
                    else:
                        offset = ast_internal_classes.Int_Literal_Node(value=str(offsets[idx]))

                    upper_boundary = ast_internal_classes.BinOp_Node(
                        lval=upper_boundary,
                        op="+",
                        rval=offset
                    )
                    upper_boundary = ast_internal_classes.BinOp_Node(
                        lval=upper_boundary,
                        op="-",
                        rval=ast_internal_classes.Int_Literal_Node(value="1")
                    )

                ranges.append([lower_boundary, upper_boundary])
                rangeslen.append(-1)

            else:
                ranges.append([i.range[0], i.range[1]])
                lower_boundary = i.range[0]

                start = 0
                if isinstance(i.range[0], ast_internal_classes.Int_Literal_Node):
                    start = int(i.range[0].value)
                else:
                    start = i.range[0]

                end = 0
                if isinstance(i.range[1], ast_internal_classes.Int_Literal_Node):
                    end = int(i.range[1].value)
                else:
                    end = i.range[1]

                if isinstance(end, int) and isinstance(start, int):
                    rangeslen.append(end - start + 1)
                else:
                    add = ast_internal_classes.BinOp_Node(
                        lval=start,
                        op="+",
                        rval=ast_internal_classes.Int_Literal_Node(value="1")
                    )
                    substr = ast_internal_classes.BinOp_Node(
                        lval=end,
                        op="-",
                        rval=add
                    )
                    rangeslen.append(substr)

            rangepos.append(currentindex)
            if declaration:
                newbody.append(
                    ast_internal_classes.Decl_Stmt_Node(vardecl=[
                        ast_internal_classes.Symbol_Decl_Node(
                            name="tmp_parfor_" + str(count + len(rangepos) - 1), type="INTEGER", sizes=None, init=None)
                    ]))


            """
                To account for ranges with different starting offsets inside the same loop,
                we need to adapt array accesses.
                The main loop iterator is already initialized with the lower boundary of the dominating array.

                Thus, if the offset is the same, the index is just "tmp_parfor".
                Otherwise, it is "tmp_parfor - tmp_parfor_lower_boundary + our_lower_boundary"
            """

            if declaration:
                """
                    For LHS, we don't need to adjust - we dictate the loop iterator.
                """

                indices.append(
                    ast_internal_classes.Name_Node(name="tmp_parfor_" + str(count + len(rangepos) - 1))
                )
            else:

                """
                    For RHS, we adjust starting array position by taking consideration the initial value
                    of the loop iterator.

                    Offset is handled by always subtracting the lower boundary.
                """
                current_lower_boundary = main_iterator_ranges[currentindex][0]
<<<<<<< HEAD
                
                
=======

>>>>>>> a0b48da1
                indices.append(
                    ast_internal_classes.BinOp_Node(
                        lval=ast_internal_classes.Name_Node(name="tmp_parfor_" + str(count + len(rangepos) - 1)),
                        op="+",
                        rval = ast_internal_classes.BinOp_Node(
                            lval=lower_boundary,
                            op="-",
                            rval=current_lower_boundary
                        )
                    )
                )
            currentindex += 1
        else:
            indices.append(i)

    node.indices = indices


class ArrayToLoop(NodeTransformer):
    """
    Transforms the AST by removing array expressions and replacing them with loops
    """

    def __init__(self, ast):
        self.count = 0

        self.ast = ast
        ParentScopeAssigner().visit(ast)
        self.scope_vars = ScopeVarsDeclarations(ast)
        self.scope_vars.visit(ast)


    def visit_Execution_Part_Node(self, node: ast_internal_classes.Execution_Part_Node):
        newbody = []
        for child in node.execution:
            lister = ArrayLoopNodeLister()
            lister.visit(child)
            res = lister.nodes
            res_range = lister.range_nodes
            if res is not None and len(res) > 0:

                current = child.lval
                ranges = []
                rangepos = []
                par_Decl_Range_Finder(current, ranges, rangepos, [], self.count, newbody, self.scope_vars,
                                      self.ast.structures, True)

                #if res_range is not None and len(res_range) > 0:

                # catch cases where an array is used as name, without range expression
                visitor = ReplaceImplicitParDecls(self.scope_vars)
                child.rval = visitor.visit(child.rval)

                rvals = [i for i in mywalk(child.rval) if isinstance(i, ast_internal_classes.Array_Subscript_Node)]
                for i in rvals:
                    rangeposrval = []
                    rangesrval = []

                    par_Decl_Range_Finder(i, rangesrval, rangeposrval, [], self.count, newbody, self.scope_vars,
                                            self.ast.structures, False, ranges)
                    for i, j in zip(ranges, rangesrval):
                        if i != j:
                            if isinstance(i, list) and isinstance(j, list) and len(i) == len(j):
                                for k, l in zip(i, j):
                                    if k != l:
                                        if isinstance(k, ast_internal_classes.Name_Range_Node) and isinstance(
                                                l, ast_internal_classes.Name_Range_Node):
                                            if k.name != l.name:
                                                raise NotImplementedError("Ranges must be the same")
                                        else:
                                            # this is not actually illegal.
                                            #raise NotImplementedError("Ranges must be the same")
                                            continue
                            else:
                                raise NotImplementedError("Ranges must be identical")

                range_index = 0
                body = ast_internal_classes.BinOp_Node(lval=current, op="=", rval=child.rval, line_number=child.line_number)
                for i in ranges:
                    initrange = i[0]
                    finalrange = i[1]
                    init = ast_internal_classes.BinOp_Node(
                        lval=ast_internal_classes.Name_Node(name="tmp_parfor_" + str(self.count + range_index)),
                        op="=",
                        rval=initrange,
                        line_number=child.line_number)
                    cond = ast_internal_classes.BinOp_Node(
                        lval=ast_internal_classes.Name_Node(name="tmp_parfor_" + str(self.count + range_index)),
                        op="<=",
                        rval=finalrange,
                        line_number=child.line_number)
                    iter = ast_internal_classes.BinOp_Node(
                        lval=ast_internal_classes.Name_Node(name="tmp_parfor_" + str(self.count + range_index)),
                        op="=",
                        rval=ast_internal_classes.BinOp_Node(
                            lval=ast_internal_classes.Name_Node(name="tmp_parfor_" + str(self.count + range_index)),
                            op="+",
                            rval=ast_internal_classes.Int_Literal_Node(value="1")),
                        line_number=child.line_number)
                    current_for = ast_internal_classes.Map_Stmt_Node(
                        init=init,
                        cond=cond,
                        iter=iter,
                        body=ast_internal_classes.Execution_Part_Node(execution=[body]),
                        line_number=child.line_number)
                    body = current_for
                    range_index += 1

                newbody.append(body)

                self.count = self.count + range_index
            else:
                newbody.append(self.visit(child))
        return ast_internal_classes.Execution_Part_Node(execution=newbody)


def mywalk(node):
    """
    Recursively yield all descendant nodes in the tree starting at *node*
    (including *node* itself), in no specified order.  This is useful if you
    only want to modify nodes in place and don't care about the context.
    """
    from collections import deque
    todo = deque([node])
    while todo:
        node = todo.popleft()
        todo.extend(iter_child_nodes(node))
        yield node


class RenameVar(NodeTransformer):
    def __init__(self, oldname: str, newname: str):
        self.oldname = oldname
        self.newname = newname

    def visit_Name_Node(self, node: ast_internal_classes.Name_Node):
        return ast_internal_classes.Name_Node(name=self.newname) if node.name == self.oldname else node


class PartialRenameVar(NodeTransformer):
    def __init__(self, oldname: str, newname: str):
        self.oldname = oldname
        self.newname = newname

    def visit_Name_Node(self, node: ast_internal_classes.Name_Node):
        if hasattr(node, "type"):
            return ast_internal_classes.Name_Node(name=node.name.replace(self.oldname, self.newname),
                                                  parent=node.parent,
                                                  type=node.type) if self.oldname in node.name else node
        else:
            type = "VOID"
            return ast_internal_classes.Name_Node(name=node.name.replace(self.oldname, self.newname),
                                                  parent=node.parent,
                                                  type="VOID") if self.oldname in node.name else node

    def visit_Symbol_Decl_Node(self, node: ast_internal_classes.Symbol_Decl_Node):
        return ast_internal_classes.Symbol_Decl_Node(name=node.name.replace(self.oldname, self.newname), type=node.type,
                                                     sizes=node.sizes, init=node.init, line_number=node.line_number,
                                                     kind=node.kind, alloc=node.alloc, offsets=node.offsets)


class ForDeclarer(NodeTransformer):
    """
    Ensures that each loop iterator is unique by extracting the actual iterator and assigning it to a uniquely named local variable
    """

    def __init__(self):
        self.count = 0

    def visit_Execution_Part_Node(self, node: ast_internal_classes.Execution_Part_Node):
        newbody = []
        for child in node.execution:
            if isinstance(child, ast_internal_classes.Map_Stmt_Node):
                newbody.append(self.visit(child))
                continue
            if isinstance(child, ast_internal_classes.For_Stmt_Node):
                newbody.append(
                    ast_internal_classes.Decl_Stmt_Node(vardecl=[
                        ast_internal_classes.Symbol_Decl_Node(
                            name="_for_it_" + str(self.count), type="INTEGER", sizes=None, init=None)
                    ]))
                final_assign = ast_internal_classes.BinOp_Node(lval=child.init.lval,
                                                               op="=",
                                                               rval=child.cond.rval,
                                                               line_number=child.line_number)
                newfor = RenameVar(child.init.lval.name, "_for_it_" + str(self.count)).visit(child)
                self.count += 1
                newfor = self.visit(newfor)
                newbody.append(newfor)

            else:
                newbody.append(self.visit(child))
        return ast_internal_classes.Execution_Part_Node(execution=newbody)


class ElementalFunctionExpander(NodeTransformer):
    "Makes elemental functions into normal functions by creating a loop around thme if they are called with arrays"

    def __init__(self, func_list: list):
        self.func_list = func_list
        self.count = 0

    def visit_Execution_Part_Node(self, node: ast_internal_classes.Execution_Part_Node):
        newbody = []
        for child in node.execution:
            if isinstance(child, ast_internal_classes.Call_Expr_Node):
                arrays = False
                for i in self.func_list:
                    if child.name.name == i.name or child.name.name == i.name + "_srt":
                        if hasattr(i, "elemental"):
                            if i.elemental is True:
                                if len(child.args) > 0:
                                    for j in child.args:
                                        # THIS Needs a proper check
                                        if j.name == "z":
                                            arrays = True

                if not arrays:
                    newbody.append(self.visit(child))
                else:
                    newbody.append(
                        ast_internal_classes.Decl_Stmt_Node(vardecl=[
                            ast_internal_classes.Symbol_Decl_Node(
                                name="_for_elem_it_" + str(self.count), type="INTEGER", sizes=None, init=None)
                        ]))
                    newargs = []
                    # The range must be determined! It's currently hard set to 10
                    shape = ["10"]
                    for i in child.args:
                        if isinstance(i, ast_internal_classes.Name_Node):
                            newargs.append(ast_internal_classes.Array_Subscript_Node(name=i, indices=[
                                ast_internal_classes.Name_Node(name="_for_elem_it_" + str(self.count))],
                                                                                     line_number=child.line_number,
                                                                                     type=i.type))
                            if i.name.startswith("tmp_call_"):
                                for j in newbody:
                                    if isinstance(j, ast_internal_classes.Decl_Stmt_Node):
                                        if j.vardecl[0].name == i.name:
                                            newbody[newbody.index(j)].vardecl[0].sizes = shape
                                            break
                        else:
                            raise NotImplementedError("Only name nodes are supported")

                    newbody.append(ast_internal_classes.For_Stmt_Node(
                        init=ast_internal_classes.BinOp_Node(
                            lval=ast_internal_classes.Name_Node(name="_for_elem_it_" + str(self.count)),
                            op="=",
                            rval=ast_internal_classes.Int_Literal_Node(value="1"),
                            line_number=child.line_number),
                        cond=ast_internal_classes.BinOp_Node(
                            lval=ast_internal_classes.Name_Node(name="_for_elem_it_" + str(self.count)),
                            op="<=",
                            rval=ast_internal_classes.Int_Literal_Node(value=shape[0]),
                            line_number=child.line_number),
                        body=ast_internal_classes.Execution_Part_Node(execution=[
                            ast_internal_classes.Call_Expr_Node(type=child.type,
                                                                name=child.name,
                                                                args=newargs,
                                                                line_number=child.line_number)
                        ]), line_number=child.line_number,
                        iter=ast_internal_classes.BinOp_Node(
                            lval=ast_internal_classes.Name_Node(name="_for_elem_it_" + str(self.count)),
                            op="=",
                            rval=ast_internal_classes.BinOp_Node(
                                lval=ast_internal_classes.Name_Node(name="_for_elem_it_" + str(self.count)),
                                op="+",
                                rval=ast_internal_classes.Int_Literal_Node(value="1")),
                            line_number=child.line_number)
                    ))
                    self.count += 1


            else:
                newbody.append(self.visit(child))
        return ast_internal_classes.Execution_Part_Node(execution=newbody)


class TypeInference(NodeTransformer):
    """
    """

    def __init__(self, ast, assert_voids=True):
        self.assert_voids = assert_voids

        self.ast = ast
        ParentScopeAssigner().visit(ast)
        self.scope_vars = ScopeVarsDeclarations(ast)
        self.scope_vars.visit(ast)
        self.structures = ast.structures

    def visit_Name_Node(self, node: ast_internal_classes.Name_Node):

        if not hasattr(node, 'type') or node.type == 'VOID' or not hasattr(node, 'dims'):
            try:
                var_def = self.scope_vars.get_var(node.parent, node.name)
                node.type = var_def.type
                node.dims = len(var_def.sizes) if hasattr(var_def, 'sizes') and var_def.sizes is not None else 1
            except Exception as e:
                print(f"Ignore type inference for {node.name}")
                print(e)

        return node

    def visit_Array_Subscript_Node(self, node: ast_internal_classes.Array_Subscript_Node):

        var_def = self.scope_vars.get_var(node.parent, node.name.name)
        node.type = var_def.type
        node.dims = len(var_def.sizes) if var_def.sizes is not None else 1
        return node

    def visit_Parenthesis_Expr_Node(self, node: ast_internal_classes.Parenthesis_Expr_Node):

        self.visit(node.expr)
        node.type = node.expr.type
        if hasattr(node.expr, 'dims'):
            node.dims = node.expr.dims
        return node

    def visit_BinOp_Node(self, node: ast_internal_classes.BinOp_Node):

        """
            Simple implementation of type promotion in binary ops.
        """

        self.visit(node.lval)
        self.visit(node.rval)

        type_hierarchy = [
            'VOID',
            'BOOL',
            'INTEGER',
            'REAL',
            'DOUBLE'
        ]

        idx_left = type_hierarchy.index(self._get_type(node.lval))
        idx_right = type_hierarchy.index(self._get_type(node.rval))
        idx_void = type_hierarchy.index('VOID')

        # if self.assert_voids:
        #    assert idx_left != idx_void or idx_right != idx_void
        #    #assert self._get_dims(node.lval) == self._get_dims(node.rval)

        node.type = type_hierarchy[max(idx_left, idx_right)]
        if hasattr(node.lval, "dims"):
            node.dims = self._get_dims(node.lval)
        elif hasattr(node.lval, "dims"):
            node.dims = self._get_dims(node.rval)

        if node.op == '=' and idx_left == idx_void and idx_left != idx_void:
            lval_definition = self.scope_vars.get_var(node.parent, node.lval.name)
            lval_definition.type = node.type
            lval_definition.dims = node.dims
            node.lval.type = node.type
            node.lval.dims = node.dims

        return node

    def visit_Data_Ref_Node(self, node: ast_internal_classes.Data_Ref_Node):

        if node.type != 'VOID':
            return node

        struct, variable = self.structures.find_definition(
            self.scope_vars, node
        )
        node.type = variable.type
        node.dims = len(variable.sizes) if variable.sizes is not None else 1
        return node

    def visit_Actual_Arg_Spec_Node(self, node: ast_internal_classes.Actual_Arg_Spec_Node):

        if node.type != 'VOID':
            return node

        self.visit(node.arg)

        func_arg_name_type = self._get_type(node.arg)
        if func_arg_name_type == 'VOID':

            func_arg = self.scope_vars.get_var(node.parent, node.arg.name)
            node.type = func_arg.type
            node.arg.type = func_arg.type
            dims = len(func_arg.sizes) if func_arg.sizes is not None else 1
            node.dims = dims
            node.arg.dims = dims

        else:
            node.type = func_arg_name_type
            node.dims = self._get_dims(node.arg)

        return node

    def _get_type(self, node):

        if isinstance(node, ast_internal_classes.Int_Literal_Node):
            return 'INTEGER'
        elif isinstance(node, ast_internal_classes.Real_Literal_Node):
            return 'REAL'
        elif isinstance(node, ast_internal_classes.Bool_Literal_Node):
            return 'BOOL'
        else:
            return node.type

    def _get_dims(self, node):

        if isinstance(node, ast_internal_classes.Int_Literal_Node):
            return 1
        elif isinstance(node, ast_internal_classes.Real_Literal_Node):
            return 1
        elif isinstance(node, ast_internal_classes.Bool_Literal_Node):
            return 1
        else:
            return node.dims


class ReplaceInterfaceBlocks(NodeTransformer):
    """
    """

    def __init__(self, program, funcs: FindFunctionAndSubroutines):
        self.funcs = funcs

        ParentScopeAssigner().visit(program)
        self.scope_vars = ScopeVarsDeclarations(program)
        self.scope_vars.visit(program)

    def _get_dims(self, node):

        if hasattr(node, "dims"):
            return node.dims

        if isinstance(node, ast_internal_classes.Var_Decl_Node):
            return len(node.sizes) if node.sizes is not None else 1

        raise RuntimeError()

    def visit_Call_Expr_Node(self, node: ast_internal_classes.Call_Expr_Node):

        # is_func = node.name.name in self.excepted_funcs or node.name in self.funcs.names
        # is_interface_func = not node.name in self.funcs.names and node.name.name in self.funcs.iblocks
        is_interface_func = node.name.name in self.funcs.iblocks

        if is_interface_func:

            available_names = []
            print("Invoke", node.name.name, available_names)
            for name in self.funcs.iblocks[node.name.name]:

                # non_optional_args = len(self.funcs.nodes[name].args) - self.funcs.nodes[name].optional_args_count
                non_optional_args = self.funcs.nodes[name].mandatory_args_count
                print("Check", name, non_optional_args, self.funcs.nodes[name].optional_args_count)

                success = True
                for call_arg, func_arg in zip(node.args[0:non_optional_args],
                                              self.funcs.nodes[name].args[0:non_optional_args]):
                    print("Mandatory arg", call_arg, type(call_arg))
                    if call_arg.type != func_arg.type or self._get_dims(call_arg) != self._get_dims(func_arg):
                        print(f"Ignore function {name}, wrong param type {call_arg.type} instead of {func_arg.type}")
                        success = False
                        break
                    else:
                        print(self._get_dims(call_arg), self._get_dims(func_arg), type(call_arg), call_arg.type,
                              func_arg.name, type(func_arg), func_arg.type)

                optional_args = self.funcs.nodes[name].args[non_optional_args:]
                pos = non_optional_args
                for idx, call_arg in enumerate(node.args[non_optional_args:]):

                    print("Optional arg", call_arg, type(call_arg))
                    if isinstance(call_arg, ast_internal_classes.Actual_Arg_Spec_Node):
                        func_arg_name = call_arg.arg_name
                        try:
                            func_arg = self.scope_vars.get_var(name, func_arg_name.name)
                        except:
                            # this keyword parameter is not available in this function
                            success = False
                            break
                        print('btw', func_arg, type(func_arg), func_arg.type)
                    else:
                        func_arg = optional_args[idx]

                    # if call_arg.type != func_arg.type:
                    if call_arg.type != func_arg.type or self._get_dims(call_arg) != self._get_dims(func_arg):
                        print(f"Ignore function {name}, wrong param type {call_arg.type} instead of {func_arg.type}")
                        success = False
                        break
                    else:
                        print(self._get_dims(call_arg), self._get_dims(func_arg), type(call_arg), call_arg.type,
                              func_arg.name, type(func_arg), func_arg.type)

                if success:
                    available_names.append(name)

            if len(available_names) == 0:
                raise RuntimeError("No matching function calls!")

            if len(available_names) != 1:
                print(node.name.name, available_names)
                raise RuntimeError("Too many matching function calls!")

            print(f"Selected {available_names[0]} as invocation for {node.name}")
            node.name = ast_internal_classes.Name_Node(name=available_names[0])

        return node


class PointerRemoval(NodeTransformer):

    def __init__(self):
        self.nodes = {}

    def visit_Array_Subscript_Node(self, node: ast_internal_classes.Array_Subscript_Node):

        if node.name.name in self.nodes:
            original_ref_node = self.nodes[node.name.name]

            cur_ref_node = original_ref_node
            new_ref_node = ast_internal_classes.Data_Ref_Node(
                parent_ref=cur_ref_node.parent_ref,
                part_ref=None
            )
            newer_ref_node = new_ref_node

            while isinstance(cur_ref_node.part_ref, ast_internal_classes.Data_Ref_Node):
                cur_ref_node = cur_ref_node.part_ref
                newest_ref_node = ast_internal_classes.Data_Ref_Node(
                    parent_ref=cur_ref_node.parent_ref,
                    part_ref=None
                )
                newer_ref_node.part_ref = newest_ref_node
                newer_ref_node = newest_ref_node

            node.name = cur_ref_node.part_ref
            newer_ref_node.part_ref = node
            return new_ref_node
        else:
            return self.generic_visit(node)

    def visit_Name_Node(self, node: ast_internal_classes.Name_Node):

        if node.name in self.nodes:
            return self.nodes[node.name]
        return node

    def visit_Execution_Part_Node(self, node: ast_internal_classes.Execution_Part_Node):
        newbody = []

        for child in node.execution:

            if isinstance(child, ast_internal_classes.Pointer_Assignment_Stmt_Node):
                self.nodes[child.name_pointer.name] = child.name_target
            else:
                newbody.append(self.visit(child))

        return ast_internal_classes.Execution_Part_Node(execution=newbody)

    def visit_Subroutine_Subprogram_Node(self, node: ast_internal_classes.Subroutine_Subprogram_Node):

        if node.execution_part is not None:
            execution_part = self.visit(node.execution_part)
        else:
            execution_part = node.execution_part

        if node.specification_part is not None:
            specification_part = self.visit(node.specification_part)
        else:
            specification_part = node.specification_part

        return ast_internal_classes.Subroutine_Subprogram_Node(
            name=node.name,
            args=node.args,
            specification_part=specification_part,
            execution_part=execution_part,
            line_number=node.line_number
        )

    def visit_Specification_Part_Node(self, node: ast_internal_classes.Specification_Part_Node):

        newspec = []

        symbols_to_remove = set()

        for i in node.specifications:

            if not isinstance(i, ast_internal_classes.Decl_Stmt_Node):
                newspec.append(self.visit(i))
            else:

                newdecls = []
                for var_decl in i.vardecl:

                    if var_decl.name in self.nodes:

                        for symbol in var_decl.sizes:
                            symbols_to_remove.add(symbol.name)
                        for symbol in var_decl.offsets:
                            symbols_to_remove.add(symbol.name)

                    else:
                        newdecls.append(var_decl)
                if len(newdecls) > 0:
                    newspec.append(ast_internal_classes.Decl_Stmt_Node(vardecl=newdecls))

        if node.symbols is not None:
            new_symbols = []
            for symbol in node.symbols:
                if symbol.name not in symbols_to_remove:
                    new_symbols.append(symbol)
        else:
            new_symbols = None

        return ast_internal_classes.Specification_Part_Node(
            specifications=newspec,
            symbols=new_symbols,
            typedecls=node.typedecls,
            uses=node.uses,
            enums=node.enums
        )


class ArgumentPruner(NodeVisitor):

    def __init__(self, funcs):

        self.funcs = funcs

        self.parsed_funcs: Dict[str, List[int]] = {}

        self.used_names = set()
        self.declaration_names = set()

        self.used_in_all_functions: Set[str] = set()

    def visit_Name_Node(self, node: ast_internal_classes.Name_Node):
        # if node.name not in self.used_names:
        #    print(f"Used name {node.name}")
        self.used_names.add(node.name)

    def visit_Var_Decl_Node(self, node: ast_internal_classes.Var_Decl_Node):
        self.declaration_names.add(node.name)

        # visit also sizes and offsets
        self.generic_visit(node)

    def generic_visit(self, node: ast_internal_classes.FNode):
        """Called if no explicit visitor function exists for a node."""
        for field, value in iter_fields(node):
            if isinstance(value, list):
                for item in value:
                    if isinstance(item, ast_internal_classes.FNode):
                        self.visit(item)
            elif isinstance(value, ast_internal_classes.FNode):
                self.visit(value)

        for field, value in iter_attributes(node):
            if isinstance(value, list):
                for item in value:
                    if isinstance(item, ast_internal_classes.FNode):
                        self.visit(item)
            elif isinstance(value, ast_internal_classes.FNode):
                self.visit(value)

    def _visit_function(self, node: ast_internal_classes.FNode):

        old_used_names = self.used_names
        self.used_names = set()
        self.declaration_names = set()

        self.visit(node.specification_part)

        self.visit(node.execution_part)

        new_args = []
        removed_args = []
        for idx, arg in enumerate(node.args):

            if not isinstance(arg, ast_internal_classes.Name_Node):
                raise NotImplementedError()

            if arg.name not in self.used_names:
                # print(f"Pruning argument {arg.name} of function {node.name.name}")
                removed_args.append(idx)
            else:
                # print(f"Leaving used argument {arg.name} of function {node.name.name}")
                new_args.append(arg)
        self.parsed_funcs[node.name.name] = removed_args

        declarations_to_remove = set()
        for x in self.declaration_names:
            if x not in self.used_names:
                # print(f"Marking removal variable {x}")
                declarations_to_remove.add(x)
            # else:
            # print(f"Keeping used variable {x}")

        for decl_stmt_node in node.specification_part.specifications:

            newdecl = []
            for decl in decl_stmt_node.vardecl:

                if not isinstance(decl, ast_internal_classes.Var_Decl_Node):
                    raise NotImplementedError()

                if decl.name not in declarations_to_remove:
                    # print(f"Readding declared variable {decl.name}")
                    newdecl.append(decl)
                # else:
                #    print(f"Pruning unused but declared variable {decl.name}")
            decl_stmt_node.vardecl = newdecl

        self.used_in_all_functions.update(self.used_names)
        self.used_names = old_used_names

    def visit_Subroutine_Subprogram_Node(self, node: ast_internal_classes.Subroutine_Subprogram_Node):

        if node.name.name not in self.parsed_funcs:
            self._visit_function(node)

        to_remove = self.parsed_funcs[node.name.name]
        for idx in reversed(to_remove):
            # print(f"Prune argument {node.args[idx].name} in {node.name.name}")
            del node.args[idx]

    def visit_Function_Subprogram_Node(self, node: ast_internal_classes.Function_Subprogram_Node):

        if node.name.name not in self.parsed_funcs:
            self._visit_function(node)

        to_remove = self.parsed_funcs[node.name.name]
        for idx in reversed(to_remove):
            del node.args[idx]

    def visit_Call_Expr_Node(self, node: ast_internal_classes.Call_Expr_Node):

        if node.name.name not in self.parsed_funcs:

            if node.name.name in self.funcs:
                self._visit_function(self.funcs[node.name.name])
            else:

                # now add actual arguments to the list of used names
                for arg in node.args:
                    self.visit(arg)

                return

        to_remove = self.parsed_funcs[node.name.name]
        for idx in reversed(to_remove):
            del node.args[idx]

        # now add actual arguments to the list of used names
        for arg in node.args:
            self.visit(arg)


class PropagateEnums(NodeTransformer):
    """
    """

    def __init__(self):
        self.parsed_enums = {}

    def _parse_enums(self, enums):

        for j in enums:
            running_count = 0
            for k in j:
                if isinstance(k, list):
                    for l in k:
                        if isinstance(l, ast_internal_classes.Name_Node):
                            self.parsed_enums[l.name] = running_count
                            running_count += 1
                        elif isinstance(l, list):
                            self.parsed_enums[l[0].name] = l[2].value
                            running_count = int(l[2].value) + 1
                        else:

                            raise ValueError("Unknown enum type")
                else:
                    raise ValueError("Unknown enum type")

    def visit_Specification_Part_Node(self, node: ast_internal_classes.Specification_Part_Node):
        self._parse_enums(node.enums)
        return self.generic_visit(node)

    def visit_Name_Node(self, node: ast_internal_classes.Name_Node):

        if self.parsed_enums.get(node.name) is not None:
            node.type = 'INTEGER'
            return ast_internal_classes.Int_Literal_Node(value=str(self.parsed_enums[node.name]))

        return node


class IfEvaluator(NodeTransformer):
    def __init__(self):
        self.replacements = 0

    def visit_If_Stmt_Node(self, node):
        try:
            text = ast_utils.TaskletWriter({}, {}).write_code(node.cond)
        except:
            text = None
            return self.generic_visit(node)
        # print(text)
        try:
            evaluated = sym.evaluate(sym.pystr_to_symbolic(text), {})
        except:
            print("Failed: " + text)
            return self.generic_visit(node)

        if evaluated == sp.true:
            print("Expr: " + text + " eval to True replace")
            self.replacements += 1
            return node.body
        elif evaluated == sp.false:
            print("Expr: " + text + " eval to False replace")
            self.replacements += 1
            return node.body_else

        return self.generic_visit(node)


class AssignmentLister(NodeTransformer):
    def __init__(self, correction=[]):
        self.simple_assignments = []
        self.correction = correction

    def reset(self):
        self.simple_assignments = []

    def visit_BinOp_Node(self, node):
        if node.op == "=":
            if isinstance(node.lval, ast_internal_classes.Name_Node):
                for i in self.correction:
                    if node.lval.name == i[0]:
                        node.rval.value = i[1]
            self.simple_assignments.append((node.lval, node.rval))
        return node


class AssignmentPropagator(NodeTransformer):
    def __init__(self, simple_assignments):
        self.simple_assignments = simple_assignments
        self.replacements = 0

    def visit_If_Stmt_Node(self, node):
        test = self.generic_visit(node)
        return ast_internal_classes.If_Stmt_Node(line_number=node.line_number, cond=test.cond, body=test.body,
                                                 body_else=test.body_else)

    def generic_visit(self, node: ast_internal_classes.FNode):
        for field, old_value in iter_fields(node):
            if isinstance(old_value, list):
                new_values = []
                for value in old_value:
                    if isinstance(value, ast_internal_classes.FNode):
                        value = self.visit(value)
                        if value is None:
                            continue
                        elif not isinstance(value, ast_internal_classes.FNode):
                            new_values.extend(value)
                            continue
                    new_values.append(value)
                old_value[:] = new_values
            elif isinstance(old_value, ast_internal_classes.FNode):
                done = False
                if isinstance(node, ast_internal_classes.BinOp_Node):
                    if node.op == "=":
                        if old_value == node.lval:
                            new_node = self.visit(old_value)
                            done = True
                if not done:
                    for i in self.simple_assignments:
                        if old_value == i[0]:
                            old_value = i[1]
                            self.replacements += 1
                            break
                        elif isinstance(old_value, ast_internal_classes.Name_Node) and isinstance(i[0],ast_internal_classes.Name_Node):
                            if old_value.name == i[0].name:
                                old_value = i[1]
                                self.replacements += 1
                                break
                        elif isinstance(old_value,ast_internal_classes.Data_Ref_Node) and isinstance(i[0], ast_internal_classes.Data_Ref_Node):
                            if isinstance(old_value.part_ref,ast_internal_classes.Name_Node) and isinstance(i[0].part_ref,ast_internal_classes.Name_Node) and isinstance(old_value.parent_ref,ast_internal_classes.Name_Node) and isinstance(i[0].parent_ref,ast_internal_classes.Name_Node):
                                if old_value.part_ref.name == i[0].part_ref.name and old_value.parent_ref.name == i[0].parent_ref.name:
                                    old_value = i[1]
                                    self.replacements += 1
                                    break

                    new_node = self.visit(old_value)

                if new_node is None:
                    delattr(node, field)
                else:
                    setattr(node, field, new_node)
        return node


class getCalls(NodeVisitor):
    def __init__(self):
        self.calls = []

    def visit_Call_Expr_Node(self, node):
        self.calls.append(node.name.name)
        for arg in node.args:
            self.visit(arg)
        return


class FindUnusedFunctions(NodeVisitor):
    def __init__(self, root, parse_order):
        self.root = root
        self.parse_order = parse_order
        self.used_names = {}

    def visit_Subroutine_Subprogram_Node(self, node):
        getacall = getCalls()
        getacall.visit(node.execution_part)
        used_calls = getacall.calls
        self.used_names[node.name.name] = used_calls
        return

class ReplaceImplicitParDecls(NodeTransformer):

    def __init__(self, scope_vars):
        self.scope_vars = scope_vars

    def visit_Name_Node(self, node: ast_internal_classes.Name_Node):

        var = self.scope_vars.get_var(node.parent, node.name)
        if var.sizes is not None:

            indices = [ast_internal_classes.ParDecl_Node(type='ALL')] * len(var.sizes)
            return ast_internal_classes.Array_Subscript_Node(
                name=node,
                type=var.type,
                parent=node.parent,
                indices=indices,
                line_number=node.line_number
            )
        else:
            return node
<|MERGE_RESOLUTION|>--- conflicted
+++ resolved
@@ -2005,12 +2005,7 @@
                     Offset is handled by always subtracting the lower boundary.
                 """
                 current_lower_boundary = main_iterator_ranges[currentindex][0]
-<<<<<<< HEAD
-                
-                
-=======
-
->>>>>>> a0b48da1
+
                 indices.append(
                     ast_internal_classes.BinOp_Node(
                         lval=ast_internal_classes.Name_Node(name="tmp_parfor_" + str(count + len(rangepos) - 1)),
