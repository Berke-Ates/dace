# Copyright 2023 ETH Zurich and the DaCe authors. All rights reserved.

import copy
from typing import Dict, List, Optional, Tuple, Set, Union

import sympy as sp

from dace import symbolic as sym
from dace.frontend.fortran import ast_internal_classes, ast_utils


class Structure:

    def __init__(self, name: str):
        self.vars: Dict[str, Union[ast_internal_classes.Symbol_Decl_Node, ast_internal_classes.Var_Decl_Node]] = {}
        self.name = name


class Structures:

    def __init__(self, definitions: List[ast_internal_classes.Derived_Type_Def_Node]):
        self.structures: Dict[str, Structure] = {}
        self.parse(definitions)

    def parse(self, definitions: List[ast_internal_classes.Derived_Type_Def_Node]):

        for structure in definitions:

            struct = Structure(name=structure.name.name)
            if structure.component_part is not None:
                if structure.component_part.component_def_stmts is not None:
                    for statement in structure.component_part.component_def_stmts:
                        if isinstance(statement, ast_internal_classes.Data_Component_Def_Stmt_Node):
                            for var in statement.vars.vardecl:
                                struct.vars[var.name] = var

            self.structures[structure.name.name] = struct

    def is_struct(self, type_name: str):
        return type_name in self.structures

    def get_definition(self, type_name: str):
        return self.structures[type_name]

    def find_definition(self, scope_vars, node: ast_internal_classes.Data_Ref_Node,
                        variable_name: Optional[ast_internal_classes.Name_Node] = None):

        # we assume starting from the top (left-most) data_ref_node
        # for struct1 % struct2 % struct3 % var
        # we find definition of struct1, then we iterate until we find the var

        # find the top structure
        top_ref = node
        while isinstance(top_ref.parent_ref, ast_internal_classes.Data_Ref_Node):
            top_ref = top_ref.parent_ref

        struct_type = scope_vars.get_var(node.parent, ast_utils.get_name(top_ref.parent_ref)).type
        struct_def = self.structures[struct_type]

        # cur_node = node
        cur_node = top_ref

        while True:
            cur_node = cur_node.part_ref

            if isinstance(cur_node, ast_internal_classes.Array_Subscript_Node):
                struct_def = self.structures[struct_type]
                cur_var = struct_def.vars[cur_node.name.name]
                node = cur_node
                break

            elif isinstance(cur_node, ast_internal_classes.Name_Node):
                struct_def = self.structures[struct_type]
                cur_var = struct_def.vars[cur_node.name]
                break

            if isinstance(cur_node.parent_ref.name, ast_internal_classes.Name_Node):

                if variable_name is not None and cur_node.parent_ref.name.name == variable_name.name:
                    return struct_def, struct_def.vars[cur_node.parent_ref.name.name]

                struct_type = struct_def.vars[cur_node.parent_ref.name.name].type
            else:

                if variable_name is not None and cur_node.parent_ref.name == variable_name.name:
                    return struct_def, struct_def.vars[cur_node.parent_ref.name]

                struct_type = struct_def.vars[cur_node.parent_ref.name].type
            struct_def = self.structures[struct_type]

        return struct_def, cur_var


def iter_fields(node: ast_internal_classes.FNode):
    """
    Yield a tuple of ``(fieldname, value)`` for each field in ``node._fields``
    that is present on *node*.
    """
    for field in node._fields:
        try:
            yield field, getattr(node, field)
        except AttributeError:
            pass


def iter_attributes(node: ast_internal_classes.FNode):
    """
    Yield a tuple of ``(fieldname, value)`` for each field in ``node._attributes``
    that is present on *node*.
    """
    for field in node._attributes:
        try:
            yield field, getattr(node, field)
        except AttributeError:
            pass


def iter_child_nodes(node: ast_internal_classes.FNode):
    """
    Yield all direct child nodes of *node*, that is, all fields that are nodes
    and all items of fields that are lists of nodes.
    """

    for name, field in iter_fields(node):
        # print("NASME:",name)
        if isinstance(field, ast_internal_classes.FNode):
            yield field
        elif isinstance(field, list):
            for item in field:
                if isinstance(item, ast_internal_classes.FNode):
                    yield item


class NodeVisitor(object):
    """
    A base node visitor class for Fortran ASTs.
    Subclass it and define your own visit_XXX methods, where
    XXX is the class name you want to visit with these
    methods.
    """

    def visit(self, node: ast_internal_classes.FNode):
        method = 'visit_' + node.__class__.__name__
        visitor = getattr(self, method, self.generic_visit)
        return visitor(node)

    def generic_visit(self, node: ast_internal_classes.FNode):
        """Called if no explicit visitor function exists for a node."""
        for field, value in iter_fields(node):
            if isinstance(value, list):
                for item in value:
                    if isinstance(item, ast_internal_classes.FNode):
                        self.visit(item)
            elif isinstance(value, ast_internal_classes.FNode):
                self.visit(value)


class NodeTransformer(NodeVisitor):
    """
    A base node visitor that walks the abstract syntax tree and allows
    modification of nodes.
    The `NodeTransformer` will walk the AST and use the return value of the
    visitor methods to replace old nodes. 
    """

    def as_list(self, x):
        if isinstance(x, list):
            return x
        if x is None:
            return []
        return [x]

    def generic_visit(self, node: ast_internal_classes.FNode):
        for field, old_value in iter_fields(node):
            if isinstance(old_value, list):
                new_values = []
                for value in old_value:
                    if isinstance(value, ast_internal_classes.FNode):
                        value = self.visit(value)
                        if value is None:
                            continue
                        elif not isinstance(value, ast_internal_classes.FNode):
                            new_values.extend(value)
                            continue
                    new_values.append(value)
                old_value[:] = new_values
            elif isinstance(old_value, ast_internal_classes.FNode):
                new_node = self.visit(old_value)
                if new_node is None:
                    delattr(node, field)
                else:
                    setattr(node, field, new_node)
        return node


class Flatten_Classes(NodeTransformer):

    def __init__(self, classes: List[ast_internal_classes.Derived_Type_Def_Node]):
        self.classes = classes
        self.current_class = None

    def visit_Derived_Type_Def_Node(self, node: ast_internal_classes.Derived_Type_Def_Node):
        self.current_class = node
        return_node = self.generic_visit(node)
        # self.current_class=None
        return return_node

    def visit_Module_Node(self, node: ast_internal_classes.Module_Node):
        self.current_class = None
        return self.generic_visit(node)

    def visit_Subroutine_Subprogram_Node(self, node: ast_internal_classes.Subroutine_Subprogram_Node):
        new_node = self.generic_visit(node)
        print("Subroutine: ", node.name.name)
        if self.current_class is not None:
            for i in self.classes:
                if i.is_class is True:
                    if i.name.name == self.current_class.name.name:
                        for j in i.procedure_part.procedures:
                            if j.name.name == node.name.name:
                                return ast_internal_classes.Subroutine_Subprogram_Node(
                                    name=ast_internal_classes.Name_Node(name=i.name.name + "_" + node.name.name,
                                                                        type=node.type),
                                    args=new_node.args,
                                    specification_part=new_node.specification_part,
                                    execution_part=new_node.execution_part,
                                    mandatory_args_count=new_node.mandatory_args_count,
                                    optional_args_count=new_node.optional_args_count,
                                    elemental=new_node.elemental,
                                    line_number=new_node.line_number)
                            elif hasattr(j, "args") and j.args[2] is not None:
                                if j.args[2].name == node.name.name:
                                    return ast_internal_classes.Subroutine_Subprogram_Node(
                                        name=ast_internal_classes.Name_Node(name=i.name.name + "_" + j.name.name,
                                                                            type=node.type),
                                        args=new_node.args,
                                        specification_part=new_node.specification_part,
                                        execution_part=new_node.execution_part,
                                        mandatory_args_count=new_node.mandatory_args_count,
                                        optional_args_count=new_node.optional_args_count,
                                        elemental=new_node.elemental,
                                        line_number=new_node.line_number)
        return new_node

    def visit_Call_Expr_Node(self, node: ast_internal_classes.Call_Expr_Node):
        if self.current_class is not None:
            for i in self.classes:
                if i.is_class is True:
                    if i.name.name == self.current_class.name.name:
                        for j in i.procedure_part.procedures:
                            if j.name.name == node.name.name:
                                return ast_internal_classes.Call_Expr_Node(
                                    name=ast_internal_classes.Name_Node(name=i.name.name + "_" + node.name.name,
                                                                        type=node.type, args=node.args,
                                                                        line_number=node.line_number), args=node.args,
                                    type=node.type, subroutine=node.subroutine, line_number=node.line_number,parent=node.parent)
        return self.generic_visit(node)


class FindFunctionAndSubroutines(NodeVisitor):
    """
    Finds all function and subroutine names in the AST
    :return: List of names
    """

    def __init__(self):
        self.names: List[ast_internal_classes.Name_Node] = []
        self.module_based_names: Dict[str, List[ast_internal_classes.Name_Node]] = {}
        self.nodes: Dict[str, ast_internal_classes.FNode] = {}
        self.iblocks: Dict[str, List[str]] = {}
        self.current_module = "_dace_default"
        self.module_based_names[self.current_module] = []

    def visit_Subroutine_Subprogram_Node(self, node: ast_internal_classes.Subroutine_Subprogram_Node):
        ret = node.name
        ret.elemental = node.elemental
        self.names.append(ret)
        self.nodes[ret.name] = node
        self.module_based_names[self.current_module].append(ret)

    def visit_Function_Subprogram_Node(self, node: ast_internal_classes.Function_Subprogram_Node):
        ret = node.name
        ret.elemental = node.elemental
        self.names.append(ret)
        self.nodes[ret.name] = node
        self.module_based_names[self.current_module].append(ret)

    def visit_Module_Node(self, node: ast_internal_classes.Module_Node):
        self.iblocks.update(node.interface_blocks)
        self.current_module = node.name.name
        self.module_based_names[self.current_module] = []
        self.generic_visit(node)

    @staticmethod
    def from_node(node: ast_internal_classes.FNode) -> 'FindFunctionAndSubroutines':
        v = FindFunctionAndSubroutines()
        v.visit(node)
        return v


class FindNames(NodeVisitor):
    def __init__(self):
        self.names: List[str] = []

    def visit_Name_Node(self, node: ast_internal_classes.Name_Node):
        self.names.append(node.name)

    def visit_Array_Subscript_Node(self, node: ast_internal_classes.Array_Subscript_Node):
        self.names.append(node.name.name)
        for i in node.indices:
            self.visit(i)


class FindDefinedNames(NodeVisitor):
    def __init__(self):
        self.names: List[str] = []

    def visit_Var_Decl_Node(self, node: ast_internal_classes.Var_Decl_Node):
        self.names.append(node.name)


class FindInputs(NodeVisitor):
    """
    Finds all inputs (reads) in the AST node and its children
    :return: List of names
    """

    def __init__(self):

        self.nodes: List[ast_internal_classes.Name_Node] = []

    def visit_Name_Node(self, node: ast_internal_classes.Name_Node):
        self.nodes.append(node)

    def visit_Array_Subscript_Node(self, node: ast_internal_classes.Array_Subscript_Node):
        self.nodes.append(node.name)
        for i in node.indices:
            self.visit(i)

    def visit_Data_Ref_Node(self, node: ast_internal_classes.Data_Ref_Node):
        if isinstance(node.parent_ref, ast_internal_classes.Name_Node):
            self.nodes.append(node.parent_ref)
        elif isinstance(node.parent_ref, ast_internal_classes.Array_Subscript_Node):
            self.nodes.append(node.parent_ref.name)
        if isinstance(node.parent_ref, ast_internal_classes.Array_Subscript_Node):
            for i in node.parent_ref.indices:
                self.visit(i)
        if isinstance(node.part_ref, ast_internal_classes.Array_Subscript_Node):
            for i in node.part_ref.indices:
                self.visit(i)
        elif isinstance(node.part_ref, ast_internal_classes.Data_Ref_Node):
            self.visit_Blunt_Data_Ref_Node(node.part_ref)

    def visit_Blunt_Data_Ref_Node(self, node: ast_internal_classes.Data_Ref_Node):
        if isinstance(node.parent_ref, ast_internal_classes.Array_Subscript_Node):
            for i in node.parent_ref.indices:
                self.visit(i)
        if isinstance(node.part_ref, ast_internal_classes.Array_Subscript_Node):
            for i in node.part_ref.indices:
                self.visit(i)
        elif isinstance(node.part_ref, ast_internal_classes.Data_Ref_Node):
            self.visit_Blunt_Data_Ref_Node(node.part_ref)

    def visit_BinOp_Node(self, node: ast_internal_classes.BinOp_Node):
        if node.op == "=":
            if isinstance(node.lval, ast_internal_classes.Name_Node):
                pass
            elif isinstance(node.lval, ast_internal_classes.Array_Subscript_Node):
                for i in node.lval.indices:
                    self.visit(i)
            elif isinstance(node.lval, ast_internal_classes.Data_Ref_Node):
                # if isinstance(node.lval.parent_ref, ast_internal_classes.Name_Node):
                #    self.nodes.append(node.lval.parent_ref)    
                if isinstance(node.lval.parent_ref, ast_internal_classes.Array_Subscript_Node):
                    # self.nodes.append(node.lval.parent_ref.name)
                    for i in node.lval.parent_ref.indices:
                        self.visit(i)
                if isinstance(node.lval.part_ref, ast_internal_classes.Data_Ref_Node):
                    self.visit_Blunt_Data_Ref_Node(node.lval.part_ref)
                elif isinstance(node.lval.part_ref, ast_internal_classes.Array_Subscript_Node):
                    for i in node.lval.part_ref.indices:
                        self.visit(i)

        else:
            if isinstance(node.lval, ast_internal_classes.Data_Ref_Node):
                if isinstance(node.lval.parent_ref, ast_internal_classes.Name_Node):
                    self.nodes.append(node.lval.parent_ref)
                elif isinstance(node.lval.parent_ref, ast_internal_classes.Array_Subscript_Node):
                    self.nodes.append(node.lval.parent_ref.name)
                    for i in node.lval.parent_ref.indices:
                        self.visit(i)
                if isinstance(node.lval.part_ref, ast_internal_classes.Data_Ref_Node):
                    self.visit_Blunt_Data_Ref_Node(node.lval.part_ref)
                elif isinstance(node.lval.part_ref, ast_internal_classes.Array_Subscript_Node):
                    for i in node.lval.part_ref.indices:
                        self.visit(i)
            else:
                self.visit(node.lval)
        if isinstance(node.rval, ast_internal_classes.Data_Ref_Node):
            if isinstance(node.rval.parent_ref, ast_internal_classes.Name_Node):
                self.nodes.append(node.rval.parent_ref)
            elif isinstance(node.rval.parent_ref, ast_internal_classes.Array_Subscript_Node):
                self.nodes.append(node.rval.parent_ref.name)
                for i in node.rval.parent_ref.indices:
                    self.visit(i)
            if isinstance(node.rval.part_ref, ast_internal_classes.Data_Ref_Node):
                self.visit_Blunt_Data_Ref_Node(node.rval.part_ref)
            elif isinstance(node.rval.part_ref, ast_internal_classes.Array_Subscript_Node):
                for i in node.rval.part_ref.indices:
                    self.visit(i)
        else:
            self.visit(node.rval)


class FindOutputs(NodeVisitor):
    """
    Finds all outputs (writes) in the AST node and its children
    :return: List of names
    """

    def __init__(self, thourough=False):
        self.thourough = thourough
        self.nodes: List[ast_internal_classes.Name_Node] = []

    def visit_Call_Expr_Node(self, node: ast_internal_classes.Call_Expr_Node):
        for i in node.args:
            if isinstance(i, ast_internal_classes.Name_Node):
                if self.thourough:
                    self.nodes.append(i)
            elif isinstance(i, ast_internal_classes.Array_Subscript_Node):
                if self.thourough:
                    self.nodes.append(i.name)
                for j in i.indices:
                    self.visit(j)
            elif isinstance(i, ast_internal_classes.Data_Ref_Node):
                if isinstance(i.parent_ref, ast_internal_classes.Name_Node):
                    if self.thourough:
                        self.nodes.append(i.parent_ref)
                elif isinstance(i.parent_ref, ast_internal_classes.Array_Subscript_Node):
                    if self.thourough:
                        self.nodes.append(i.parent_ref.name)
                    for j in i.parent_ref.indices:
                        self.visit(j)
                self.visit(i.part_ref)
            self.visit(i)

    def visit_BinOp_Node(self, node: ast_internal_classes.BinOp_Node):
        if node.op == "=":
            if isinstance(node.lval, ast_internal_classes.Name_Node):
                self.nodes.append(node.lval)
            elif isinstance(node.lval, ast_internal_classes.Array_Subscript_Node):
                self.nodes.append(node.lval.name)
            elif isinstance(node.lval, ast_internal_classes.Data_Ref_Node):
                if isinstance(node.lval.parent_ref, ast_internal_classes.Name_Node):
                    self.nodes.append(node.lval.parent_ref)
                elif isinstance(node.lval.parent_ref, ast_internal_classes.Array_Subscript_Node):
                    self.nodes.append(node.lval.parent_ref.name)
                    for i in node.lval.parent_ref.indices:
                        self.visit(i)

            self.visit(node.rval)


class FindFunctionCalls(NodeVisitor):
    """
    Finds all function calls in the AST node and its children
    :return: List of names
    """

    def __init__(self):
        self.nodes: List[ast_internal_classes.Name_Node] = []

    def visit_Call_Expr_Node(self, node: ast_internal_classes.Call_Expr_Node):
        self.nodes.append(node)
        for i in node.args:
            self.visit(i)


class StructLister(NodeVisitor):
    """
    Fortran does not differentiate between arrays and functions.
    We need to go over and convert all function calls to arrays.
    So, we create a closure of all math and defined functions and 
    create array expressions for the others.
    """

    def __init__(self):

        self.structs = []
        self.names = []

    def visit_Derived_Type_Def_Node(self, node: ast_internal_classes.Derived_Type_Def_Node):
        self.names.append(node.name.name)
        if node.procedure_part is not None:
            if len(node.procedure_part.procedures) > 0:
                node.is_class = True
                self.structs.append(node)
                return
        node.is_class = False
        self.structs.append(node)


class StructDependencyLister(NodeVisitor):
    def __init__(self, names=None):
        self.names = names
        self.structs_used = []
        self.is_pointer = []
        self.pointer_names = []

    def visit_Var_Decl_Node(self, node: ast_internal_classes.Var_Decl_Node):
        if node.type in self.names:
            self.structs_used.append(node.type)
            self.is_pointer.append(node.alloc)
            self.pointer_names.append(node.name)


class StructMemberLister(NodeVisitor):
    def __init__(self):
        self.members = []
        self.is_pointer = []
        self.pointer_names = []

    def visit_Var_Decl_Node(self, node: ast_internal_classes.Var_Decl_Node):
        self.members.append(node.type)
        self.is_pointer.append(node.alloc)
        self.pointer_names.append(node.name)


class FindStructDefs(NodeVisitor):
    def __init__(self, name=None):
        self.name = name
        self.structs = []

    def visit_Var_Decl_Node(self, node: ast_internal_classes.Var_Decl_Node):
        if node.type == self.name:
            self.structs.append(node.name)


class FindStructUses(NodeVisitor):
    def __init__(self, names=None, target=None):
        self.names = names
        self.target = target
        self.nodes = []

    def visit_Data_Ref_Node(self, node: ast_internal_classes.Data_Ref_Node):

        if isinstance(node.parent_ref, ast_internal_classes.Name_Node):
            parent_name = node.parent_ref.name
        elif isinstance(node.parent_ref, ast_internal_classes.Array_Subscript_Node):
            parent_name = node.parent_ref.name.name
        elif isinstance(node.parent_ref, ast_internal_classes.Data_Ref_Node):
            raise NotImplementedError("Data ref node not implemented for not name or array")
            self.visit(node.parent_ref)
            parent_name = None
        else:

            raise NotImplementedError("Data ref node not implemented for not name or array")
        if isinstance(node.part_ref, ast_internal_classes.Name_Node):
            part_name = node.part_ref.name
        elif isinstance(node.part_ref, ast_internal_classes.Array_Subscript_Node):
            part_name = node.part_ref.name.name
        elif isinstance(node.part_ref, ast_internal_classes.Data_Ref_Node):
            self.visit(node.part_ref)
            if isinstance(node.part_ref.parent_ref, ast_internal_classes.Name_Node):
                part_name = node.part_ref.parent_ref.name
            elif isinstance(node.part_ref.parent_ref, ast_internal_classes.Array_Subscript_Node):
                part_name = node.part_ref.parent_ref.name.name

        else:
            raise NotImplementedError("Data ref node not implemented for not name or array")
        if part_name == self.target and parent_name in self.names:
            self.nodes.append(node)


class StructPointerChecker(NodeVisitor):
    def __init__(self, parent_struct, pointed_struct, pointer_name, structs_lister, struct_dep_graph, analysis):
        self.parent_struct = [parent_struct]
        self.pointed_struct = [pointed_struct]
        self.pointer_name = [pointer_name]
        self.nodes = []
        self.connection = []
        self.structs_lister = structs_lister
        self.struct_dep_graph = struct_dep_graph
        if analysis == "full":
            start_idx = 0
            end_idx = 1
            while start_idx != end_idx:
                for i in struct_dep_graph.in_edges(self.parent_struct[start_idx]):
                    found = False
                    for parent, child in zip(self.parent_struct, self.pointed_struct):
                        if i[0] == parent and i[1] == child:
                            found = True
                            break
                    if not found:
                        self.parent_struct.append(i[0])
                        self.pointed_struct.append(i[1])
                        self.pointer_name.append(struct_dep_graph.get_edge_data(i[0], i[1])["point_name"])
                        end_idx += 1
                start_idx += 1

    def visit_Main_Program_Node(self, node: ast_internal_classes.Main_Program_Node):
        for parent, pointer in zip(self.parent_struct, self.pointer_name):
            finder = FindStructDefs(parent)
            finder.visit(node.specification_part)
            struct_names = finder.structs
            use_finder = FindStructUses(struct_names, pointer)
            use_finder.visit(node.execution_part)
            self.nodes += use_finder.nodes
            self.connection.append([parent, pointer, struct_names, use_finder.nodes])

    def visit_Subroutine_Subprogram_Node(self, node: ast_internal_classes.Subroutine_Subprogram_Node):
        for parent, pointer in zip(self.parent_struct, self.pointer_name):

            finder = FindStructDefs(parent)
            if node.specification_part is not None:
                finder.visit(node.specification_part)
            struct_names = finder.structs
            use_finder = FindStructUses(struct_names, pointer)
            if node.execution_part is not None:
                use_finder.visit(node.execution_part)
            self.nodes += use_finder.nodes
            self.connection.append([parent, pointer, struct_names, use_finder.nodes])


class StructPointerEliminator(NodeTransformer):
    def __init__(self, parent_struct, pointed_struct, pointer_name):
        self.parent_struct = parent_struct
        self.pointed_struct = pointed_struct
        self.pointer_name = pointer_name

    def visit_Derived_Type_Def_Node(self, node: ast_internal_classes.Derived_Type_Def_Node):
        if node.name.name == self.parent_struct:
            newnode = ast_internal_classes.Derived_Type_Def_Node(name=node.name, parent=node.parent)
            component_part = ast_internal_classes.Component_Part_Node(component_def_stmts=[], parent=node.parent)
            for i in node.component_part.component_def_stmts:

                vardecl = []
                for k in i.vars.vardecl:
                    if k.name == self.pointer_name and k.alloc == True and k.type == self.pointed_struct:
                        # print("Eliminating pointer "+self.pointer_name+" of type "+ k.type +" in struct "+self.parent_struct)
                        continue
                    else:
                        vardecl.append(k)
                if vardecl != []:
                    component_part.component_def_stmts.append(ast_internal_classes.Data_Component_Def_Stmt_Node(
                        vars=ast_internal_classes.Decl_Stmt_Node(vardecl=vardecl, parent=node.parent),
                        parent=node.parent))
            newnode.component_part = component_part
            return newnode
        else:
            return node


class StructConstructorToFunctionCall(NodeTransformer):
    """
    Fortran does not differentiate between structure constructors and functions without arguments.
    We need to go over and convert all structure constructors that are in fact functions and transform them.
    So, we create a closure of all math and defined functions and 
    transform if necessary.
    """

    def __init__(self, funcs=None):
        if funcs is None:
            funcs = []
        self.funcs = funcs

        from dace.frontend.fortran.intrinsics import FortranIntrinsics
        self.excepted_funcs = [
            "malloc", "pow", "cbrt", "__dace_sign", "tanh", "atan2",
            "__dace_epsilon", *FortranIntrinsics.function_names()
        ]

    def visit_Structure_Constructor_Node(self, node: ast_internal_classes.Structure_Constructor_Node):
        if isinstance(node.name, str):
            return node
        if node.name is None:
            raise ValueError("Structure name is None")
            return ast_internal_classes.Char_Literal_Node(value="Error!", type="CHARACTER")
        found = False
        for i in self.funcs:
            if i.name == node.name.name:
                found = True
                break
        if node.name.name in self.excepted_funcs or found:
            processed_args = []
            for i in node.args:
                arg = StructConstructorToFunctionCall(self.funcs).visit(i)
                processed_args.append(arg)
            node.args = processed_args
            return ast_internal_classes.Call_Expr_Node(
                name=ast_internal_classes.Name_Node(name=node.name.name, type="VOID", line_number=node.line_number),
                args=node.args, line_number=node.line_number, type="VOID",parent=node.parent)

        else:
            return node


class CallToArray(NodeTransformer):
    """
    Fortran does not differentiate between arrays and functions.
    We need to go over and convert all function calls to arrays.
    So, we create a closure of all math and defined functions and 
    create array expressions for the others.
    """

    def __init__(self, funcs: FindFunctionAndSubroutines, dict=None):
        self.funcs = funcs
        self.rename_dict = dict

        from dace.frontend.fortran.intrinsics import FortranIntrinsics
        self.excepted_funcs = [
            "malloc", "pow", "cbrt", "__dace_sign", "__dace_allocated", "tanh", "atan2",
            "__dace_epsilon", "__dace_exit", "surrtpk", "surrtab", "surrtrf", "abor1",
            *FortranIntrinsics.function_names()
        ]
        #

    def visit_Call_Expr_Node(self, node: ast_internal_classes.Call_Expr_Node):
        if isinstance(node.name, str):
            return node
        assert node.name is not None, f"not a valid call expression, got: {node} / {type(node)}"
        name = node.name.name

        found_in_names = name in [i.name for i in self.funcs.names]
        found_in_renames = False
        if self.rename_dict is not None:
            for k, v in self.rename_dict.items():
                for original_name, replacement_names in v.items():
                    if isinstance(replacement_names, str):
                        if name == replacement_names:
                            found_in_renames = True
                            module = k
                            original_one = original_name
                            node.name.name = original_name
                            print(f"Found {name} in {module} with original name {original_one}")
                            break
                    elif isinstance(replacement_names, list):
                        for repl in replacement_names:
                            if name == repl:
                                found_in_renames = True
                                module = k
                                original_one = original_name
                                node.name.name = original_name
                                print(f"Found in list {name} in {module} with original name {original_one}")
                                break
                    else:
                        raise ValueError(f"Invalid type {type(replacement_names)} for {replacement_names}")

        # TODO Deconproc is a special case, we need to handle it differently - this is just s quick workaround
        if name.startswith(
                "__dace_") or name in self.excepted_funcs or found_in_renames or found_in_names or name in self.funcs.iblocks:
            processed_args = []
            for i in node.args:
                arg = CallToArray(self.funcs, self.rename_dict).visit(i)
                processed_args.append(arg)
            node.args = processed_args
            return node
        indices = [CallToArray(self.funcs, self.rename_dict).visit(i) for i in node.args]
        # Array subscript cannot be empty.
        assert indices
        return ast_internal_classes.Array_Subscript_Node(name=node.name, type=node.type, indices=indices,
                                                         line_number=node.line_number)


class ArgumentExtractorNodeLister(NodeVisitor):
    """
    Finds all arguments in function calls in the AST node and its children that have to be extracted into independent expressions
    """

    def __init__(self):
        self.nodes: List[ast_internal_classes.Call_Expr_Node] = []

    def visit_For_Stmt_Node(self, node: ast_internal_classes.For_Stmt_Node):
        return
    
    def visit_If_Then_Stmt_Node(self, node: ast_internal_classes.If_Stmt_Node):
        return

    def visit_Call_Expr_Node(self, node: ast_internal_classes.Call_Expr_Node):
        stop = False
        #if hasattr(node, "subroutine"):
        #    if node.subroutine is True:
        #        stop = True

        from dace.frontend.fortran.intrinsics import FortranIntrinsics
        if not stop and node.name.name not in [
            "malloc", "pow", "cbrt", "__dace_epsilon", *FortranIntrinsics.call_extraction_exemptions()
        ]:
            for i in node.args:
                if isinstance(i, (ast_internal_classes.Name_Node, ast_internal_classes.Literal,
                                  ast_internal_classes.Array_Subscript_Node, ast_internal_classes.Data_Ref_Node,
                                  ast_internal_classes.Actual_Arg_Spec_Node)):
                    continue
                else:
                    self.nodes.append(i)
        return self.generic_visit(node)

    def visit_Execution_Part_Node(self, node: ast_internal_classes.Execution_Part_Node):
        return


class ArgumentExtractor(NodeTransformer):
    """
    Uses the ArgumentExtractorNodeLister to find all function calls
    in the AST node and its children that have to be extracted into independent expressions
    It then creates a new temporary variable for each of them and replaces the call with the variable.
    """

    def __init__(self, program, count=0):
        self.count = count
        self.program = program

        ParentScopeAssigner().visit(program)
        self.scope_vars = ScopeVarsDeclarations(program)
        self.scope_vars.visit(program)

    def visit_Call_Expr_Node(self, node: ast_internal_classes.Call_Expr_Node):

        from dace.frontend.fortran.intrinsics import FortranIntrinsics
        if node.name.name in ["malloc", "pow", "cbrt", "__dace_epsilon",
                              *FortranIntrinsics.call_extraction_exemptions()]:
            return self.generic_visit(node)
        #if node.subroutine:
        #    return self.generic_visit(node)
        if not hasattr(self, "count"):
            self.count = 0
        tmp = self.count
        result = ast_internal_classes.Call_Expr_Node(type=node.type, subroutine=node.subroutine,
                                                     name=node.name, args=[], line_number=node.line_number, parent=node.parent)
        for i, arg in enumerate(node.args):
            # Ensure we allow to extract function calls from arguments
            if isinstance(arg, (ast_internal_classes.Name_Node, ast_internal_classes.Literal,
                                ast_internal_classes.Array_Subscript_Node, ast_internal_classes.Data_Ref_Node,
                                ast_internal_classes.Actual_Arg_Spec_Node)):
                result.args.append(arg)
            else:
                result.args.append(ast_internal_classes.Name_Node(name="tmp_arg_" + str(tmp), type='VOID'))
                tmp = tmp + 1
        self.count = tmp
        return result

    def visit_Execution_Part_Node(self, node: ast_internal_classes.Execution_Part_Node):
        newbody = []

        for child in node.execution:
            lister = ArgumentExtractorNodeLister()
            lister.visit(child)
            res = lister.nodes
            for i in res:
                if i == child:
                    res.pop(res.index(i))

            if res is not None:

                # Variables are counted from 0...end, starting from main node, to all calls nested
                # in main node arguments.
                # However, we need to define nested ones first.
                # We go in reverse order, counting from end-1 to 0.
                temp = self.count + len(res) - 1
                for i in reversed(range(0, len(res))):

                    if isinstance(res[i], ast_internal_classes.Data_Ref_Node):
                        struct_def, cur_var = self.program.structures.find_definition(self.scope_vars, res[i])

                        var_type = cur_var.type
                    else:
                        var_type = res[i].type

                    node.parent.specification_part.specifications.append(
                        ast_internal_classes.Decl_Stmt_Node(vardecl=[
                            ast_internal_classes.Var_Decl_Node(
                                name="tmp_arg_" + str(temp),
                                type=var_type,
                                sizes=None,
                                init=None,
                            )
                        ])
                    )
                    newbody.append(
                        ast_internal_classes.BinOp_Node(op="=",
                                                        lval=ast_internal_classes.Name_Node(name="tmp_arg_" +
                                                                                                 str(temp),
                                                                                            type=res[i].type),
                                                        rval=res[i],
                                                        line_number=child.line_number,parent=child.parent))
                    temp = temp - 1

            newbody.append(self.visit(child))

        return ast_internal_classes.Execution_Part_Node(execution=newbody)


class FunctionCallTransformer(NodeTransformer):
    def visit_BinOp_Node(self, node: ast_internal_classes.BinOp_Node):
        if isinstance(node.rval, ast_internal_classes.Call_Expr_Node):
            if hasattr(node.rval, "subroutine"):
                if node.rval.subroutine is True:
                    return self.generic_visit(node)
            if node.rval.name.name.find("__dace_") != -1:
                return self.generic_visit(node)
            if node.rval.name.name=="pow":
                return self.generic_visit(node)
            if node.op != "=":
                return self.generic_visit(node)
            args = node.rval.args
            lval = node.lval
            args.append(lval)
            return (ast_internal_classes.Call_Expr_Node(type=node.rval.type,
                                                        name=ast_internal_classes.Name_Node(
                                                            name=node.rval.name.name + "_srt", type=node.rval.type),
                                                        args=args,
                                                        subroutine=True,
                                                        line_number=node.line_number, parent=node.parent))

        else:
            return self.generic_visit(node)


class NameReplacer(NodeTransformer):
    """
    Replaces all occurences of a name with another name
    """

    def __init__(self, old_name: str, new_name: str):
        self.old_name = old_name
        self.new_name = new_name

    def visit_Name_Node(self, node: ast_internal_classes.Name_Node):
        if node.name == self.old_name:
            return ast_internal_classes.Name_Node(name=self.new_name, type=node.type)
        else:
            return self.generic_visit(node)


class FunctionToSubroutineDefiner(NodeTransformer):
    """
    Transforms all function definitions into subroutine definitions
    """

    def visit_Function_Subprogram_Node(self, node: ast_internal_classes.Function_Subprogram_Node):
        assert node.ret
        ret = node.ret

        found = False
        if node.specification_part is not None:
            for j in node.specification_part.specifications:

                for k in j.vardecl:
                    if node.ret != None:
                        if k.name == ret.name:
                            j.vardecl[j.vardecl.index(k)].name = node.name.name + "__ret"
                            found = True
                    if k.name == node.name.name:
                        j.vardecl[j.vardecl.index(k)].name = node.name.name + "__ret"
                        found = True
                        break

        if not found:

            var = ast_internal_classes.Var_Decl_Node(
                name=node.name.name + "__ret",
                type='VOID'
            )
            stmt_node = ast_internal_classes.Decl_Stmt_Node(vardecl=[var], line_number=node.line_number)

            if node.specification_part is not None:
                node.specification_part.specifications.append(stmt_node)
            else:
                node.specification_part = ast_internal_classes.Specification_Part_Node(
                    specifications=[stmt_node],
                    symbols=None,
                    interface_blocks=None,
                    uses=None,
                    typedecls=None,
                    enums=None
                )

        # We should always be able to tell a functions return _variable_ (i.e., not type, which we also should be able
        # to tell).
        assert node.ret
        execution_part = NameReplacer(ret.name, node.name.name + "__ret").visit(node.execution_part)
        args = node.args
        args.append(ast_internal_classes.Name_Node(name=node.name.name + "__ret", type=node.type))
        return ast_internal_classes.Subroutine_Subprogram_Node(
            name=ast_internal_classes.Name_Node(name=node.name.name + "_srt", type=node.type),
            args=args,
            specification_part=node.specification_part,
            execution_part=execution_part,
            subroutine=True,
            line_number=node.line_number,
            elemental=node.elemental)


class CallExtractorNodeLister(NodeVisitor):
    """
    Finds all function calls in the AST node and its children that have to be extracted into independent expressions
    """

    def __init__(self,root=None):
        self.root = root
        self.nodes: List[ast_internal_classes.Call_Expr_Node] = []
        

    def visit_For_Stmt_Node(self, node: ast_internal_classes.For_Stmt_Node):
        self.generic_visit(node.init)
        self.generic_visit(node.cond)
        return
    
    def visit_If_Stmt_Node(self, node: ast_internal_classes.If_Stmt_Node):
        self.generic_visit(node.cond)
        return
    
    def visit_While_Stmt_Node(self, node: ast_internal_classes.While_Stmt_Node):
        self.generic_visit(node.cond)
        return

    def visit_Call_Expr_Node(self, node: ast_internal_classes.Call_Expr_Node):
        stop = False
        if self.root==node:
            return self.generic_visit(node)
        if isinstance(self.root, ast_internal_classes.BinOp_Node):
            if node == self.root.rval and isinstance(self.root.lval, ast_internal_classes.Name_Node):
                return self.generic_visit(node)
        if hasattr(node, "subroutine"):
            if node.subroutine is True:
                stop = True

        from dace.frontend.fortran.intrinsics import FortranIntrinsics
        if not stop and node.name.name not in [
            "malloc", "pow", "cbrt", "__dace_epsilon", *FortranIntrinsics.call_extraction_exemptions()
        ]:
            self.nodes.append(node)
        #return self.generic_visit(node)

    def visit_Execution_Part_Node(self, node: ast_internal_classes.Execution_Part_Node):
        return


class CallExtractor(NodeTransformer):
    """
    Uses the CallExtractorNodeLister to find all function calls
    in the AST node and its children that have to be extracted into independent expressions
    It then creates a new temporary variable for each of them and replaces the call with the variable.
    """

    def __init__(self, count=0):
        self.count = count
     


    def visit_Call_Expr_Node(self, node: ast_internal_classes.Call_Expr_Node):
        
        from dace.frontend.fortran.intrinsics import FortranIntrinsics
        if node.name.name in ["malloc", "pow", "cbrt", "__dace_epsilon",
                              *FortranIntrinsics.call_extraction_exemptions()]:
            return self.generic_visit(node)
        if hasattr(node, "subroutine"):
            if node.subroutine is True:
                return self.generic_visit(node)
        if not hasattr(self, "count"):
            self.count = 0
        else:
            self.count = self.count + 1
        tmp = self.count

        #for i, arg in enumerate(node.args):
        #    # Ensure we allow to extract function calls from arguments
        #    node.args[i] = self.visit(arg)

        return ast_internal_classes.Name_Node(name="tmp_call_" + str(tmp - 1))

    # def visit_Specification_Part_Node(self, node: ast_internal_classes.Specification_Part_Node):
    #     newspec = []

    #     for i in node.specifications:
    #         if not isinstance(i, ast_internal_classes.Decl_Stmt_Node):
    #             newspec.append(self.visit(i))
    #         else:
    #             newdecl = []
    #             for var in i.vardecl:
    #                 lister = CallExtractorNodeLister()
    #                 lister.visit(var)
    #                 res = lister.nodes
    #                 for j in res:
    #                     if j == var:
    #                         res.pop(res.index(j))
    #                 if len(res) > 0:
    #                     temp = self.count + len(res) - 1
    #                     for ii in reversed(range(0, len(res))):
    #                         newdecl.append(
    #                             ast_internal_classes.Var_Decl_Node(
    #                                 name="tmp_call_" + str(temp),
    #                                 type=res[ii].type,
    #                                 sizes=None,
    #                                 line_number=var.line_number,
    #                                 init=res[ii],
    #                             )
    #                         )
    #                         newdecl.append(
    #                             ast_internal_classes.Var_Decl_Node(
    #                                 name="tmp_call_" + str(temp),
    #                                 type=res[ii].type,
    #                                 sizes=None,
    #                                 line_number=var.line_number,
    #                                 init=res[ii],
    #                             )
    #                         )
    #                         temp = temp - 1
    #                 newdecl.append(self.visit(var))
    #             newspec.append(ast_internal_classes.Decl_Stmt_Node(vardecl=newdecl))
    #     return ast_internal_classes.Specification_Part_Node(specifications=newspec, symbols=node.symbols,
    #                                                         typedecls=node.typedecls, uses=node.uses, enums=node.enums,
    #                                                         interface_blocks=node.interface_blocks)

    def visit_Execution_Part_Node(self, node: ast_internal_classes.Execution_Part_Node):
        
        oldbody = node.execution
        changes_made=True
        while changes_made:
            changes_made=False
            newbody = []
            for child in oldbody:
                lister = CallExtractorNodeLister(child)
                lister.visit(child)
                res = lister.nodes
                
                if len(res)> 0:
                    changes_made=True
                    # Variables are counted from 0...end, starting from main node, to all calls nested
                    # in main node arguments.
                    # However, we need to define nested ones first.
                    # We go in reverse order, counting from end-1 to 0.
                    temp = self.count + len(res) - 1
                    for i in reversed(range(0, len(res))):
                        newbody.append(
                            ast_internal_classes.Decl_Stmt_Node(vardecl=[
                                ast_internal_classes.Var_Decl_Node(
                                    name="tmp_call_" + str(temp),
                                    type=res[i].type,
                                    sizes=None,
                                    init=None
                                )
                            ]))
                        newbody.append(
                            ast_internal_classes.BinOp_Node(op="=",
                                                            lval=ast_internal_classes.Name_Node(
                                                                name="tmp_call_" + str(temp), type=res[i].type),
                                                            rval=res[i], line_number=child.line_number,parent=child.parent))
                        temp = temp - 1
                if isinstance(child, ast_internal_classes.Call_Expr_Node):
                    new_args = []
                    for i in child.args:
                        new_args.append(self.visit(i))
                    new_child = ast_internal_classes.Call_Expr_Node(type=child.type, subroutine=child.subroutine,
                                                                    name=child.name, args=new_args,
                                                                    line_number=child.line_number, parent=child.parent)
                    newbody.append(new_child)
                elif isinstance(child, ast_internal_classes.BinOp_Node):
                    if isinstance(child.lval,ast_internal_classes.Name_Node) and isinstance (child.rval, ast_internal_classes.Call_Expr_Node):
                        new_args = []
                        for i in child.rval.args:
                            new_args.append(self.visit(i))
                        new_child = ast_internal_classes.Call_Expr_Node(type=child.rval.type, subroutine=child.rval.subroutine,
                                                                        name=child.rval.name, args=new_args,
                                                                        line_number=child.rval.line_number, parent=child.rval.parent)
                        newbody.append(ast_internal_classes.BinOp_Node(op=child.op,
                                                                    lval=child.lval,
                                                                    rval=new_child, line_number=child.line_number,parent=child.parent))   
                    else:
                        newbody.append(self.visit(child))    
                else:
                    newbody.append(self.visit(child))
            oldbody = newbody        

        return ast_internal_classes.Execution_Part_Node(execution=newbody)


class ParentScopeAssigner(NodeVisitor):
    """
        For each node, it assigns its parent scope - program, subroutine, function.

        If the parent node is one of the "parent" types, we assign it as the parent.
        Otherwise, we look for the parent of my parent to cover nested AST nodes within
        a single scope.
    """

    def __init__(self):
        pass

    def visit(self, node: ast_internal_classes.FNode, parent_node: Optional[ast_internal_classes.FNode] = None):

        parent_node_types = [
            ast_internal_classes.Subroutine_Subprogram_Node,
            ast_internal_classes.Function_Subprogram_Node,
            ast_internal_classes.Main_Program_Node,
            ast_internal_classes.Module_Node
        ]

        if parent_node is not None and type(parent_node) in parent_node_types:
            node.parent = parent_node
        elif parent_node is not None:
            node.parent = parent_node.parent

        # Copied from `generic_visit` to recursively parse all leafs
        for field, value in iter_fields(node):
            if isinstance(value, list):
                for item in value:
                    if isinstance(item, ast_internal_classes.FNode):
                        self.visit(item, node)
            elif isinstance(value, ast_internal_classes.FNode):
                self.visit(value, node)

        return node


class ModuleVarsDeclarations(NodeVisitor):
    """
        Creates a mapping (scope name, variable name) -> variable declaration.

        The visitor is used to access information on variable dimension, sizes, and offsets.
    """

    def __init__(self):  # , module_name: str):

        self.scope_vars: Dict[Tuple[str, str], ast_internal_classes.FNode] = {}

    def visit_Var_Decl_Node(self, node: ast_internal_classes.Var_Decl_Node):
        var_name = node.name
        self.scope_vars[var_name] = node

    def visit_Symbol_Decl_Node(self, node: ast_internal_classes.Symbol_Decl_Node):
        var_name = node.name
        self.scope_vars[var_name] = node


class ScopeVarsDeclarations(NodeVisitor):
    """
        Creates a mapping (scope name, variable name) -> variable declaration.

        The visitor is used to access information on variable dimension, sizes, and offsets.
    """

    def __init__(self, ast):

        self.scope_vars: Dict[Tuple[str, str], ast_internal_classes.FNode] = {}
        if hasattr(ast, "module_declarations"):
            self.module_declarations = ast.module_declarations
        else:
            self.module_declarations = {}

    def get_var(self, scope: Optional[Union[ast_internal_classes.FNode, str]],
                variable_name: str) -> ast_internal_classes.FNode:

        if scope is not None and self.contains_var(scope, variable_name):
            return self.scope_vars[(self._scope_name(scope), variable_name)]
        elif variable_name in self.module_declarations:
            return self.module_declarations[variable_name]
        else:
            raise RuntimeError(
                f"Couldn't find the declaration of variable {variable_name} in function {self._scope_name(scope)}!")

    def contains_var(self, scope: ast_internal_classes.FNode, variable_name: str) -> bool:
        return (self._scope_name(scope), variable_name) in self.scope_vars

    def visit_Var_Decl_Node(self, node: ast_internal_classes.Var_Decl_Node):

        parent_name = self._scope_name(node.parent)
        var_name = node.name
        self.scope_vars[(parent_name, var_name)] = node

    def visit_Symbol_Decl_Node(self, node: ast_internal_classes.Symbol_Decl_Node):

        parent_name = self._scope_name(node.parent)
        var_name = node.name
        self.scope_vars[(parent_name, var_name)] = node

    def _scope_name(self, scope: ast_internal_classes.FNode) -> str:
        if isinstance(scope, ast_internal_classes.Main_Program_Node):
            return scope.name.name.name
        elif isinstance(scope, str):
            return scope
        else:
            return scope.name.name


class IndexExtractorNodeLister(NodeVisitor):
    """
    Finds all array subscript expressions in the AST node and its children that have to be extracted into independent expressions
    """

    def __init__(self):
        self.nodes: List[ast_internal_classes.Array_Subscript_Node] = []
        self.current_parent: Optional[ast_internal_classes.Data_Ref_Node] = None

    def visit_Call_Expr_Node(self, node: ast_internal_classes.Call_Expr_Node):
        from dace.frontend.fortran.intrinsics import FortranIntrinsics
        if node.name.name in ["pow", "atan2", "tanh", *FortranIntrinsics.retained_function_names()]:
            return self.generic_visit(node)
        else:
            for arg in node.args:
                self.visit(arg)
            return

    def visit_Array_Subscript_Node(self, node: ast_internal_classes.Array_Subscript_Node):

        old_current_parent = self.current_parent
        self.current_parent = None
        for i in node.indices:
            self.visit(i)
        self.current_parent = old_current_parent

        self.nodes.append((node, self.current_parent))

        # disable structure parent node for array indices

    def visit_Data_Ref_Node(self, node: ast_internal_classes.Data_Ref_Node):

        set_node = False
        if self.current_parent is None:
            self.current_parent = node
            set_node = True

        self.visit(node.parent_ref)
        self.visit(node.part_ref)

        if set_node:
            set_node = False
            self.current_parent = None

    def visit_Execution_Part_Node(self, node: ast_internal_classes.Execution_Part_Node):
        return


class IndexExtractor(NodeTransformer):
    """
    Uses the IndexExtractorNodeLister to find all array subscript expressions
    in the AST node and its children that have to be extracted into independent expressions
    It then creates a new temporary variable for each of them and replaces the index expression with the variable.

    Before parsing the AST, the transformation first runs:
    - ParentScopeAssigner to ensure that each node knows its scope assigner.
    - ScopeVarsDeclarations to aggregate all variable declarations for each function.
    """

    def __init__(self, ast: ast_internal_classes.FNode, normalize_offsets: bool = False, count=0):

        self.count = count
        self.normalize_offsets = normalize_offsets
        self.program = ast
        self.replacements = {}

        if normalize_offsets:
            ParentScopeAssigner().visit(ast)
            self.scope_vars = ScopeVarsDeclarations(ast)
            self.scope_vars.visit(ast)
            self.structures = ast.structures

    def visit_Call_Expr_Node(self, node: ast_internal_classes.Call_Expr_Node):
        from dace.frontend.fortran.intrinsics import FortranIntrinsics
        if node.name.name in ["pow", "atan2", "tanh", *FortranIntrinsics.retained_function_names()]:
            return self.generic_visit(node)
        else:

            new_args = []
            for arg in node.args:
                new_args.append(self.visit(arg))
            node.args = new_args
            return node

    def visit_Array_Subscript_Node(self, node: ast_internal_classes.Array_Subscript_Node):
        new_indices = []

        for i in node.indices:
            new_indices.append(self.visit(i))

        tmp = self.count
        newer_indices = []
        for i in new_indices:
            if isinstance(i, ast_internal_classes.ParDecl_Node):
                newer_indices.append(i)
            else:

                newer_indices.append(ast_internal_classes.Name_Node(name="tmp_index_" + str(tmp)))
                self.replacements["tmp_index_" + str(tmp)] = (i, node.name.name)
                tmp = tmp + 1
        self.count = tmp

        return ast_internal_classes.Array_Subscript_Node(name=node.name, type=node.type, indices=newer_indices,
                                                         line_number=node.line_number)

    def visit_Execution_Part_Node(self, node: ast_internal_classes.Execution_Part_Node):
        newbody = []

        for child in node.execution:
            lister = IndexExtractorNodeLister()
            lister.visit(child)
            res = lister.nodes
            temp = self.count

            tmp_child = self.visit(child)
            if res is not None:
                for j, parent_node in res:
                    for idx, i in enumerate(j.indices):

                        if isinstance(i, ast_internal_classes.ParDecl_Node):
                            continue
                        else:
                            tmp_name = "tmp_index_" + str(temp)
                            temp = temp + 1
                            newbody.append(
                                ast_internal_classes.Decl_Stmt_Node(vardecl=[
                                    ast_internal_classes.Var_Decl_Node(name=tmp_name,
                                                                       type="INTEGER",
                                                                       sizes=None,
                                                                       init=None,
                                                                       line_number=child.line_number)
                                ],
                                    line_number=child.line_number))
                            if self.normalize_offsets:

                                # Find the offset of a variable to which we are assigning
                                var_name = ""
                                if isinstance(j, ast_internal_classes.Name_Node):
                                    var_name = j.name
                                    variable = self.scope_vars.get_var(child.parent, var_name)
                                elif parent_node is not None:
                                    struct, variable = self.structures.find_definition(
                                        self.scope_vars, parent_node, j.name
                                    )
                                    var_name = j.name.name
                                else:
                                    var_name = j.name.name
                                    variable = self.scope_vars.get_var(child.parent, var_name)
                                offset = variable.offsets[idx]

                                # it can be a symbol - Name_Node - or a value


                                if not isinstance(offset, ast_internal_classes.Name_Node) and not isinstance(offset,ast_internal_classes.BinOp_Node):
                                    #check if offset is a number
                                    try:
                                        offset = int(offset)
                                    except:
                                        raise ValueError(f"Offset {offset} is not a number")
                                    offset = ast_internal_classes.Int_Literal_Node(value=str(offset))
                                newbody.append(
                                    ast_internal_classes.BinOp_Node(
                                        op="=",
                                        lval=ast_internal_classes.Name_Node(name=tmp_name),
                                        rval=ast_internal_classes.BinOp_Node(
                                            op="-",
                                            lval=self.replacements[tmp_name][0],
                                            rval=offset,
                                            line_number=child.line_number,parent=child.parent),
                                        line_number=child.line_number))
                            else:
                                newbody.append(
                                    ast_internal_classes.BinOp_Node(
                                        op="=",
                                        lval=ast_internal_classes.Name_Node(name=tmp_name),
                                        rval=ast_internal_classes.BinOp_Node(
                                            op="-",
                                            lval=self.replacements[tmp_name][0],
                                            rval=ast_internal_classes.Int_Literal_Node(value="1"),
                                            line_number=child.line_number,parent=child.parent),
                                        line_number=child.line_number,parent=child.parent))
            newbody.append(tmp_child)
        return ast_internal_classes.Execution_Part_Node(execution=newbody)


class SignToIf(NodeTransformer):
    """
    Transforms all sign expressions into if statements
    """

    def visit_BinOp_Node(self, node: ast_internal_classes.BinOp_Node):
        if isinstance(node.rval, ast_internal_classes.Call_Expr_Node) and node.rval.name.name == "__dace_sign":
            args = node.rval.args
            lval = node.lval
            cond = ast_internal_classes.BinOp_Node(op=">=",
                                                   rval=ast_internal_classes.Real_Literal_Node(value="0.0"),
                                                   lval=args[1],
                                                   line_number=node.line_number,parent=node.parent)
            body_if = ast_internal_classes.Execution_Part_Node(execution=[
                ast_internal_classes.BinOp_Node(lval=copy.deepcopy(lval),
                                                op="=",
                                                rval=ast_internal_classes.Call_Expr_Node(
                                                    name=ast_internal_classes.Name_Node(name="abs"),
                                                    type="DOUBLE",
                                                    args=[copy.deepcopy(args[0])],
                                                    line_number=node.line_number,parent=node.parent,
                                                    subroutine=False,),
                                                    
                                                line_number=node.line_number,parent=node.parent)
            ])
            body_else = ast_internal_classes.Execution_Part_Node(execution=[
                ast_internal_classes.BinOp_Node(lval=copy.deepcopy(lval),
                                                op="=",
                                                rval=ast_internal_classes.UnOp_Node(
                                                    op="-",
                                                    type="VOID",
                                                    lval=ast_internal_classes.Call_Expr_Node(
                                                        name=ast_internal_classes.Name_Node(name="abs"),
                                                        args=[copy.deepcopy(args[0])],
                                                        type="DOUBLE",
                                                        subroutine=False,
                                                        line_number=node.line_number,parent=node.parent),
                                                    line_number=node.line_number,parent=node.parent),
                                                line_number=node.line_number,parent=node.parent)
            ])
            return (ast_internal_classes.If_Stmt_Node(cond=cond,
                                                      body=body_if,
                                                      body_else=body_else,
                                                      line_number=node.line_number,parent=node.parent))

        else:
            return self.generic_visit(node)


class RenameArguments(NodeTransformer):
    """
    Renames all arguments of a function to the names of the arguments of the function call
    Used when eliminating function statements
    """

    def __init__(self, node_args: list, call_args: list):
        self.node_args = node_args
        self.call_args = call_args

    def visit_Name_Node(self, node: ast_internal_classes.Name_Node):
        for i, j in zip(self.node_args, self.call_args):
            if node.name == j.name:
                return copy.deepcopy(i)
        return node


class ReplaceFunctionStatement(NodeTransformer):
    """
    Replaces a function statement with its content, similar to propagating a macro
    """

    def __init__(self, statement, replacement):
        self.name = statement.name
        self.content = replacement

    def visit_Call_Expr_Node(self, node: ast_internal_classes.Call_Expr_Node):
        if node.name == self.name:
            return ast_internal_classes.Parenthesis_Expr_Node(expr=copy.deepcopy(self.content))
        else:
            return self.generic_visit(node)


class ReplaceFunctionStatementPass(NodeTransformer):
    """
    Replaces a function statement with its content, similar to propagating a macro
    """

    def __init__(self, statefunc: list):
        self.funcs = statefunc

    def visit_Structure_Constructor_Node(self, node: ast_internal_classes.Structure_Constructor_Node):
        for i in self.funcs:
            if node.name.name == i[0].name.name:
                ret_node = copy.deepcopy(i[1])
                ret_node = RenameArguments(node.args, i[0].args).visit(ret_node)
                return ast_internal_classes.Parenthesis_Expr_Node(expr=ret_node)
        return self.generic_visit(node)

    def visit_Call_Expr_Node(self, node: ast_internal_classes.Call_Expr_Node):
        for i in self.funcs:
            if node.name.name == i[0].name.name:
                ret_node = copy.deepcopy(i[1])
                ret_node = RenameArguments(node.args, i[0].args).visit(ret_node)
                return ast_internal_classes.Parenthesis_Expr_Node(expr=ret_node)
        return self.generic_visit(node)


def optionalArgsHandleFunction(func):
    func.optional_args = []
    if func.specification_part is None:
        return 0
    for spec in func.specification_part.specifications:
        for var in spec.vardecl:
            if hasattr(var, "optional") and var.optional:
                func.optional_args.append((var.name, var.type))

    vardecls = []
    new_args = []
    for i in func.args:
        new_args.append(i)
    for arg in func.args:

        found = False
        for opt_arg in func.optional_args:
            if opt_arg[0] == arg.name:
                found = True
                break

        if found:

            name = f'__f2dace_OPTIONAL_{arg.name}'
            already_there = False
            for i in func.args:
                if hasattr(i, "name") and i.name == name:
                    already_there = True
                    break
            if not already_there:
                var = ast_internal_classes.Var_Decl_Node(name=name,
                                                         type='LOGICAL',
                                                         alloc=False,
                                                         sizes=None,
                                                         offsets=None,
                                                         kind=None,
                                                         optional=False,
                                                         init=None,
                                                         line_number=func.line_number)
                new_args.append(ast_internal_classes.Name_Node(name=name))
                vardecls.append(var)

    if len(new_args) > len(func.args):
        func.args.clear()
        func.args = new_args

    if len(vardecls) > 0:
        specifiers = []
        for i in func.specification_part.specifications:
            specifiers.append(i)
        specifiers.append(
            ast_internal_classes.Decl_Stmt_Node(
                vardecl=vardecls,
                line_number=func.line_number
            )
        )
        func.specification_part.specifications.clear()
        func.specification_part.specifications = specifiers

    return len(new_args)


class OptionalArgsTransformer(NodeTransformer):
    def __init__(self, funcs_with_opt_args):
        self.funcs_with_opt_args = funcs_with_opt_args

    def visit_Call_Expr_Node(self, node: ast_internal_classes.Call_Expr_Node):

        if node.name.name not in self.funcs_with_opt_args:
            return node

        # Basic assumption for positioanl arguments
        # Optional arguments follow the mandatory ones
        # We use that to determine which optional arguments are missing
        func_decl = self.funcs_with_opt_args[node.name.name]
        optional_args = len(func_decl.optional_args)
        if optional_args == 0:
            return node

        should_be_args = len(func_decl.args)
        mandatory_args = should_be_args - optional_args * 2

        present_args = len(node.args)

        # Remove the deduplicated variable entries acting as flags for optional args
        missing_args_count = should_be_args - present_args
        present_optional_args = present_args - mandatory_args
        new_args = [None] * should_be_args
        print("Func len args: ", len(func_decl.args))
        print("Func: ", func_decl.name.name, "Mandatory: ", mandatory_args, "Optional: ", optional_args, "Present: ",
              present_args, "Missing: ", missing_args_count, "Present Optional: ", present_optional_args)
        print("List: ", node.name.name, len(new_args), mandatory_args)

        if missing_args_count == 0:
            return node

        for i in range(mandatory_args):
            new_args[i] = node.args[i]
        for i in range(mandatory_args, len(node.args)):
            if len(node.args) > i:
                current_arg = node.args[i]
                if not isinstance(current_arg, ast_internal_classes.Actual_Arg_Spec_Node):
                    new_args[i] = current_arg
                else:
                    name = current_arg.arg_name
                    index = 0
                    for j in func_decl.optional_args:
                        if j[0] == name.name:
                            break
                        index = index + 1
                    new_args[mandatory_args + index] = current_arg.arg

        for i in range(mandatory_args, mandatory_args + optional_args):
            relative_position = i - mandatory_args
            if new_args[i] is None:
                dtype = func_decl.optional_args[relative_position][1]
                if dtype == 'INTEGER':
                    new_args[i] = ast_internal_classes.Int_Literal_Node(value='0')
                elif dtype == 'LOGICAL':
                    new_args[i] = ast_internal_classes.Bool_Literal_Node(value='0')
                elif dtype == 'DOUBLE':
                    new_args[i] = ast_internal_classes.Real_Literal_Node(value='0')
                elif dtype == 'CHAR':
                    new_args[i] = ast_internal_classes.Char_Literal_Node(value='0')
                else:
                    raise NotImplementedError()
                new_args[i + optional_args] = ast_internal_classes.Bool_Literal_Node(value='0')
            else:
                new_args[i + optional_args] = ast_internal_classes.Bool_Literal_Node(value='1')

        node.args = new_args
        return node


def optionalArgsExpander(node=ast_internal_classes.Program_Node):
    """
    Adds to each optional arg a logical value specifying its status.
    Eliminates function statements from the AST
    :param node: The AST to be transformed
    :return: The transformed AST
    :note Should only be used on the program node
    """

    modified_functions = {}

    for func in node.subroutine_definitions:
        if optionalArgsHandleFunction(func):
            modified_functions[func.name.name] = func
    for mod in node.modules:
        for func in mod.subroutine_definitions:
            if optionalArgsHandleFunction(func):
                modified_functions[func.name.name] = func

    node = OptionalArgsTransformer(modified_functions).visit(node)

    return node

class AllocatableFunctionLister(NodeVisitor):

    def __init__(self):
        self.functions = {}

    def visit_Subroutine_Subprogram_Node(self, node: ast_internal_classes.Subroutine_Subprogram_Node):

        for i in node.specification_part.specifications:

            vars = []
            if isinstance(i, ast_internal_classes.Decl_Stmt_Node):

                for var_decl in i.vardecl:
                    if var_decl.alloc:

                        # we are only interestd in adding flag if it's an arg
                        found = False
                        for arg in node.args:
                            assert isinstance(arg, ast_internal_classes.Name_Node)

                            if var_decl.name == arg.name:
                                found = True
                                break

                        if found:
                            vars.append(var_decl.name)

            if len(vars) > 0:
                self.functions[node.name.name] = vars

class AllocatableReplacerVisitor(NodeVisitor):

    def __init__(self, functions_with_alloc):
        self.allocate_var_names = []
        self.deallocate_var_names = []
        self.call_nodes  = []
        self.functions_with_alloc = functions_with_alloc

    def visit_Allocate_Stmt_Node(self, node: ast_internal_classes.Allocate_Stmt_Node):

        for var in node.allocation_list:
            self.allocate_var_names.append(var.name.name)

    def visit_Deallocate_Stmt_Node(self, node: ast_internal_classes.Deallocate_Stmt_Node):

        for var in node.list:
            self.deallocate_var_names.append(var.name)

    def visit_Call_Expr_Node(self, node: ast_internal_classes.Call_Expr_Node):

        for node.name.name in self.functions_with_alloc:
            self.call_nodes.append(node)

class AllocatableReplacerTransformer(NodeTransformer):

    def __init__(self, functions_with_alloc: Dict[str, List[str]]):
        self.functions_with_alloc = functions_with_alloc

    def visit_Execution_Part_Node(self, node: ast_internal_classes.Execution_Part_Node):

        newbody = []

        for child in node.execution:

            lister = AllocatableReplacerVisitor(self.functions_with_alloc)
            lister.visit(child)

            for alloc_node in lister.allocate_var_names:

                name = f'__f2dace_ALLOCATED_{alloc_node}'
                newbody.append(
                    ast_internal_classes.BinOp_Node(
                        op="=",
                        lval=ast_internal_classes.Name_Node(name=name),
                        rval=ast_internal_classes.Int_Literal_Node(value="1"),
                        line_number=child.line_number,
                        parent=child.parent
                    )
                )

            for dealloc_node in lister.deallocate_var_names:

                name = f'__f2dace_ALLOCATED_{dealloc_node}'
                newbody.append(
                    ast_internal_classes.BinOp_Node(
                        op="=",
                        lval=ast_internal_classes.Name_Node(name=name),
                        rval=ast_internal_classes.Int_Literal_Node(value="0"),
                        line_number=child.line_number,
                        parent=child.parent
                    )
                )

            for call_node in lister.call_nodes:

                alloc_nodes = self.functions_with_alloc[call_node.name.name]

                for alloc_name in alloc_nodes:
                    name = f'__f2dace_ALLOCATED_{alloc_name}'
                    call_node.args.append(
                        ast_internal_classes.Name_Node(name=name)
                    )

            newbody.append(child)

        return ast_internal_classes.Execution_Part_Node(execution=newbody)


    def visit_Subroutine_Subprogram_Node(self, node: ast_internal_classes.Subroutine_Subprogram_Node):

        node.execution_part = self.visit(node.execution_part)

        args = node.args.copy()
        newspec = []
        for i in node.specification_part.specifications:

            if not isinstance(i, ast_internal_classes.Decl_Stmt_Node):
                newspec.append(self.visit(i))
            else:

                newdecls = []
                for var_decl in i.vardecl:

                    if var_decl.alloc:

                        name = f'__f2dace_ALLOCATED_{var_decl.name}'
                        init = ast_internal_classes.Int_Literal_Node(value="0")

                        # if it's an arg, then we don't initialize
                        if node.name.name in self.functions_with_alloc and var_decl.name in self.functions_with_alloc[node.name.name]:
                            init = None
                            args.append(
                                ast_internal_classes.Name_Node(name=name)
                            )

                        var = ast_internal_classes.Var_Decl_Node(
                            name=name,
                            type='LOGICAL',
                            alloc=False,
                            sizes=None,
                            offsets=None,
                            kind=None,
                            optional=False,
                            init=init,
                            line_number=var_decl.line_number
                        )
                        newdecls.append(var)

                if len(newdecls) > 0:
                    newspec.append(ast_internal_classes.Decl_Stmt_Node(vardecl=newdecls))

        if len(newspec) > 0:
            node.specification_part.specifications.append(*newspec)

        return ast_internal_classes.Subroutine_Subprogram_Node(
            name=node.name, 
            args=args,
            specification_part=node.specification_part,
            execution_part=node.execution_part
        )

def allocatableReplacer(node=ast_internal_classes.Program_Node):

    visitor = AllocatableFunctionLister()
    visitor.visit(node)

    return AllocatableReplacerTransformer(visitor.functions).visit(node)

def functionStatementEliminator(node=ast_internal_classes.Program_Node):
    """
    Eliminates function statements from the AST
    :param node: The AST to be transformed
    :return: The transformed AST
    :note Should only be used on the program node
    """
    main_program = localFunctionStatementEliminator(node.main_program)
    function_definitions = [localFunctionStatementEliminator(i) for i in node.function_definitions]
    subroutine_definitions = [localFunctionStatementEliminator(i) for i in node.subroutine_definitions]
    modules = []
    for i in node.modules:
        module_function_definitions = [localFunctionStatementEliminator(j) for j in i.function_definitions]
        module_subroutine_definitions = [localFunctionStatementEliminator(j) for j in i.subroutine_definitions]
        modules.append(
            ast_internal_classes.Module_Node(
                name=i.name,
                specification_part=i.specification_part,
                subroutine_definitions=module_subroutine_definitions,
                function_definitions=module_function_definitions,
                interface_blocks=i.interface_blocks,
            ))
    node.main_program = main_program
    node.function_definitions = function_definitions
    node.subroutine_definitions = subroutine_definitions
    node.modules = modules
    return node


def localFunctionStatementEliminator(node: ast_internal_classes.FNode):
    """
    Eliminates function statements from the AST
    :param node: The AST to be transformed
    :return: The transformed AST
    """
    if node is None:
        return None
    if hasattr(node, "specification_part") and node.specification_part is not None:
        spec = node.specification_part.specifications
    else:
        spec = []
    if hasattr(node, "execution_part"):
        if node.execution_part is not None:
            exec = node.execution_part.execution
        else:
            exec = []
    else:
        exec = []
    new_exec = exec.copy()
    to_change = []
    for i in exec:
        if isinstance(i, ast_internal_classes.BinOp_Node):
            if i.op == "=":
                if isinstance(i.lval, ast_internal_classes.Call_Expr_Node) or isinstance(
                        i.lval, ast_internal_classes.Structure_Constructor_Node):
                    function_statement_name = i.lval.name
                    is_actually_function_statement = False
                    # In Fortran, function statement are defined as scalar values,
                    # but called as arrays, so by identifiying that it is called as
                    # a call_expr or structure_constructor, we also need to match
                    # the specification part and see that it is scalar rather than an array.
                    found = False
                    for j in spec:
                        if found:
                            break
                        for k in j.vardecl:
                            if k.name == function_statement_name.name:
                                if k.sizes is None:
                                    is_actually_function_statement = True
                                    function_statement_type = k.type
                                    j.vardecl.remove(k)
                                    found = True
                                    break
                    if is_actually_function_statement:
                        to_change.append([i.lval, i.rval])
                        new_exec.remove(i)

                    else:
                        # There are no function statements after the first one that isn't a function statement
                        break
    still_changing = True
    while still_changing:
        still_changing = False
        for i in to_change:
            rval = i[1]
            calls = FindFunctionCalls()
            calls.visit(rval)
            for j in to_change:
                for k in calls.nodes:
                    if k.name == j[0].name:
                        calls_to_replace = FindFunctionCalls()
                        calls_to_replace.visit(j[1])
                        # must check if it is recursive and contains other function statements
                        it_is_simple = True
                        for l in calls_to_replace.nodes:
                            for m in to_change:
                                if l.name == m[0].name:
                                    it_is_simple = False
                        if it_is_simple:
                            still_changing = True
                            i[1] = ReplaceFunctionStatement(j[0], j[1]).visit(rval)
    final_exec = []
    for i in new_exec:
        final_exec.append(ReplaceFunctionStatementPass(to_change).visit(i))
    if hasattr(node, "execution_part"):
        if node.execution_part is not None:
            node.execution_part.execution = final_exec
        else:
            node.execution_part = ast_internal_classes.Execution_Part_Node(execution=final_exec)
    else:
        node.execution_part = ast_internal_classes.Execution_Part_Node(execution=final_exec)
        # node.execution_part.execution = final_exec
    if hasattr(node, "specification_part"):
        if node.specification_part is not None:
            node.specification_part.specifications = spec
    # node.specification_part.specifications = spec
    return node


class ArrayLoopNodeLister(NodeVisitor):
    """
    Finds all array operations that have to be transformed to loops in the AST
    """

    def __init__(self, scope_vars):
        self.nodes: List[ast_internal_classes.FNode] = []
        self.range_nodes: List[ast_internal_classes.FNode] = []

        self.scope_vars = scope_vars

    def visit_BinOp_Node(self, node: ast_internal_classes.BinOp_Node):
        rval_pardecls = [i for i in mywalk(node.rval) if isinstance(i, ast_internal_classes.ParDecl_Node)]
        lval_pardecls = [i for i in mywalk(node.lval) if isinstance(i, ast_internal_classes.ParDecl_Node)]

        if not lval_pardecls:

            # Handle edge case - the left hand side is an array
            # But we don't have a pardecl
            if isinstance(node.lval, ast_internal_classes.Name_Node):

                var = self.scope_vars.get_var(node.lval.parent, node.lval.name)
                if var.sizes is None:
                    return

                node.lval = ast_internal_classes.Array_Subscript_Node(
                    name=node.lval, parent=node.parent, type=var.type,
                    indices=[ast_internal_classes.ParDecl_Node(type='ALL')] * len(var.sizes)
                )

            else:
                return

        if rval_pardecls:
            self.range_nodes.append(node)
        self.nodes.append(node)

    def visit_Execution_Part_Node(self, node: ast_internal_classes.Execution_Part_Node):
        return


def par_Decl_Range_Finder(node: ast_internal_classes.Array_Subscript_Node,
                          ranges: list,
                          rangeslen: list,
                          count: int,
                          newbody: list,
                          scope_vars: ScopeVarsDeclarations,
                          structures: Structures,
                          declaration=True,
                          main_iterator_ranges: Optional[list] = None,
                          allow_scalars = False
                          ):
    """
    Helper function for the transformation of array operations and sums to loops
    :param node: The AST to be transformed
    :param ranges: The ranges of the loop
    :param rangeslength: The length of ranges of the loop
    :param rangepos: The positions of the ranges
    :param count: The current count of the loop
    :param newbody: The new basic block that will contain the loop
    :param main_iterator_ranges: When parsing right-hand side of equation, use access to main loop range 
    :return: Ranges, rangepos, newbody
    """

    rangepos = []
    currentindex = 0
    indices = []
    name_chain = []
    if isinstance(node, ast_internal_classes.Data_Ref_Node):

        # we assume starting from the top (left-most) data_ref_node
        # for struct1 % struct2 % struct3 % var
        # we find definition of struct1, then we iterate until we find the var

        struct_type = scope_vars.get_var(node.parent, node.parent_ref.name).type
        struct_def = structures.structures[struct_type]
        cur_node = node
        name_chain = [cur_node.parent_ref]
        while True:
            cur_node = cur_node.part_ref
            if isinstance(cur_node, ast_internal_classes.Data_Ref_Node):
                name_chain.append(cur_node.parent_ref)

            if isinstance(cur_node, ast_internal_classes.Array_Subscript_Node):
                struct_def = structures.structures[struct_type]
                offsets = struct_def.vars[cur_node.name.name].offsets
                node = cur_node
                break

            elif isinstance(cur_node, ast_internal_classes.Name_Node):
                struct_def = structures.structures[struct_type]

                var_def = struct_def.vars[cur_node.name]
                offsets = var_def.offsets

                # FIXME: is this always a desired behavior?

                # if we are passed a name node in the context of parDeclRange,
                # then we assume it should be a total range across the entire array
                array_sizes = var_def.sizes
                assert array_sizes is not None

                dims = len(array_sizes)
                node = ast_internal_classes.Array_Subscript_Node(
                    name=cur_node, parent=node.parent, type=var_def.type,
                    indices=[ast_internal_classes.ParDecl_Node(type='ALL')] * dims
                )

                break

            struct_type = struct_def.vars[cur_node.parent_ref.name].type
            struct_def = structures.structures[struct_type]

    else:
        offsets = scope_vars.get_var(node.parent, node.name.name).offsets

    for idx, i in enumerate(node.indices):

        if isinstance(i, ast_internal_classes.ParDecl_Node):

            if i.type == "ALL":
                lower_boundary = None
                if offsets[idx] != 1:
                    # support symbols and integer literals
                    if isinstance(offsets[idx], ast_internal_classes.Name_Node) or isinstance(offsets[idx], ast_internal_classes.BinOp_Node):
                        lower_boundary = offsets[idx]
                    else:
                        #check if offset is a number
                        try:
                            offset_value = int(offsets[idx])
                        except:
                            raise ValueError(f"Offset {offsets[idx]} is not a number")
                        lower_boundary = ast_internal_classes.Int_Literal_Node(value=str(offset_value))
                else:
                    lower_boundary = ast_internal_classes.Int_Literal_Node(value="1")

                first = True
                if len(name_chain) >= 1:
                    for i in name_chain:
                        if first:
                            first = False
                            array_name = i.name
                        else:
                            array_name = array_name + "_" + i.name
                    array_name = array_name + "_" + node.name.name
                else:
                    array_name = node.name.name
                upper_boundary = ast_internal_classes.Name_Range_Node(name="f2dace_MAX",
                                                                      type="INTEGER",
                                                                      arrname=ast_internal_classes.Name_Node(
                                                                          name=array_name, type="VOID",
                                                                          line_number=node.line_number),
                                                                      pos=idx)
                """
                    When there's an offset, we add MAX_RANGE + offset.
                    But since the generated loop has `<=` condition, we need to subtract 1.
                """
                if offsets[idx] != 1:

                    # support symbols and integer literals
                    if isinstance(offsets[idx], ast_internal_classes.Name_Node) or isinstance(offsets[idx], ast_internal_classes.BinOp_Node):
                        offset = offsets[idx]
                    else:
                        try:
                            offset_value = int(offsets[idx])
                        except:
                            raise ValueError(f"Offset {offsets[idx]} is not a number")
                        offset = ast_internal_classes.Int_Literal_Node(value=str(offset_value))

                    upper_boundary = ast_internal_classes.BinOp_Node(
                        lval=upper_boundary,
                        op="+",
                        rval=offset
                    )
                    upper_boundary = ast_internal_classes.BinOp_Node(
                        lval=upper_boundary,
                        op="-",
                        rval=ast_internal_classes.Int_Literal_Node(value="1")
                    )

                ranges.append([lower_boundary, upper_boundary])
                rangeslen.append(-1)

            else:
                ranges.append([i.range[0], i.range[1]])
                lower_boundary = i.range[0]

                start = 0
                if isinstance(i.range[0], ast_internal_classes.Int_Literal_Node):
                    start = int(i.range[0].value)
                else:
                    start = i.range[0]

                end = 0
                if isinstance(i.range[1], ast_internal_classes.Int_Literal_Node):
                    end = int(i.range[1].value)
                else:
                    end = i.range[1]

                if isinstance(end, int) and isinstance(start, int):
                    rangeslen.append(end - start + 1)
                else:
                    add = ast_internal_classes.BinOp_Node(
                        lval=start,
                        op="+",
                        rval=ast_internal_classes.Int_Literal_Node(value="1")
                    )
                    substr = ast_internal_classes.BinOp_Node(
                        lval=end,
                        op="-",
                        rval=add
                    )
                    rangeslen.append(substr)

            rangepos.append(currentindex)
            if declaration:
                newbody.append(
                    ast_internal_classes.Decl_Stmt_Node(vardecl=[
                        ast_internal_classes.Symbol_Decl_Node(
                            name="tmp_parfor_" + str(count + len(rangepos) - 1), type="INTEGER", sizes=None, init=None,parent=node.parent, line_number=node.line_number)
                    ]))

            """
                To account for ranges with different starting offsets inside the same loop,
                we need to adapt array accesses.
                The main loop iterator is already initialized with the lower boundary of the dominating array.

                Thus, if the offset is the same, the index is just "tmp_parfor".
                Otherwise, it is "tmp_parfor - tmp_parfor_lower_boundary + our_lower_boundary"
            """

            if declaration:
                """
                    For LHS, we don't need to adjust - we dictate the loop iterator.
                """

                indices.append(
                    ast_internal_classes.Name_Node(name="tmp_parfor_" + str(count + len(rangepos) - 1))
                )
            else:

                """
                    For RHS, we adjust starting array position by taking consideration the initial value
                    of the loop iterator.

                    Offset is handled by always subtracting the lower boundary.
                """
                current_lower_boundary = main_iterator_ranges[currentindex][0]

                indices.append(
                    ast_internal_classes.BinOp_Node(
                        lval=ast_internal_classes.Name_Node(name="tmp_parfor_" + str(count + len(rangepos) - 1)),
                        op="+",
                        rval=ast_internal_classes.BinOp_Node(
                            lval=lower_boundary,
                            op="-",
                            rval=current_lower_boundary,parent=node.parent
                        ),parent=node.parent
                    )
                )
            currentindex += 1

        elif allow_scalars:

            ranges.append([i, i])
            rangeslen.append(1)
            indices.append(i)
            currentindex += 1
        else:
            indices.append(i)

    node.indices = indices

class ReplaceArrayConstructor(NodeTransformer):
    def visit_BinOp_Node(self, node: ast_internal_classes.BinOp_Node):
        
        if isinstance(node.rval, ast_internal_classes.Array_Constructor_Node):
            assigns=[]
            for i in range(len(node.rval.value_list)):
                assigns.append(ast_internal_classes.BinOp_Node(lval=ast_internal_classes.Array_Subscript_Node(name=node.lval, indices=[ast_internal_classes.Int_Literal_Node(value=str(i+1))], type=node.type, parent=node.parent), op="=", rval=node.rval.value_list[i], line_number=node.line_number, parent=node.parent, typ=node.type))
            return ast_internal_classes.Execution_Part_Node(execution=assigns)                                                   
        return self.generic_visit(node)

class ArrayToLoop(NodeTransformer):
    """
    Transforms the AST by removing array expressions and replacing them with loops
    """

    def __init__(self, ast):
        self.count = 0

        self.ast = ast
        ParentScopeAssigner().visit(ast)
        self.scope_vars = ScopeVarsDeclarations(ast)
        self.scope_vars.visit(ast)

    def visit_Execution_Part_Node(self, node: ast_internal_classes.Execution_Part_Node):
        newbody = []
        for child in node.execution:
            lister = ArrayLoopNodeLister(self.scope_vars)
            lister.visit(child)
            res = lister.nodes
            res_range = lister.range_nodes

            #Transpose breaks Array to loop transformation, and fixing it is not trivial - and will likely not involve array to loop at all.
            calls=[i for i in mywalk(child) if isinstance(i, ast_internal_classes.Call_Expr_Node)]
            skip_because_of_transpose = False
            for i in calls:
                if "__dace_transpose" in i.name.name.lower():
                    skip_because_of_transpose = True
            if skip_because_of_transpose:
                    newbody.append(child)
                    continue
            try:
              if res is not None and len(res) > 0:
                
                current = child.lval
                ranges = []
                par_Decl_Range_Finder(current, ranges, [], self.count, newbody, self.scope_vars,
                                      self.ast.structures, True)

                # if res_range is not None and len(res_range) > 0:

                # catch cases where an array is used as name, without range expression
                visitor = ReplaceImplicitParDecls(self.scope_vars)
                child.rval = visitor.visit(child.rval)

                rvals = [i for i in mywalk(child.rval) if isinstance(i, ast_internal_classes.Array_Subscript_Node)]
                for i in rvals:
                    rangesrval = []

                    par_Decl_Range_Finder(i, rangesrval, [], self.count, newbody, self.scope_vars,
                                          self.ast.structures, False, ranges)
                    for i, j in zip(ranges, rangesrval):
                        if i != j:
                            if isinstance(i, list) and isinstance(j, list) and len(i) == len(j):
                                for k, l in zip(i, j):
                                    if k != l:
                                        if isinstance(k, ast_internal_classes.Name_Range_Node) and isinstance(
                                                l, ast_internal_classes.Name_Range_Node):
                                            if k.name != l.name:
                                                raise NotImplementedError("Ranges must be the same")
                                        else:
                                            # this is not actually illegal.
                                            # raise NotImplementedError("Ranges must be the same")
                                            continue
                            else:
                                raise NotImplementedError("Ranges must be identical")

                range_index = 0
                body = ast_internal_classes.BinOp_Node(lval=current, op="=", rval=child.rval,
                                                       line_number=child.line_number,parent=child.parent)
                
                for i in ranges:
                    initrange = i[0]
                    finalrange = i[1]
                    init = ast_internal_classes.BinOp_Node(
                        lval=ast_internal_classes.Name_Node(name="tmp_parfor_" + str(self.count + range_index)),
                        op="=",
                        rval=initrange,
                        line_number=child.line_number,parent=child.parent)
                    cond = ast_internal_classes.BinOp_Node(
                        lval=ast_internal_classes.Name_Node(name="tmp_parfor_" + str(self.count + range_index)),
                        op="<=",
                        rval=finalrange,
                        line_number=child.line_number,parent=child.parent)
                    iter = ast_internal_classes.BinOp_Node(
                        lval=ast_internal_classes.Name_Node(name="tmp_parfor_" + str(self.count + range_index)),
                        op="=",
                        rval=ast_internal_classes.BinOp_Node(
                            lval=ast_internal_classes.Name_Node(name="tmp_parfor_" + str(self.count + range_index)),
                            op="+",
                            rval=ast_internal_classes.Int_Literal_Node(value="1"),parent=child.parent),
                        line_number=child.line_number,parent=child.parent)
                    current_for = ast_internal_classes.Map_Stmt_Node(
                        init=init,
                        cond=cond,
                        iter=iter,
                        body=ast_internal_classes.Execution_Part_Node(execution=[body]),
                        line_number=child.line_number,parent=child.parent)
                    body = current_for
                    range_index += 1

                newbody.append(body)

                self.count = self.count + range_index
              else:
                newbody.append(self.visit(child))
            except Exception as e:
                print("Error in ArrayToLoop, exception caught at line: "+str(child.line_number)) 
                newbody.append(child)    
        return ast_internal_classes.Execution_Part_Node(execution=newbody)


def mywalk(node):
    """
    Recursively yield all descendant nodes in the tree starting at *node*
    (including *node* itself), in no specified order.  This is useful if you
    only want to modify nodes in place and don't care about the context.
    """
    from collections import deque
    todo = deque([node])
    while todo:
        node = todo.popleft()
        todo.extend(iter_child_nodes(node))
        yield node


class RenameVar(NodeTransformer):
    def __init__(self, oldname: str, newname: str):
        self.oldname = oldname
        self.newname = newname

    def visit_Name_Node(self, node: ast_internal_classes.Name_Node):
        return ast_internal_classes.Name_Node(name=self.newname) if node.name == self.oldname else node


class PartialRenameVar(NodeTransformer):
    def __init__(self, oldname: str, newname: str):
        self.oldname = oldname
        self.newname = newname

    def visit_Name_Node(self, node: ast_internal_classes.Name_Node):
        if hasattr(node, "type"):
            return ast_internal_classes.Name_Node(name=node.name.replace(self.oldname, self.newname),
                                                  parent=node.parent,
                                                  type=node.type) if self.oldname in node.name else node
        else:
            type = "VOID"
            return ast_internal_classes.Name_Node(name=node.name.replace(self.oldname, self.newname),
                                                  parent=node.parent,
                                                  type="VOID") if self.oldname in node.name else node

    def visit_Symbol_Decl_Node(self, node: ast_internal_classes.Symbol_Decl_Node):
        return ast_internal_classes.Symbol_Decl_Node(name=node.name.replace(self.oldname, self.newname), type=node.type,
                                                     sizes=node.sizes, init=node.init, line_number=node.line_number,
                                                     kind=node.kind, alloc=node.alloc, offsets=node.offsets)


class IfConditionExtractor(NodeTransformer):
    """
    Ensures that each loop iterator is unique by extracting the actual iterator and assigning it to a uniquely named local variable
    """

    def __init__(self):
        self.count = 0

    def visit_Execution_Part_Node(self, node: ast_internal_classes.Execution_Part_Node):
        newbody = []
        for child in node.execution:
            
            if isinstance(child, ast_internal_classes.If_Stmt_Node):
                old_cond = child.cond
                newbody.append(
                    ast_internal_classes.Decl_Stmt_Node(vardecl=[
                        ast_internal_classes.Var_Decl_Node(
                            name="_if_cond_" + str(self.count), type="INTEGER", sizes=None, init=None)
                    ]))
                newbody.append(ast_internal_classes.BinOp_Node(
                    lval=ast_internal_classes.Name_Node(name="_if_cond_" + str(self.count)),
                    op="=",
                    rval=old_cond,
                    line_number=child.line_number,
                    parent=child.parent))
                newcond = ast_internal_classes.BinOp_Node(lval=ast_internal_classes.Name_Node(name="_if_cond_" + str(self.count)),
                                                               op="==",
                                                               rval=ast_internal_classes.Int_Literal_Node(value="1"),
                                                               line_number=child.line_number,parent=old_cond.parent)
                newifbody = self.visit(child.body)
                newelsebody = self.visit(child.body_else)
                
                newif = ast_internal_classes.If_Stmt_Node(cond=newcond,  body=newifbody, body_else=newelsebody,
                                                            line_number=child.line_number, parent=child.parent)
                self.count += 1
                
                newbody.append(newif)

            else:
                newbody.append(self.visit(child))
        return ast_internal_classes.Execution_Part_Node(execution=newbody)
    

class ForDeclarer(NodeTransformer):
    """
    Ensures that each loop iterator is unique by extracting the actual iterator and assigning it to a uniquely named local variable
    """

    def __init__(self):
        self.count = 0

    def visit_Execution_Part_Node(self, node: ast_internal_classes.Execution_Part_Node):
        newbody = []
        for child in node.execution:
            if isinstance(child, ast_internal_classes.Map_Stmt_Node):
                newbody.append(self.visit(child))
                continue
            if isinstance(child, ast_internal_classes.For_Stmt_Node):
                newbody.append(
                    ast_internal_classes.Decl_Stmt_Node(vardecl=[
                        ast_internal_classes.Symbol_Decl_Node(
                            name="_for_it_" + str(self.count), type="INTEGER", sizes=None, init=None)
                    ]))
                final_assign = ast_internal_classes.BinOp_Node(lval=child.init.lval,
                                                               op="=",
                                                               rval=child.cond.rval,
                                                               line_number=child.line_number,parent=child.parent)
                newfbody = RenameVar(child.init.lval.name, "_for_it_" + str(self.count)).visit(child.body)
                newcond = RenameVar(child.cond.lval.name, "_for_it_" + str(self.count)).visit(child.cond)
                newiter = RenameVar(child.iter.lval.name, "_for_it_" + str(self.count)).visit(child.iter)
                newinit = child.init
                newinit.lval = RenameVar(child.init.lval.name, "_for_it_" + str(self.count)).visit(child.init.lval)

                newfor = ast_internal_classes.For_Stmt_Node(init=newinit, cond=newcond, iter=newiter, body=newfbody,
                                                            line_number=child.line_number, parent=child.parent)
                self.count += 1
                newfor = self.visit(newfor)
                newbody.append(newfor)

            else:
                newbody.append(self.visit(child))
        return ast_internal_classes.Execution_Part_Node(execution=newbody)


class ElementalFunctionExpander(NodeTransformer):
    "Makes elemental functions into normal functions by creating a loop around thme if they are called with arrays"

<<<<<<< HEAD
    def __init__(self, func_list: list, scope_vars=None,ast=None):
        if scope_vars is None:
            assert ast is not None
            ParentScopeAssigner().visit(ast)
            self.scope_vars = ScopeVarsDeclarations(ast)
            self.scope_vars.visit(ast)
=======
    def __init__(self, func_list: list, ast):
        assert ast is not None
        ParentScopeAssigner().visit(ast)
        self.scope_vars = ScopeVarsDeclarations(ast)
        self.scope_vars.visit(ast)
>>>>>>> 9d592a47
        self.ast=ast

        self.func_list = func_list
        self.count = 0

    def visit_Execution_Part_Node(self, node: ast_internal_classes.Execution_Part_Node):
        newbody = []
        for child in node.execution:
            if isinstance(child, ast_internal_classes.Call_Expr_Node):
                arrays = False
                sizes=None
                for i in self.func_list:
                    if child.name.name == i.name or child.name.name == i.name + "_srt":
                        print("F: " + child.name.name)
                        if hasattr(i, "elemental"):
                            print("El: " + str(i.elemental))
                            if i.elemental is True:
                                if len(child.args) > 0:
                                    for j in child.args:
                                        if isinstance(j, ast_internal_classes.Array_Subscript_Node):
                                            pardecls = [k for k in mywalk(j) if isinstance(k, ast_internal_classes.ParDecl_Node)]
                                            if len(pardecls) > 0:
                                                arrays = True
                                                break
                                        elif isinstance(j, ast_internal_classes.Name_Node):    

                                            var_def = self.scope_vars.get_var(child.parent, j.name)
                                            
                                            if var_def.sizes is not None:
                                                if len(var_def.sizes) > 0:
                                                    sizes=var_def.sizes
                                                    arrays = True
                                                    break
                                            

                if not arrays:
                    newbody.append(self.visit(child))
                else:
                    newbody.append(
                        ast_internal_classes.Decl_Stmt_Node(vardecl=[
                            ast_internal_classes.Var_Decl_Node(
                                name="_for_elem_it_" + str(self.count), type="INTEGER", sizes=None, init=None)
                        ]))
                    newargs = []
                    # The range must be determined! It's currently hard set to 10
                    if sizes is not None:
                        if len(sizes) > 0:
                            shape = sizes
                        if len(sizes) > 1:
                            raise NotImplementedError("Only 1D arrays are supported")
                    #shape = ["10"]
                    for i in child.args:
                        if isinstance(i, ast_internal_classes.Name_Node):
                            newargs.append(ast_internal_classes.Array_Subscript_Node(name=i, indices=[
                                ast_internal_classes.Name_Node(name="_for_elem_it_" + str(self.count))],
                                                                                     line_number=child.line_number,
                                                                                     type=i.type))
                            if i.name.startswith("tmp_call_"):
                                for j in newbody:
                                    if isinstance(j, ast_internal_classes.Decl_Stmt_Node):
                                        if j.vardecl[0].name == i.name:
                                            newbody[newbody.index(j)].vardecl[0].sizes = shape
                                            break
                        elif isinstance(i, ast_internal_classes.Array_Subscript_Node):
                            raise NotImplementedError("Not yet supported")
                            pardecl= [k for k in mywalk(i) if isinstance(k, ast_internal_classes.ParDecl_Node)]
                            if len(pardecl) != 1:
                                raise NotImplementedError("Only 1d array subscripts are supported")
                            ranges = []
                            rangesrval = []
                            par_Decl_Range_Finder(i, rangesrval, [], self.count, newbody, self.scope_vars,
                                          self.ast.structures, False, ranges)
                            newargs.append(ast_internal_classes.Array_Subscript_Node(name=i.name, indices=[
                                    ast_internal_classes.Name_Node(name="_for_elem_it_" + str(self.count))],
                                                                                         line_number=child.line_number,
                                                                                         type=i.type))                
                        else:
                            raise NotImplementedError("Only name nodes and array subscripts are supported")

                    newbody.append(ast_internal_classes.For_Stmt_Node(
                        init=ast_internal_classes.BinOp_Node(
                            lval=ast_internal_classes.Name_Node(name="_for_elem_it_" + str(self.count)),
                            op="=",
                            rval=ast_internal_classes.Int_Literal_Node(value="1"),
                            line_number=child.line_number,parent=child.parent),
                        cond=ast_internal_classes.BinOp_Node(
                            lval=ast_internal_classes.Name_Node(name="_for_elem_it_" + str(self.count)),
                            op="<=",
                            rval=shape[0],
                            line_number=child.line_number,parent=child.parent),
                        body=ast_internal_classes.Execution_Part_Node(execution=[
                            ast_internal_classes.Call_Expr_Node(type=child.type,
                                                                name=child.name,
                                                                args=newargs,
                                                                line_number=child.line_number,parent=child.parent,subroutine=child.subroutine)
                        ]), line_number=child.line_number,
                        iter=ast_internal_classes.BinOp_Node(
                            lval=ast_internal_classes.Name_Node(name="_for_elem_it_" + str(self.count)),
                            op="=",
                            rval=ast_internal_classes.BinOp_Node(
                                lval=ast_internal_classes.Name_Node(name="_for_elem_it_" + str(self.count)),
                                op="+",
                                rval=ast_internal_classes.Int_Literal_Node(value="1"),parent=child.parent),
                            line_number=child.line_number,parent=child.parent)
                    ))
                    self.count += 1


            else:
                newbody.append(self.visit(child))
        return ast_internal_classes.Execution_Part_Node(execution=newbody)


class TypeInference(NodeTransformer):
    """
    """

    def __init__(self, ast, assert_voids=True, assign_scopes=True, scope_vars = None):
        self.assert_voids = assert_voids

        self.ast = ast
        if assign_scopes:
            ParentScopeAssigner().visit(ast)
        if scope_vars is None:
            self.scope_vars = ScopeVarsDeclarations(ast)
            self.scope_vars.visit(ast)
        else:
            self.scope_vars = scope_vars
        self.structures = ast.structures

    def visit_Name_Node(self, node: ast_internal_classes.Name_Node):

        if not hasattr(node, 'type') or node.type == 'VOID' or not hasattr(node, 'dims'):
            try:
                var_def = self.scope_vars.get_var(node.parent, node.name)
                if var_def.type != 'VOID':
                    node.type = var_def.type
                node.dims = len(var_def.sizes) if hasattr(var_def, 'sizes') and var_def.sizes is not None else 1
                node.sizes = var_def.sizes
            except Exception as e:
                print(f"Ignore type inference for {node.name}")
                print(e)

        return node

    def visit_Array_Subscript_Node(self, node: ast_internal_classes.Array_Subscript_Node):

        var_def = self.scope_vars.get_var(node.parent, node.name.name)
        if var_def.type != 'VOID':
            node.type = var_def.type
        node.dims = len(var_def.sizes) if var_def.sizes is not None else 1

        node.sizes = var_def.sizes
        return node

    def visit_Parenthesis_Expr_Node(self, node: ast_internal_classes.Parenthesis_Expr_Node):

        node.expr = self.visit(node.expr)
        if node.expr.type != 'VOID':
            node.type = node.expr.type
        if hasattr(node.expr, 'dims'):
            node.dims = node.expr.dims
        node.sizes = node.expr.sizes
        return node

    def visit_BinOp_Node(self, node: ast_internal_classes.BinOp_Node):

        """
            Simple implementation of type promotion in binary ops.
        """

        node.lval = self.visit(node.lval)
        node.rval = self.visit(node.rval)

        type_hierarchy = [
            'VOID',
            'LOGICAL',
            'CHAR',
            'INTEGER',
            'REAL',
            'DOUBLE'
        ]

        idx_left = type_hierarchy.index(self._get_type(node.lval))
        idx_right = type_hierarchy.index(self._get_type(node.rval))
        idx_void = type_hierarchy.index('VOID')

        # if self.assert_voids:
        #    assert idx_left != idx_void or idx_right != idx_void
        #    #assert self._get_dims(node.lval) == self._get_dims(node.rval)

        node.type = type_hierarchy[max(idx_left, idx_right)]


        """
            Logic to determine the dimensionality of the operation.
        """

        if hasattr(node.lval, "dims"):
            node.dims = self._get_dims(node.lval)
            node.sizes = node.lval.sizes
        else:
            lval_definition = self.scope_vars.get_var(node.parent, node.lval.name)

            if hasattr(lval_definition, "dims"):
                node.dims = lval_definition.dims
            elif lval_definition.sizes is not None:
                node.dims = len(lval_definition.sizes)
            elif hasattr(node.rval, "dims"):
                node.dims = self._get_dims(node.rval)
            else:
                print("Unknown dimensionality for binop!")

            if hasattr(lval_definition, "sizes") and lval_definition.sizes is not None:
                node.sizes = lval_definition.sizes
            elif hasattr(node.rval, "sizes"):
                node.sizes = node.rval.sizes
            else:
                print("Unknown size for binop!")

        if node.op == '=' and idx_left == idx_void and idx_right != idx_void:

            lval_definition = self.scope_vars.get_var(node.parent, node.lval.name)
            lval_definition.type = node.type
            lval_definition.dims = node.dims
            lval_definition.offsets = [1] * node.dims

            #if lval_definition.dims > 1:
            assert node.rval.sizes is not None
            lval_definition.sizes = node.rval.sizes

            node.lval.type = node.type
            node.lval.dims = node.dims

        if node.type == 'VOID':
            print("Couldn't infer the type for binop!")

        return node

    def visit_Data_Ref_Node(self, node: ast_internal_classes.Data_Ref_Node):

        if node.type != 'VOID':
            return node

        struct, variable = self.structures.find_definition(
            self.scope_vars, node
        )
        if variable.type != 'VOID':
            node.type = variable.type
        node.dims = len(variable.sizes) if variable.sizes is not None else 1
        node.sizes = variable.sizes
        return node

    def visit_Actual_Arg_Spec_Node(self, node: ast_internal_classes.Actual_Arg_Spec_Node):

        if node.type != 'VOID':
            return node

        node.arg = self.visit(node.arg)

        func_arg_name_type = self._get_type(node.arg)
        if func_arg_name_type == 'VOID':

            func_arg = self.scope_vars.get_var(node.parent, node.arg.name)
            node.type = func_arg.type
            node.arg.type = func_arg.type
            dims = len(func_arg.sizes) if func_arg.sizes is not None else 1
            node.dims = dims
            node.sizes = func_arg.sizes
            node.arg.dims = dims

        else:
            node.type = func_arg_name_type
            node.dims = self._get_dims(node.arg)
            node.sizes = func_arg.sizes

        return node

    def visit_UnOp_Node(self, node: ast_internal_classes.UnOp_Node):
        node.lval = self.visit(node.lval)
        if node.lval.type != 'VOID':
            node.type = node.lval.type
            node.sizes = node.lval.sizes
        return node

    def _get_type(self, node):

        if isinstance(node, ast_internal_classes.Int_Literal_Node):
            return 'INTEGER'
        elif isinstance(node, ast_internal_classes.Real_Literal_Node):
            return 'REAL'
        elif isinstance(node, ast_internal_classes.Bool_Literal_Node):
            return 'LOGICAL'
        else:
            return node.type

    def _get_dims(self, node):

        if isinstance(node, ast_internal_classes.Int_Literal_Node):
            return 1
        elif isinstance(node, ast_internal_classes.Real_Literal_Node):
            return 1
        elif isinstance(node, ast_internal_classes.Bool_Literal_Node):
            return 1
        else:
            return node.dims


class ReplaceInterfaceBlocks(NodeTransformer):
    """
    """

    def __init__(self, program, funcs: FindFunctionAndSubroutines):
        self.funcs = funcs

        ParentScopeAssigner().visit(program)
        self.scope_vars = ScopeVarsDeclarations(program)
        self.scope_vars.visit(program)

    def _get_dims(self, node):

        if hasattr(node, "dims"):
            return node.dims

        if isinstance(node, ast_internal_classes.Var_Decl_Node):
            return len(node.sizes) if node.sizes is not None else 1

        raise RuntimeError()

    def visit_Call_Expr_Node(self, node: ast_internal_classes.Call_Expr_Node):

        # is_func = node.name.name in self.excepted_funcs or node.name in self.funcs.names
        # is_interface_func = not node.name in self.funcs.names and node.name.name in self.funcs.iblocks
        is_interface_func = node.name.name in self.funcs.iblocks

        if is_interface_func:

            available_names = []
            print("Invoke", node.name.name, available_names)
            for name in self.funcs.iblocks[node.name.name]:

                # non_optional_args = len(self.funcs.nodes[name].args) - self.funcs.nodes[name].optional_args_count
                non_optional_args = self.funcs.nodes[name].mandatory_args_count
                print("Check", name, non_optional_args, self.funcs.nodes[name].optional_args_count)

                success = True
                for call_arg, func_arg in zip(node.args[0:non_optional_args],
                                              self.funcs.nodes[name].args[0:non_optional_args]):
                    print("Mandatory arg", call_arg, type(call_arg))
                    if call_arg.type != func_arg.type or self._get_dims(call_arg) != self._get_dims(func_arg):
                        print(f"Ignore function {name}, wrong param type {call_arg.type} instead of {func_arg.type}")
                        success = False
                        break
                    else:
                        print(self._get_dims(call_arg), self._get_dims(func_arg), type(call_arg), call_arg.type,
                              func_arg.name, type(func_arg), func_arg.type)

                optional_args = self.funcs.nodes[name].args[non_optional_args:]
                pos = non_optional_args
                for idx, call_arg in enumerate(node.args[non_optional_args:]):

                    print("Optional arg", call_arg, type(call_arg))
                    if isinstance(call_arg, ast_internal_classes.Actual_Arg_Spec_Node):
                        func_arg_name = call_arg.arg_name
                        try:
                            func_arg = self.scope_vars.get_var(name, func_arg_name.name)
                        except:
                            # this keyword parameter is not available in this function
                            success = False
                            break
                        print('btw', func_arg, type(func_arg), func_arg.type)
                    else:
                        func_arg = optional_args[idx]

                    # if call_arg.type != func_arg.type:
                    if call_arg.type != func_arg.type or self._get_dims(call_arg) != self._get_dims(func_arg):
                        print(f"Ignore function {name}, wrong param type {call_arg.type} instead of {func_arg.type}")
                        success = False
                        break
                    else:
                        print(self._get_dims(call_arg), self._get_dims(func_arg), type(call_arg), call_arg.type,
                              func_arg.name, type(func_arg), func_arg.type)

                if success:
                    available_names.append(name)

            if len(available_names) == 0:
                raise RuntimeError("No matching function calls!")

            if len(available_names) != 1:
                print(node.name.name, available_names)
                raise RuntimeError("Too many matching function calls!")

            print(f"Selected {available_names[0]} as invocation for {node.name}")
            node.name = ast_internal_classes.Name_Node(name=available_names[0])

        return node


class PointerRemoval(NodeTransformer):

    def __init__(self):
        self.nodes = {}

    def visit_Array_Subscript_Node(self, node: ast_internal_classes.Array_Subscript_Node):

        if node.name.name in self.nodes:
            original_ref_node = self.nodes[node.name.name]

            cur_ref_node = original_ref_node
            new_ref_node = ast_internal_classes.Data_Ref_Node(
                parent_ref=cur_ref_node.parent_ref,
                part_ref=None
            )
            newer_ref_node = new_ref_node

            while isinstance(cur_ref_node.part_ref, ast_internal_classes.Data_Ref_Node):
                cur_ref_node = cur_ref_node.part_ref
                newest_ref_node = ast_internal_classes.Data_Ref_Node(
                    parent_ref=cur_ref_node.parent_ref,
                    part_ref=None
                )
                newer_ref_node.part_ref = newest_ref_node
                newer_ref_node = newest_ref_node

            node.name = cur_ref_node.part_ref
            newer_ref_node.part_ref = node
            return new_ref_node
        else:
            return self.generic_visit(node)

    def visit_Name_Node(self, node: ast_internal_classes.Name_Node):

        if node.name in self.nodes:
            return self.nodes[node.name]
        return node

    def visit_Execution_Part_Node(self, node: ast_internal_classes.Execution_Part_Node):
        newbody = []

        for child in node.execution:

            if isinstance(child, ast_internal_classes.Pointer_Assignment_Stmt_Node):
                self.nodes[child.name_pointer.name] = child.name_target
            else:
                newbody.append(self.visit(child))

        return ast_internal_classes.Execution_Part_Node(execution=newbody)

    def visit_Subroutine_Subprogram_Node(self, node: ast_internal_classes.Subroutine_Subprogram_Node):

        if node.execution_part is not None:
            execution_part = self.visit(node.execution_part)
        else:
            execution_part = node.execution_part

        if node.specification_part is not None:
            specification_part = self.visit(node.specification_part)
        else:
            specification_part = node.specification_part

        return ast_internal_classes.Subroutine_Subprogram_Node(
            name=node.name,
            args=node.args,
            specification_part=specification_part,
            execution_part=execution_part,
            line_number=node.line_number
        )

    def visit_Specification_Part_Node(self, node: ast_internal_classes.Specification_Part_Node):

        newspec = []

        symbols_to_remove = set()

        for i in node.specifications:

            if not isinstance(i, ast_internal_classes.Decl_Stmt_Node):
                newspec.append(self.visit(i))
            else:

                newdecls = []
                for var_decl in i.vardecl:

                    if var_decl.name in self.nodes:
                        if var_decl.sizes is not None:
                            for symbol in var_decl.sizes:
                                symbols_to_remove.add(symbol.name)
                        if var_decl.offsets is not None:
                            for symbol in var_decl.offsets:
                                symbols_to_remove.add(symbol.name)

                    else:
                        newdecls.append(var_decl)
                if len(newdecls) > 0:
                    newspec.append(ast_internal_classes.Decl_Stmt_Node(vardecl=newdecls))

        if node.symbols is not None:
            new_symbols = []
            for symbol in node.symbols:
                if symbol.name not in symbols_to_remove:
                    new_symbols.append(symbol)
        else:
            new_symbols = None

        return ast_internal_classes.Specification_Part_Node(
            specifications=newspec,
            symbols=new_symbols,
            typedecls=node.typedecls,
            uses=node.uses,
            enums=node.enums
        )


class ArgumentPruner(NodeVisitor):

    def __init__(self, funcs):

        self.funcs = funcs

        self.parsed_funcs: Dict[str, List[int]] = {}

        self.used_names = set()
        self.declaration_names = set()

        self.used_in_all_functions: Set[str] = set()

    def visit_Name_Node(self, node: ast_internal_classes.Name_Node):
        # if node.name not in self.used_names:
        #    print(f"Used name {node.name}")
        self.used_names.add(node.name)

    def visit_Var_Decl_Node(self, node: ast_internal_classes.Var_Decl_Node):
        self.declaration_names.add(node.name)

        # visit also sizes and offsets
        self.generic_visit(node)

    def generic_visit(self, node: ast_internal_classes.FNode):
        """Called if no explicit visitor function exists for a node."""
        for field, value in iter_fields(node):
            if isinstance(value, list):
                for item in value:
                    if isinstance(item, ast_internal_classes.FNode):
                        self.visit(item)
            elif isinstance(value, ast_internal_classes.FNode):
                self.visit(value)

        for field, value in iter_attributes(node):
            if isinstance(value, list):
                for item in value:
                    if isinstance(item, ast_internal_classes.FNode):
                        self.visit(item)
            elif isinstance(value, ast_internal_classes.FNode):
                self.visit(value)

    def _visit_function(self, node: ast_internal_classes.FNode):

        old_used_names = self.used_names
        self.used_names = set()
        self.declaration_names = set()

        self.visit(node.specification_part)

        self.visit(node.execution_part)

        new_args = []
        removed_args = []
        for idx, arg in enumerate(node.args):

            if not isinstance(arg, ast_internal_classes.Name_Node):
                raise NotImplementedError()

            if arg.name not in self.used_names:
                # print(f"Pruning argument {arg.name} of function {node.name.name}")
                removed_args.append(idx)
            else:
                # print(f"Leaving used argument {arg.name} of function {node.name.name}")
                new_args.append(arg)
        self.parsed_funcs[node.name.name] = removed_args

        declarations_to_remove = set()
        for x in self.declaration_names:
            if x not in self.used_names:
                # print(f"Marking removal variable {x}")
                declarations_to_remove.add(x)
            # else:
            # print(f"Keeping used variable {x}")

        for decl_stmt_node in node.specification_part.specifications:

            newdecl = []
            for decl in decl_stmt_node.vardecl:

                if not isinstance(decl, ast_internal_classes.Var_Decl_Node):
                    raise NotImplementedError()

                if decl.name not in declarations_to_remove:
                    # print(f"Readding declared variable {decl.name}")
                    newdecl.append(decl)
                # else:
                #    print(f"Pruning unused but declared variable {decl.name}")
            decl_stmt_node.vardecl = newdecl

        self.used_in_all_functions.update(self.used_names)
        self.used_names = old_used_names

    def visit_Subroutine_Subprogram_Node(self, node: ast_internal_classes.Subroutine_Subprogram_Node):

        if node.name.name not in self.parsed_funcs:
            self._visit_function(node)

        to_remove = self.parsed_funcs[node.name.name]
        for idx in reversed(to_remove):
            # print(f"Prune argument {node.args[idx].name} in {node.name.name}")
            del node.args[idx]

    def visit_Function_Subprogram_Node(self, node: ast_internal_classes.Function_Subprogram_Node):

        if node.name.name not in self.parsed_funcs:
            self._visit_function(node)

        to_remove = self.parsed_funcs[node.name.name]
        for idx in reversed(to_remove):
            del node.args[idx]

    def visit_Call_Expr_Node(self, node: ast_internal_classes.Call_Expr_Node):

        if node.name.name not in self.parsed_funcs:

            if node.name.name in self.funcs:
                self._visit_function(self.funcs[node.name.name])
            else:

                # now add actual arguments to the list of used names
                for arg in node.args:
                    self.visit(arg)

                return

        to_remove = self.parsed_funcs[node.name.name]
        for idx in reversed(to_remove):
            del node.args[idx]

        # now add actual arguments to the list of used names
        for arg in node.args:
            self.visit(arg)


class PropagateEnums(NodeTransformer):
    """
    """

    def __init__(self):
        self.parsed_enums = {}

    def _parse_enums(self, enums):

        for j in enums:
            running_count = 0
            for k in j:
                if isinstance(k, list):
                    for l in k:
                        if isinstance(l, ast_internal_classes.Name_Node):
                            self.parsed_enums[l.name] = running_count
                            running_count += 1
                        elif isinstance(l, list):
                            self.parsed_enums[l[0].name] = l[2].value
                            running_count = int(l[2].value) + 1
                        else:

                            raise ValueError("Unknown enum type")
                else:
                    raise ValueError("Unknown enum type")

    def visit_Specification_Part_Node(self, node: ast_internal_classes.Specification_Part_Node):
        self._parse_enums(node.enums)
        return self.generic_visit(node)

    def visit_Name_Node(self, node: ast_internal_classes.Name_Node):

        if self.parsed_enums.get(node.name) is not None:
            node.type = 'INTEGER'
            return ast_internal_classes.Int_Literal_Node(value=str(self.parsed_enums[node.name]))

        return node


class IfEvaluator(NodeTransformer):
    def __init__(self):
        self.replacements = 0

    def visit_If_Stmt_Node(self, node):
        try:
            text = ast_utils.TaskletWriter({}, {}).write_code(node.cond)
        except:
            text = None
            return self.generic_visit(node)
        # print(text)
        try:
            evaluated = sym.evaluate(sym.pystr_to_symbolic(text), {})
        except:
            # print("Failed: " + text)
            return self.generic_visit(node)

        if evaluated == sp.true:
            print("Expr: " + text + " eval to True replace")
            self.replacements += 1
            return node.body
        elif evaluated == sp.false:
            print("Expr: " + text + " eval to False replace")
            self.replacements += 1
            return node.body_else

        return self.generic_visit(node)


class AssignmentLister(NodeTransformer):
    def __init__(self, correction=[]):
        self.simple_assignments = []
        self.correction = correction

    def reset(self):
        self.simple_assignments = []

    def visit_BinOp_Node(self, node):
        if node.op == "=":
            if isinstance(node.lval, ast_internal_classes.Name_Node):
                for i in self.correction:
                    if node.lval.name == i[0]:
                        node.rval.value = i[1]
            self.simple_assignments.append((node.lval, node.rval))
        return node


class AssignmentPropagator(NodeTransformer):
    def __init__(self, simple_assignments):
        self.simple_assignments = simple_assignments
        self.replacements = 0

    def visit_If_Stmt_Node(self, node):
        test = self.generic_visit(node)
        return ast_internal_classes.If_Stmt_Node(line_number=node.line_number, cond=test.cond, body=test.body,
                                                 body_else=test.body_else)

    def generic_visit(self, node: ast_internal_classes.FNode):
        for field, old_value in iter_fields(node):
            if isinstance(old_value, list):
                new_values = []
                for value in old_value:
                    if isinstance(value, ast_internal_classes.FNode):
                        value = self.visit(value)
                        if value is None:
                            continue
                        elif not isinstance(value, ast_internal_classes.FNode):
                            new_values.extend(value)
                            continue
                    new_values.append(value)
                old_value[:] = new_values
            elif isinstance(old_value, ast_internal_classes.FNode):
                done = False
                if isinstance(node, ast_internal_classes.BinOp_Node):
                    if node.op == "=":
                        if old_value == node.lval:
                            new_node = self.visit(old_value)
                            done = True
                if not done:
                    for i in self.simple_assignments:
                        if old_value == i[0]:
                            old_value = i[1]
                            self.replacements += 1
                            break
                        elif (isinstance(old_value, ast_internal_classes.Name_Node)
                              and isinstance(i[0], ast_internal_classes.Name_Node)):
                            if old_value.name == i[0].name:
                                old_value = i[1]
                                self.replacements += 1
                                break
                        elif (isinstance(old_value, ast_internal_classes.Data_Ref_Node)
                              and isinstance(i[0], ast_internal_classes.Data_Ref_Node)):
                            if (isinstance(old_value.part_ref, ast_internal_classes.Name_Node)
                                    and isinstance(i[0].part_ref, ast_internal_classes.Name_Node)
                                    and isinstance(old_value.parent_ref, ast_internal_classes.Name_Node)
                                    and isinstance(i[0].parent_ref, ast_internal_classes.Name_Node)):
                                if (old_value.part_ref.name == i[0].part_ref.name
                                        and old_value.parent_ref.name == i[0].parent_ref.name):
                                    old_value = i[1]
                                    self.replacements += 1
                                    break

                    new_node = self.visit(old_value)

                if new_node is None:
                    delattr(node, field)
                else:
                    setattr(node, field, new_node)
        return node


class getCalls(NodeVisitor):
    def __init__(self):
        self.calls = []

    def visit_Call_Expr_Node(self, node):
        self.calls.append(node.name.name)
        for arg in node.args:
            self.visit(arg)
        return


class FindUnusedFunctions(NodeVisitor):
    def __init__(self, root, parse_order):
        self.root = root
        self.parse_order = parse_order
        self.used_names = {}

    def visit_Subroutine_Subprogram_Node(self, node):
        getacall = getCalls()
        getacall.visit(node.execution_part)
        used_calls = getacall.calls
        self.used_names[node.name.name] = used_calls
        return


class ReplaceImplicitParDecls(NodeTransformer):

    def __init__(self, scope_vars):
        self.scope_vars = scope_vars

    def visit_Array_Subscript_Node(self, node: ast_internal_classes.Array_Subscript_Node):
        return node

    def visit_Data_Ref_Node(self, node: ast_internal_classes.Data_Ref_Node):
        return node

    def visit_Name_Node(self, node: ast_internal_classes.Name_Node):

        var = self.scope_vars.get_var(node.parent, node.name)
        if var.sizes is not None:

            indices = [ast_internal_classes.ParDecl_Node(type='ALL')] * len(var.sizes)
            return ast_internal_classes.Array_Subscript_Node(
                name=node,
                type=var.type,
                parent=node.parent,
                indices=indices,
                line_number=node.line_number
            )
        else:
            return node

class ReplaceStructArgsLibraryNodesVisitor(NodeVisitor):
    """
    Finds all intrinsic operations that have to be transformed to loops in the AST
    """

    def __init__(self):
        self.nodes: List[ast_internal_classes.FNode] = []

        self.FUNCS_TO_REPLACE = [
            "transpose",
            "matmul"
        ]

    def visit_Call_Expr_Node(self, node: ast_internal_classes.Call_Expr_Node):

        name = node.name.name.split('__dace_')
        if len(name) == 2 and name[1].lower() in self.FUNCS_TO_REPLACE:
            self.nodes.append(node)

    def visit_Execution_Part_Node(self, node: ast_internal_classes.Execution_Part_Node):
        return

class ReplaceStructArgsLibraryNodes(NodeTransformer):

    def __init__(self, ast):

        self.ast = ast
        ParentScopeAssigner().visit(ast)
        self.scope_vars = ScopeVarsDeclarations(ast)
        self.scope_vars.visit(ast)
        self.structures = ast.structures

        self.counter = 0

        FUNCS_TO_REPLACE = [
            "transpose",
            "matmul"
        ]

    # FIXME: copy-paste from intrinsics
    def _parse_struct_ref(self, node: ast_internal_classes.Data_Ref_Node) -> ast_internal_classes.FNode:

        # we assume starting from the top (left-most) data_ref_node
        # for struct1 % struct2 % struct3 % var
        # we find definition of struct1, then we iterate until we find the var

        struct_type = self.scope_vars.get_var(node.parent, node.parent_ref.name).type
        struct_def = self.ast.structures.structures[struct_type]
        cur_node = node

        while True:
            cur_node = cur_node.part_ref

            if isinstance(cur_node, ast_internal_classes.Array_Subscript_Node):
                struct_def = self.ast.structures.structures[struct_type]
                return struct_def.vars[cur_node.name.name]

            elif isinstance(cur_node, ast_internal_classes.Name_Node):
                struct_def = self.ast.structures.structures[struct_type]
                return struct_def.vars[cur_node.name]

            elif isinstance(cur_node, ast_internal_classes.Data_Ref_Node):
                struct_type = struct_def.vars[cur_node.parent_ref.name].type
                struct_def = self.ast.structures.structures[struct_type]

            else:
                raise NotImplementedError()

    def visit_Execution_Part_Node(self, node: ast_internal_classes.Execution_Part_Node):

        newbody = []

        for child in node.execution:

            lister = ReplaceStructArgsLibraryNodesVisitor()
            lister.visit(child)
            res = lister.nodes

            if res is None or len(res) == 0:
                newbody.append(self.visit(child))
                continue

            for call_node in res:

                args = []
                for arg in call_node.args:

                    if isinstance(arg, ast_internal_classes.Data_Ref_Node):

                        var = self._parse_struct_ref(arg)
                        tmp_var_name = f"tmp_libnode_{self.counter}"

                        node.parent.specification_part.specifications.append(
                            ast_internal_classes.Decl_Stmt_Node(vardecl=[
                                ast_internal_classes.Var_Decl_Node(
                                    name=tmp_var_name,
                                    type=var.type,
                                    sizes=var.sizes,
                                    offsets=var.offsets,
                                    init=None
                                )
                            ])
                        )

                        dest_node = ast_internal_classes.Array_Subscript_Node(
                            name=ast_internal_classes.Name_Node(name=tmp_var_name),
                            parent=call_node.parent, type=var.type,
                            indices=[ast_internal_classes.ParDecl_Node(type='ALL')] * len(var.sizes)
                        )

                        if isinstance(arg.part_ref, ast_internal_classes.Name_Node):

                            arg.part_ref = ast_internal_classes.Array_Subscript_Node(
                                name=arg.part_ref,
                                parent=call_node.parent, type=arg.part_ref.type,
                                indices=[ast_internal_classes.ParDecl_Node(type='ALL')] * len(var.sizes)
                            )

                        newbody.append(
                            ast_internal_classes.BinOp_Node(
                                op="=",
                                lval=dest_node,
                                rval=arg,
                                line_number=child.line_number,
                                parent=child.parent
                            )
                        )

                        self.counter += 1

                        args.append(ast_internal_classes.Name_Node(name=tmp_var_name, type=var.type))

                    else:
                        args.append(arg)

                call_node.args = args

            newbody.append(child)

        return ast_internal_classes.Execution_Part_Node(execution=newbody)

class ParDeclOffsetNormalizer(NodeTransformer):

    def __init__(self, ast):
        self.ast = ast
        ParentScopeAssigner().visit(ast)
        self.scope_vars = ScopeVarsDeclarations(ast)
        self.scope_vars.visit(ast)

    def visit_Array_Subscript_Node(self, node: ast_internal_classes.Array_Subscript_Node):

        array_var = self.scope_vars.get_var(node.parent, node.name.name)
        indices = []
        for idx, actual_index in enumerate(node.indices):

            self.current_offset = array_var.offsets[idx]
            if isinstance(self.current_offset, int):
                self.current_offset = ast_internal_classes.Int_Literal_Node(value=str(self.current_offset))
            indices.append(self.visit(actual_index))

        self.current_offset = None
        node.indices = indices
        return node

    def visit_ParDecl_Node(self, node: ast_internal_classes.ParDecl_Node):

        if self.current_offset is None:
            return node

        if node.type != 'RANGE':
            return node

        new_ranges = []
        for r in node.range:

            if r is None:
                new_ranges.append(r)
            else:
                # lower_boundary - offset + 1
                # we add +1 because offset normalization is applied later on
                new_ranges.append(
                    ast_internal_classes.BinOp_Node(
                        op = '+',
                        lval = ast_internal_classes.Int_Literal_Node(value="1"),
                        rval = ast_internal_classes.BinOp_Node(
                            op = '-',
                            lval = r,
                            rval = self.current_offset,
                            type = r.type
                        ),
                        type = r.type
                    )
                )

        node = ast_internal_classes.ParDecl_Node(
            type='RANGE',
            range = new_ranges
        )

        return node
<|MERGE_RESOLUTION|>--- conflicted
+++ resolved
@@ -2545,20 +2545,11 @@
 class ElementalFunctionExpander(NodeTransformer):
     "Makes elemental functions into normal functions by creating a loop around thme if they are called with arrays"
 
-<<<<<<< HEAD
-    def __init__(self, func_list: list, scope_vars=None,ast=None):
-        if scope_vars is None:
-            assert ast is not None
-            ParentScopeAssigner().visit(ast)
-            self.scope_vars = ScopeVarsDeclarations(ast)
-            self.scope_vars.visit(ast)
-=======
     def __init__(self, func_list: list, ast):
         assert ast is not None
         ParentScopeAssigner().visit(ast)
         self.scope_vars = ScopeVarsDeclarations(ast)
         self.scope_vars.visit(ast)
->>>>>>> 9d592a47
         self.ast=ast
 
         self.func_list = func_list
