--- conflicted
+++ resolved
@@ -415,7 +415,6 @@
 
     def access_stmt(self, node: FASTNode):
         return None
-<<<<<<< HEAD
     
     def generic_binding(self, node: FASTNode):
         children=self.create_children(node)
@@ -537,9 +536,6 @@
     
 
     
-=======
-
->>>>>>> 2ca77991
     def enum_def_stmt(self, node: FASTNode):
         children = self.create_children(node)
         return None
