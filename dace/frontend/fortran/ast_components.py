--- conflicted
+++ resolved
@@ -106,7 +106,7 @@
     for each entry in the dictionary, the key is the name of the class in the fparser AST and the value
     is the name of the function that will be used to translate the fparser AST to our AST
     """
-    def __init__(self):
+    def __init__(self, ast: FASTNode, tables: symbol_table.SymbolTable):
         """
         Initialization of the AST converter
         :param ast: the fparser AST
@@ -119,10 +119,7 @@
         self.unsupported_fortran_syntax = []
         self.symbols = {}
         self.rename_list = {}
-<<<<<<< HEAD
         self.name_list = {}
-=======
->>>>>>> 4adf128e
         self.types = {
             "LOGICAL": "BOOL",
             "CHARACTER": "CHAR",
@@ -260,12 +257,8 @@
             "Level_2_Unary_Expr": self.level_2_expr,
             "Mult_Operand": self.power_expr,
             "Parenthesis": self.parenthesis_expr,
-<<<<<<< HEAD
             "Intrinsic_Name": self.intrinsic_handler.replace_function_name,
-=======
-            "Intrinsic_Name": self.intrinsic_name,
             "Suffix": self.suffix,
->>>>>>> 4adf128e
             "Intrinsic_Function_Reference": self.intrinsic_function_reference,
             "Only_List": self.only_list,
             "Structure_Constructor": self.structure_constructor,
@@ -287,17 +280,12 @@
             #"Component_Decl": self.component_decl,
         }
 
-<<<<<<< HEAD
     def fortran_intrinsics(self) -> "FortranIntrinsics":
         return self.intrinsic_handler
 
     def list_tables(self):
         for i in self.tables._symbol_tables:
             print(i)
-=======
-    def add_name_list_for_module(self, module: str, name_list: List[str]):
-        self.name_list[module] = name_list
->>>>>>> 4adf128e
 
     def add_name_list_for_module(self, module: str, name_list: List[str]):
         self.name_list[module] = name_list        
@@ -528,222 +516,15 @@
             ret_args = args.args   
         return ast_internal_classes.Structure_Constructor_Node(name=name, args=ret_args, type=None)
 
-<<<<<<< HEAD
-=======
-    def intrinsic_name(self, node: FASTNode):
-        name = node.string
-        replacements = {
-            "BIT_SIZE": "__dace_bit_size",
-            "SCAN": "__dace_scan",
-            "ANINT": "__dace_int",
-            "NINT": "__dace_int",
-            "AINT": "__dace_int",
-            "INT": "__dace_int",
-            "TRANSFER": "__dace_transfer",
-            "LEN_TRIM": "len_trim",
-            "REPEAT": "__dace_repeat",
-            "DBLE": "__dace_dble",
-            "REAL": "__dace_dble",
-            "ICHAR": "__dace_ichar",
-            "IAND": "__dace_iand",
-            "IEOR": "__dace_ieor",
-            "ISHFT": "__dace_ishft",
-            "IACHAR": "__dace_iachar",
-            "ACHAR": "__dace_achar",
-            "CHAR": "__dace_char",
-            "ALLOCATED": "allocated",
-            "ADJUSTR": "adjustr",
-            "MATMUL": "__dace_matmul",
-            "NULL": "__dace_null",
-            "SHAPE": "__dace_shape",
-            "PACK": "__dace_pack",
-            "UNPACK": "__dace_unpack",
-            "UBOUND": "ubound",
-            "ASSOCIATED": "__dace_associated",
-            "COUNT": "count",
-            "ATAN": "atan",
-            "NOT": "not",
-            "MINVAL": "minval",
-            "MAXVAL": "maxval",
-            "ACOS": "acos",
-            "ATAN2": "atan_degree",
-            "SQRT": "sqrt",
-            "COSH": "cosh",
-            "MOD": "mod",
-            "MODULO": "modulo",
-            "ABS": "abs",
-            "FLOOR": "floor",
-            "ASIN": "asin",
-            "SINH": "sinh",
-            "MIN": "min",
-            "MAX": "max",
-            "EXP": "exp",
-            "SIN": "sin",
-            "COS": "cos",
-            "LEN": "len",
-            "LOG": "log",
-            "IBSET": "__dace_ibset",
-            "TRIM": "trim",
-            "SCALE": "scale",
-            "DOT_PRODUCT": "__dace_dot_product",
-            "PRESENT": "present",
-            "ADJUSTL":"adjustl",
-            "VERIFY":"verify",
-            "EPSILON": "__dace_epsilon",
-            "TANH": "tanh",
-            "SUM": "__dace_sum",
-            "SIGN": "__dace_sign",
-            "EXP": "exp",
-            "EXPONENT": "__dace_exponent",
-            "ANY":"__dace_any",
-            "ALL":"__dace_all",
-            "SIZE": "__dace_size",
-            "LBOUND": "lbound",
-            "RESHAPE": "reshape",
-            "INDEX": "index",
-            "MERGE":    "merge",
-            "HUGE": "huge",
-            "TRANSPOSE": "transpose",
-            "PRODUCT": "__dace_product",
-            "SELECTED_INT_KIND": "__dace_selected_int_kind",
-            "SELECTED_REAL_KIND": "__dace_selected_real_kind",
-        }
-        return ast_internal_classes.Name_Node(name=replacements[name])
-
->>>>>>> 4adf128e
+          
     def intrinsic_function_reference(self, node: FASTNode):
         children = self.create_children(node)
         line = get_line(node)
         name = get_child(children, ast_internal_classes.Name_Node)
         args = get_child(children, ast_internal_classes.Arg_List_Node)
-<<<<<<< HEAD
-        return self.intrinsic_handler.replace_function_reference(name, args, line)
-=======
-        if name.name == "__dace_selected_int_kind":
-            import math
-            if isinstance(args.args[0], ast_internal_classes.Int_Literal_Node):
-                arg0 = args.args[0].value
-            elif isinstance(args.args[0], ast_internal_classes.Name_Node):
-                if args.args[0].name in self.symbols:
-                    arg0 = self.symbols[args.args[0].name].value
-                else:
-                    raise ValueError("Only symbols can be names in selector")
-            else:
-                raise ValueError("Only literals or symbols can be arguments in selector")
-
-            return ast_internal_classes.Int_Literal_Node(value=str(
-                math.ceil((math.log2(math.pow(10, int(arg0))) + 1) / 8)),
-                                                         line_number=line)
-        # This selects the smallest kind that can hold the given number of digits (fp64,fp32 or fp16)
-        elif name.name == "__dace_selected_real_kind":
-            if isinstance(args.args[0], ast_internal_classes.Int_Literal_Node):
-                arg0 = args.args[0].value
-            elif isinstance(args.args[0], ast_internal_classes.Name_Node):
-                if args.args[0].name in self.symbols:
-                    arg0 = self.symbols[args.args[0].name].value
-                else:
-                    raise ValueError("Only symbols can be names in selector")
-            else:
-                raise ValueError("Only literals or symbols can be arguments in selector")
-            if len(args.args) == 2:
-                if isinstance(args.args[1], ast_internal_classes.Int_Literal_Node):
-                    arg1 = args.args[1].value
-                elif isinstance(args.args[1], ast_internal_classes.Name_Node):
-                    if args.args[1].name in self.symbols:
-                        arg1 = self.symbols[args.args[1].name].value
-                    else:
-                        raise ValueError("Only symbols can be names in selector")
-                else:
-                    raise ValueError("Only literals or symbols can be arguments in selector")
-            else:
-                arg1 = 0
-
-            if int(arg0) >= 9 or int(arg1) > 126:
-                return ast_internal_classes.Int_Literal_Node(value="8", line_number=line)
-            elif int(arg0) >= 3 or int(arg1) > 14:
-                return ast_internal_classes.Int_Literal_Node(value="4", line_number=line)
-            else:
-                return ast_internal_classes.Int_Literal_Node(value="2", line_number=line)
-
-        func_types = {
-            "len_trim": "INT",
-            "__dace_transfer": "DOUBLE",
-            "__dace_bit_size": "INT",
-            "minval": "DOUBLE",
-            "maxval": "DOUBLE",
-            "verify": "INT",
-            "floor": "INT",
-            "scale": "DOUBLE",
-            "not": "INT",
-            "ubound": "INT",
-            "adjustr": "CHAR",
-            "__dace_scan": "INT",
-            "__dace_ibset": "INT",
-            "transpose": "DOUBLE",
-            "__dace_product": "DOUBLE",
-            "__dace_exponent": "DOUBLE",
-            "__dace_ieor": "INT",
-            "__dace_iand": "INT",
-            "__dace_ishft": "INT",
-            "__dace_achar": "INT",
-            "__dace_ichar": "INT",
-            "__dace_iachar": "INT",
-            "__dace_char": "INT",
-            "__dace_int": "INT",
-            "__dace_dble": "DOUBLE",
-            "__dace_shape": "INT",
-            "__dace_dot_product": "DOUBLE",
-            "allocated": "INT",
-            "__dace_repeat": "DOUBLE",
-            "__dace_null": "INT",
-            "__dace_pack": "DOUBLE",
-            "__dace_unpack": "DOUBLE",
-            "__dace_associated": "INT",
-            "__dace_matmul": "DOUBLE",
-            "count": "INT",
-            "mod": "INT",
-            "modulo": "INT",
-            "log": "DOUBLE",
-            "asin": "DOUBLE",
-            "acos": "DOUBLE",
-            "sin": "DOUBLE",
-            "sinh": "DOUBLE",
-            "cos": "DOUBLE",
-            "huge": "DOUBLE",   
-            "sqrt": "DOUBLE",
-            "cosh": "DOUBLE",
-            "abs": "DOUBLE",
-            "min": "DOUBLE",
-            "max": "DOUBLE",
-            "exp": "DOUBLE",
-            "atan": "DOUBLE",
-            "atan_degree": "DOUBLE",
-            "trim": "CHAR",
-            "merge": "CHAR",
-            "len": "INT",
-            "index": "INT",
-            "__dace_size": "INT",
-            "present": "INT",
-            "adjustl":"CHAR",
-            "__dace_epsilon": "DOUBLE",
-            "tanh": "DOUBLE",
-            "__dace_sum": "DOUBLE",
-            "__dace_sign": "DOUBLE",
-            "exp": "DOUBLE",
-            "lbound": "INT",
-            "__dace_selected_int_kind": "INT",
-            "__dace_selected_real_kind": "INT",
-            "__dace_any": "INT",
-            "__dace_all": "INT",
-            "reshape": "DOUBLE",
-        }
-        call_type = func_types[name.name]
-        if args==None:
-            ret_args = []
-        else:
-            ret_args = args.args   
-        return ast_internal_classes.Call_Expr_Node(name=name, type=call_type, args=ret_args, line_number=line)
->>>>>>> 4adf128e
+        if name is None:
+            return None
+        return self.intrinsic_handler.replace_function_reference(name, args, line,self.symbols)
 
 
     def end_subroutine_stmt(self, node: FASTNode):
@@ -944,19 +725,7 @@
                 for dim in array_sizes.children:
                     #sanity check
                     if isinstance(dim, f03.Explicit_Shape_Spec):
-<<<<<<< HEAD
                         self.parse_shape_specification(dim, size, offset)
-=======
-                        dim_expr = [i for i in dim.children if i is not None]
-                        if len(dim_expr) == 1:
-                            dim_expr = dim_expr[0]
-                            #now to add the dimension to the size list after processing it if necessary
-                            size.append(self.create_ast(dim_expr))
-                        else:
-                            print("Fixed by Marcin")
-                            size.append("42")
-                            #raise TypeError("Array dimension must be a single expression")
->>>>>>> 4adf128e
             #handle initializiation
             init = None
 
@@ -1404,13 +1173,8 @@
         others = [self.create_ast(i) for i in node.children if not isinstance(i, f08.Type_Declaration_Stmt)]
 
         decls = [self.create_ast(i) for i in node.children if isinstance(i, f08.Type_Declaration_Stmt)]
-<<<<<<< HEAD
-
+        #decls = list(filter(lambda x: x is not None, decls))
         uses = [self.create_ast(i) for i in node.children if isinstance(i, f03.Use_Stmt)]
-=======
-        #decls = list(filter(lambda x: x is not None, decls))
-        uses = [self.create_ast(i) for i in node.children if isinstance(i, f08.Use_Stmt)]
->>>>>>> 4adf128e
         tmp = [self.create_ast(i) for i in node.children]
         typedecls = [
             i for i in tmp if isinstance(i, ast_internal_classes.Type_Decl_Node)
