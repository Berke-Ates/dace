--- conflicted
+++ resolved
@@ -427,8 +427,7 @@
                         if j.__class__.__name__ != "Derived_Type_Def_Node":
                             for k in j.vardecl:
                                 self.module_vars.append((k.name, i.name))
-<<<<<<< HEAD
-            if i.specification_part is not None:                                
+            if i.specification_part is not None:
 
               # this works with CloudSC
               # unsure about ICON
@@ -447,25 +446,6 @@
                 self.translate(j, sdfg)
                 for k in j.vardecl:
                     self.module_vars.append((k.name, i.name))
-=======
-            if i.specification_part is not None:
-
-                # this works with CloudSC
-                # unsure about ICON
-                self.transient_mode = False
-                for j in i.specification_part.symbols:
-                    self.translate(j, sdfg)
-                    if isinstance(j, ast_internal_classes.Symbol_Array_Decl_Node):
-                        self.module_vars.append((j.name, i.name))
-                    elif isinstance(j, ast_internal_classes.Symbol_Decl_Node):
-                        self.module_vars.append((j.name, i.name))
-                    else:
-                        raise ValueError("Unknown symbol type")
-                for j in i.specification_part.specifications:
-                    self.translate(j, sdfg)
-                    for k in j.vardecl:
-                        self.module_vars.append((k.name, i.name))
->>>>>>> 7159cd36
         # this works with CloudSC
         # unsure about ICON
         self.transient_mode = True
@@ -3412,13 +3392,8 @@
                                            struct_deps_finder.pointer_names):
             if j not in struct_dep_graph.nodes:
                 struct_dep_graph.add_node(j)
-<<<<<<< HEAD
             struct_dep_graph.add_edge(name,j,pointing=pointing,point_name=point_name)
     program = ast_transforms.PropagateEnums().visit(program)
-=======
-            struct_dep_graph.add_edge(name, j, pointing=pointing, point_name=point_name)
-
->>>>>>> 7159cd36
     program = ast_transforms.Flatten_Classes(structs_lister.structs).visit(program)
     program.structures = ast_transforms.Structures(structs_lister.structs)
 
@@ -3632,7 +3607,6 @@
                 break
         # copyfile(mypath, os.path.join(icon_sources_dir, i.name.name.lower()+".f90"))
         for j in i.subroutine_definitions:
-<<<<<<< HEAD
             #if j.name.name!="cloudscouter":
             if j.name.name!="cloud_cover_srt":
             #if j.name.name!="rot_vertex_ri" and j.name.name!="cells2verts_scalar_ri" and j.name.name!="get_indices_c" and j.name.name!="get_indices_v" and j.name.name!="get_indices_e" and j.name.name!="velocity_tendencies":
@@ -3640,15 +3614,6 @@
             #if j.name.name!="velocity_tendencies":
             #if j.name.name!="cells2verts_scalar_ri":
             #if j.name.name!="get_indices_c":
-=======
-            # if j.name.name!="cloudscouter":
-            if j.name.name != "cum_cloud_cover_exp_exp":
-                # if j.name.name!="rot_vertex_ri" and j.name.name!="cells2verts_scalar_ri" and j.name.name!="get_indices_c" and j.name.name!="get_indices_v" and j.name.name!="get_indices_e" and j.name.name!="velocity_tendencies":
-                # if j.name.name!="rot_vertex_ri":
-                # if j.name.name!="velocity_tendencies":
-                # if j.name.name!="cells2verts_scalar_ri":
-                # if j.name.name!="get_indices_c":
->>>>>>> 7159cd36
                 continue
             if j.execution_part is None:
                 continue
