--- conflicted
+++ resolved
@@ -859,18 +859,9 @@
         ]
 
         for pattern in patterns:
-<<<<<<< HEAD
-            if pattern.match(
-                    expr,
-                [[symbolic.pystr_to_symbolic(p) for p in mapnode.params]],
-                    mapnode.range, aggdata):  # Only one level of context
-                return pattern.propagate(arr, expr, mapnode.range)
-=======
             if pattern.match(expr, variable_context, mapnode.range,
                              aggdata):  # Only one level of context
-                return pattern.propagate(sdfg.arrays[memlet.data], expr,
-                                         mapnode.range)
->>>>>>> 49061939
+                return pattern.propagate(arr, expr, mapnode.range)
 
         # No patterns found. Emit a warning and propagate the entire array
         print(
