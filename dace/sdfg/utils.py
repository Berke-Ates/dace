# Copyright 2019-2022 ETH Zurich and the DaCe authors. All rights reserved.
""" Various utility functions to create, traverse, and modify SDFGs. """

import collections
import copy
import os
import warnings
import networkx as nx
import time

import dace.sdfg.nodes
from dace.codegen import compiled_sdfg as csdfg
from dace.sdfg.graph import MultiConnectorEdge
from dace.sdfg.sdfg import SDFG, InterstateEdge
from dace.sdfg.nodes import Node, NestedSDFG
from dace.sdfg.state import (AbstractControlFlowRegion, ConditionalBlock, ControlFlowBlock, SDFGState,
                             StateSubgraphView, LoopRegion, ControlFlowRegion)
from dace.sdfg.scope import ScopeSubgraphView
from dace.sdfg import nodes as nd, graph as gr, propagation
from dace import config, data as dt, dtypes, memlet as mm, subsets as sbs
from dace.cli.progress import optional_progressbar
from typing import Any, Callable, Dict, Generator, List, Optional, Set, Sequence, Tuple, Type, Union


def node_path_graph(*args) -> gr.OrderedDiGraph:
    """
    Generates a path graph passing through the input nodes.

    The function generates a graph using as nodes the input arguments.
    Subsequently, it creates a path passing through all the nodes, in
    the same order as they were given in the function input.

    :param args: Variable number of nodes or a list of nodes.
    :return: A directed graph based on the input arguments.
    """

    # 1. Create new networkx directed graph.
    path = gr.OrderedDiGraph()
    # 2. Place input nodes in a list.
    if len(args) == 1 and isinstance(args[0], list):
        # Input is a single list of nodes.
        input_nodes = args[0]
    else:
        # Input is a variable number of nodes.
        input_nodes = list(args)
    # 3. Add nodes to the graph.
    path.add_nodes_from(input_nodes)
    # 4. Add path edges to the graph.
    for i in range(len(input_nodes) - 1):
        path.add_edge(input_nodes[i], input_nodes[i + 1], None)
    # 5. Return the graph.
    return path


def depth_limited_search(source, depth):
    """ Return best node and its value using a limited-depth Search (depth-limited DFS). """
    value = source.evaluate()
    if depth == 0:
        return source, value

    candidate = source
    candidate_value = value

    # Node, depth, children generator
    stack = [(source, 0, source.children_iter())]
    while stack:
        node, cur_depth, children = stack[-1]
        try:
            child = next(children)
            child_val = child.evaluate()
            # Check for best candidate
            if child_val > candidate_value:
                candidate = child
                candidate_value = child_val

            if cur_depth < depth - 1:
                stack.append((child, cur_depth + 1, child.children_iter()))
        except StopIteration:
            stack.pop()

    # Return maximal candidate
    return candidate, candidate_value


def depth_limited_dfs_iter(source, depth):
    """ Produce nodes in a Depth-Limited DFS. """
    if depth == 0:
        yield source
        return

    # Node, depth, children generator
    stack = [(source, 0, source.children_iter())]
    while stack:
        node, cur_depth, children = stack[-1]
        try:
            child = next(children)
            yield child

            if cur_depth < depth - 1:
                stack.append((child, cur_depth + 1, child.children_iter()))
        except StopIteration:
            stack.pop()


def dfs_topological_sort(G, sources=None, condition=None, reverse=False):
    """
    Produce nodes in a depth-first topological ordering.

    The function produces nodes in a depth-first topological ordering
    (DFS to make sure maps are visited properly), with the condition
    that each node visited had all its predecessors visited. Applies
    for DAGs only, but works on any directed graph.

    :param G: An input DiGraph (assumed acyclic).
    :param sources: (optional) node or list of nodes that
                    specify starting point(s) for depth-first search and return
                    edges in the component reachable from source.
    :param reverse: If True, traverses the graph backwards from the sources.
    :return: A generator of nodes in the lastvisit depth-first-search.

    :note: Based on http://www.ics.uci.edu/~eppstein/PADS/DFS.py by D. Eppstein, July 2004.

    :note: If a source is not specified then a source is chosen arbitrarily and
           repeatedly until all components in the graph are searched.
    """
    if reverse:
        source_nodes = 'sink_nodes'
        predecessors = G.successors
        neighbors = G.predecessors
    else:
        source_nodes = 'source_nodes'
        predecessors = G.predecessors
        neighbors = G.successors

    if sources is None:
        # produce edges for all components
        src_nodes = getattr(G, source_nodes, lambda: G)
        nodes = list(src_nodes())
        if len(nodes) == 0:
            nodes = G
    else:
        # produce edges for components with source
        try:
            nodes = iter(sources)
        except TypeError:
            nodes = [sources]

    visited = set()
    for start in nodes:
        if start in visited:
            continue
        yield start
        visited.add(start)
        stack = [(start, iter(neighbors(start)))]
        while stack:
            parent, children = stack[-1]
            try:
                child = next(children)
                if child not in visited:
                    # Make sure that all predecessors have been visited
                    skip = False
                    for pred in predecessors(child):
                        if pred not in visited:
                            skip = True
                            break
                    if skip:
                        continue

                    visited.add(child)
                    if condition is None or condition(parent, child):
                        yield child
                        stack.append((child, iter(neighbors(child))))
            except StopIteration:
                stack.pop()


class StopTraversal(Exception):
    """
    Special exception that stops DFS conditional traversal beyond the current node. 
    
    :see: dfs_conditional
    """
    pass


def dfs_conditional(G, sources=None, condition=None, reverse=False, yield_parent=False):
    """
    Produce nodes in a depth-first ordering with an optional condition to stop traversal.
    If ``StopTraversal`` is raised during iteration, the outgoing edges of the current node
    will not be traversed.
    
    :param G: An input DiGraph (may have cycles).
    :param sources: (optional) node or list of nodes that
                    specify starting point(s) for depth-first search and return
                    edges in the component reachable from source. If None, traverses from
                    every node in the graph.
    :param condition: (optional) a callback that receives the traversed parent and child.
                      Called before each child node is traversed.
                      If it returns True, traversal proceeds normally. If False, the child
                      and reachable nodes are not traversed.
    :param reverse: If True, traverses the graph backwards from the sources.
    :param yield_parent: If True, yields a 2-tuple of (parent, child)
    :return: A generator of edges in the lastvisit depth-first-search.

    :note: Based on http://www.ics.uci.edu/~eppstein/PADS/DFS.py by D. Eppstein, July 2004.

    :note: If a source is not specified then a source is chosen arbitrarily and
           repeatedly until all components in the graph are searched.
    """
    if reverse:
        successors = G.predecessors
    else:
        successors = G.successors

    if sources is None:
        # produce edges for all components
        nodes = G
    else:
        # produce edges for components with source
        try:
            nodes = iter(sources)
        except TypeError:
            nodes = [sources]

    visited = set()
    for start in nodes:
        if start in visited:
            continue
        try:
            if yield_parent:
                yield None, start
            else:
                yield start
        except StopTraversal:
            return
        visited.add(start)
        stack = [(start, iter(successors(start)))]
        while stack:
            parent, children = stack[-1]
            try:
                child = next(children)
                if child not in visited:
                    visited.add(child)
                    if condition is None or condition(parent, child):
                        try:
                            if yield_parent:
                                yield parent, child
                            else:
                                yield child
                            stack.append((child, iter(successors(child))))
                        except StopTraversal:
                            pass
            except StopIteration:
                stack.pop()


def scope_aware_topological_sort(G: SDFGState,
                                 sources: Optional[Sequence[Node]] = None,
                                 condition: Optional[Callable[[Node, Node], bool]] = None,
                                 reverse: bool = False,
                                 visited: Optional[Set[Node]] = None):
    """
    Traverses an SDFG state in topological order, yielding one node at a time, with the requirement that every scope
    (e.g., map) is traversed continuously. This means that the sort will start on the outer nodes, and as it
    encounters an entry node it will traverse the scope completely, without skipping out of it,
    until all nodes in the scope (and sub-scopes) have been visited.

    :param G: The state to traverse.
    :param sources: An optional sequence of nodes to start traversal from. If not given, all source
                    (or sink) nodes will be used.
    :param condition: An optional callable that receives (current node, child node), and upon returning
                      False, will stop traversal of the child node and its descendants.
    :param reverse: If True, the graph will be traversed in reverse order (entering scopes via their exit node)
    :param visited: An optional set that will be filled with the visited nodes.
    """
    if reverse:
        source_nodes = 'sink_nodes'
        predecessors = G.successors
        neighbors = G.predecessors
    else:
        source_nodes = 'source_nodes'
        predecessors = G.predecessors
        neighbors = G.successors

    if sources is None:
        # produce edges for all components
        src_nodes = getattr(G, source_nodes, lambda: G)
        nodes = list(src_nodes())
        if len(nodes) == 0:
            nodes = G
    else:
        # produce edges for components with source
        try:
            nodes = iter(sources)
        except TypeError:
            nodes = [sources]

    visited = visited if visited is not None else set()
    for start in nodes:
        if start in visited:
            continue
        yield start
        visited.add(start)
        stack = [(start, iter(neighbors(start)))]
        while stack:
            parent, children = stack[-1]
            try:
                child = next(children)
                if child not in visited:
                    # Make sure that all predecessors have been visited
                    skip = False
                    for pred in predecessors(child):
                        if pred not in visited:
                            skip = True
                            break
                    if skip:
                        continue

                    visited.add(child)
                    if ((reverse and isinstance(child, dace.nodes.ExitNode))
                            or (not reverse and isinstance(child, dace.nodes.EntryNode))):
                        if reverse:
                            entry = G.entry_node(child)
                            scope_subgraph = G.scope_subgraph(entry)
                        else:
                            scope_subgraph = G.scope_subgraph(child)
                        yield from scope_aware_topological_sort(scope_subgraph,
                                                                sources=[child],
                                                                condition=condition,
                                                                reverse=reverse,
                                                                visited=visited)
                    if condition is None or condition(parent, child):
                        yield child
                        stack.append((child, iter(neighbors(child))))
            except StopIteration:
                stack.pop()
    return visited


def nodes_in_all_simple_paths(G, source, target, condition: Callable[[Any], bool] = None) -> Set[Any]:
    """
    Returns a set of nodes that appear in any of the paths from ``source``
    to ``targets``. Optionally, a condition can be given to control traversal.
    
    :param G: The graph to traverse.
    :param source: Source node.
    :param targets: 

    :note: This algorithm uses a modified depth-first search, adapted from 
           ``networkx.all_simple_paths``.
    
    :note: The algorithm is written for directed *graphs*. For multigraphs, use
           ``networkx.all_simple_paths``!

    References:
    [1] R. Sedgewick, "Algorithms in C, Part 5: Graph Algorithms", Addison Wesley Professional, 3rd ed., 2001.
    """

    cutoff = len(G) - 1
    result = set()
    visited = dict.fromkeys([source])
    targets = {target}
    stack = [iter(G[source])]
    while stack:
        children = stack[-1]
        child = next(children, None)
        if condition is not None:
            while child is not None and not condition(child):
                child = next(children, None)
        if child is None:
            stack.pop()
            visited.popitem()
        elif len(visited) < cutoff:
            if child in visited:
                continue
            if child is target:
                result.update(list(visited))
                result.add(child)
            visited[child] = None
            if targets - set(visited.keys()):  # expand stack until find all targets
                stack.append(iter(G[child]))
            else:
                visited.popitem()  # maybe other ways to child
        else:  # len(visited) == cutoff:
            for tgt in (targets & (set(children) | {child})) - set(visited.keys()):
                result.update(list(visited))
                result.add(tgt)
            stack.pop()
            visited.popitem()

    return result


def change_edge_dest(graph: gr.OrderedDiGraph, node_a: Union[nd.Node, gr.OrderedMultiDiConnectorGraph],
                     node_b: Union[nd.Node, gr.OrderedMultiDiConnectorGraph]):
    """ Changes the destination of edges from node A to node B.

        The function finds all edges in the graph that have node A as their
        destination. It then creates a new edge for each one found,
        using the same source nodes and data, but node B as the destination.
        Afterwards, it deletes the edges found and inserts the new ones into
        the graph.

        :param graph: The graph upon which the edge transformations will be
                      applied.
        :param node_a: The original destination of the edges.
        :param node_b: The new destination of the edges to be transformed.
    """

    # Create new incoming edges to node B, by copying the incoming edges to
    # node A and setting their destination to node B.
    edges = list(graph.in_edges(node_a))
    for e in edges:
        # Delete the incoming edges to node A from the graph.
        graph.remove_edge(e)
        # Insert the new edges to the graph.
        if isinstance(e, gr.MultiConnectorEdge):
            graph.add_edge(e.src, e.src_conn, node_b, e.dst_conn, e.data)
        else:
            graph.add_edge(e.src, node_b, e.data)


def change_edge_src(graph: gr.OrderedDiGraph, node_a: Union[nd.Node, gr.OrderedMultiDiConnectorGraph],
                    node_b: Union[nd.Node, gr.OrderedMultiDiConnectorGraph]):
    """ Changes the sources of edges from node A to node B.

        The function finds all edges in the graph that have node A as their
        source. It then creates a new edge for each one found, using the same
        destination nodes and data, but node B as the source. Afterwards, it
        deletes the edges
        found and inserts the new ones into the graph.

        :param graph: The graph upon which the edge transformations will be
                      applied.
        :param node_a: The original source of the edges to be transformed.
        :param node_b: The new source of the edges to be transformed.
    """

    # Create new outgoing edges from node B, by copying the outgoing edges from
    # node A and setting their source to node B.
    edges = list(graph.out_edges(node_a))
    for e in edges:
        # Delete the outgoing edges from node A from the graph.
        graph.remove_edge(e)
        # Insert the new edges to the graph.
        if isinstance(e, gr.MultiConnectorEdge):
            graph.add_edge(node_b, e.src_conn, e.dst, e.dst_conn, e.data)
        else:
            graph.add_edge(node_b, e.dst, e.data)


ParamsType = List['dace.symbolic.symbol']
RangesType = List[sbs.Subset]


def merge_maps(
    graph: SDFGState,
    outer_map_entry: nd.MapEntry,
    outer_map_exit: nd.MapExit,
    inner_map_entry: nd.MapEntry,
    inner_map_exit: nd.MapExit,
    param_merge: Callable[[ParamsType, ParamsType], ParamsType] = lambda p1, p2: p1 + p2,
    range_merge: Callable[[RangesType, RangesType], RangesType] = lambda r1, r2: type(r1)(r1.ranges + r2.ranges)
) -> Tuple[nd.MapEntry, nd.MapExit]:
    """ Merges two maps (their entries and exits). It is assumed that the
    operation is valid. """

    outer_map = outer_map_entry.map
    inner_map = inner_map_entry.map

    # Create merged map by inheriting attributes from outer map and using
    # the merge functions for parameters and ranges.
    merged_map = copy.deepcopy(outer_map)
    merged_map.label = outer_map.label
    merged_map.params = param_merge(outer_map.params, inner_map.params)
    merged_map.range = range_merge(outer_map.range, inner_map.range)

    merged_entry = nd.MapEntry(merged_map)
    merged_entry.in_connectors = outer_map_entry.in_connectors
    merged_entry.out_connectors = outer_map_entry.out_connectors

    merged_exit = nd.MapExit(merged_map)
    merged_exit.in_connectors = outer_map_exit.in_connectors
    merged_exit.out_connectors = outer_map_exit.out_connectors

    graph.add_nodes_from([merged_entry, merged_exit])

    # Handle the case of dynamic map inputs in the inner map
    inner_dynamic_map_inputs = dynamic_map_inputs(graph, inner_map_entry)
    for edge in inner_dynamic_map_inputs:
        remove_conn = (len(list(graph.out_edges_by_connector(edge.src, edge.src_conn))) == 1)
        conn_to_remove = edge.src_conn[4:]
        if remove_conn:
            merged_entry.remove_in_connector('IN_' + conn_to_remove)
            merged_entry.remove_out_connector('OUT_' + conn_to_remove)
        merged_entry.add_in_connector(edge.dst_conn, inner_map_entry.in_connectors[edge.dst_conn])
        outer_edge = next(graph.in_edges_by_connector(outer_map_entry, 'IN_' + conn_to_remove))
        graph.add_edge(outer_edge.src, outer_edge.src_conn, merged_entry, edge.dst_conn, outer_edge.data)
        if remove_conn:
            graph.remove_edge(outer_edge)

    # Redirect inner in edges.
    for edge in graph.out_edges(inner_map_entry):
        if edge.src_conn is None:  # Empty memlets
            graph.add_edge(merged_entry, edge.src_conn, edge.dst, edge.dst_conn, edge.data)
            continue

        # Get memlet path and edge
        path = graph.memlet_path(edge)
        ind = path.index(edge)
        # Add an edge directly from the previous source connector to the
        # destination
        graph.add_edge(merged_entry, path[ind - 1].src_conn, edge.dst, edge.dst_conn, edge.data)

    # Redirect inner out edges.
    for edge in graph.in_edges(inner_map_exit):
        if edge.dst_conn is None:  # Empty memlets
            graph.add_edge(edge.src, edge.src_conn, merged_exit, edge.dst_conn, edge.data)
            continue

        # Get memlet path and edge
        path = graph.memlet_path(edge)
        ind = path.index(edge)
        # Add an edge directly from the source to the next destination
        # connector
        graph.add_edge(edge.src, edge.src_conn, merged_exit, path[ind + 1].dst_conn, edge.data)

    # Redirect outer edges.
    change_edge_dest(graph, outer_map_entry, merged_entry)
    change_edge_src(graph, outer_map_exit, merged_exit)

    # Clean-up
    graph.remove_nodes_from([outer_map_entry, outer_map_exit, inner_map_entry, inner_map_exit])

    return merged_entry, merged_exit


def consolidate_edges_scope(state: SDFGState, scope_node: Union[nd.EntryNode, nd.ExitNode]) -> int:
    """
        Union scope-entering memlets relating to the same data node in a scope.
        This effectively reduces the number of connectors and allows more
        transformations to be performed, at the cost of losing the individual
        per-tasklet memlets.

        :param state: The SDFG state in which the scope to consolidate resides.
        :param scope_node: The scope node whose edges will be consolidated.
        :return: Number of edges removed.
    """
    if scope_node is None:
        return 0
    data_to_conn = {}
    consolidated = 0
    if isinstance(scope_node, nd.EntryNode):
        outer_edges = state.in_edges
        inner_edges = state.out_edges
        inner_conn = lambda e: e.src_conn
        remove_outer_connector = scope_node.remove_in_connector
        remove_inner_connector = scope_node.remove_out_connector
        prefix, oprefix = 'IN_', 'OUT_'
    else:
        outer_edges = state.out_edges
        inner_edges = state.in_edges
        inner_conn = lambda e: e.dst_conn
        remove_outer_connector = scope_node.remove_out_connector
        remove_inner_connector = scope_node.remove_in_connector
        prefix, oprefix = 'OUT_', 'IN_'

    edges_by_connector = collections.defaultdict(list)
    connectors_to_remove = set()
    for e in inner_edges(scope_node):
        if e.data.is_empty():
            continue
        conn = inner_conn(e)
        edges_by_connector[conn].append(e)
        if e.data.data not in data_to_conn:
            data_to_conn[e.data.data] = conn
        elif data_to_conn[e.data.data] != conn:  # Need to consolidate
            connectors_to_remove.add(conn)

    for conn in connectors_to_remove:
        e = edges_by_connector[conn][0]
        offset = 3 if conn.startswith('IN_') else (4 if conn.startswith('OUT_') else len(oprefix))
        # Outer side of the scope - remove edge and union subsets
        target_conn = prefix + data_to_conn[e.data.data][offset:]
        conn_to_remove = prefix + conn[offset:]
        remove_outer_connector(conn_to_remove)
        if isinstance(scope_node, nd.EntryNode):
            out_edges = [ed for ed in outer_edges(scope_node) if ed.dst_conn == target_conn]
            edges_to_remove = [ed for ed in outer_edges(scope_node) if ed.dst_conn == conn_to_remove]
        else:
            out_edges = [ed for ed in outer_edges(scope_node) if ed.src_conn == target_conn]
            edges_to_remove = [ed for ed in outer_edges(scope_node) if ed.src_conn == conn_to_remove]
        assert len(edges_to_remove) == 1 and len(out_edges) == 1
        edge_to_remove = edges_to_remove[0]
        out_edge = out_edges[0]
        out_edge.data.subset = sbs.union(out_edge.data.subset, edge_to_remove.data.subset)

        # Check if dangling connectors have been created and remove them,
        # as well as their parent edges
        remove_edge_and_dangling_path(state, edge_to_remove)

        consolidated += 1
        # Inner side of the scope - remove and reconnect
        if isinstance(scope_node, nd.EntryNode):
            remove_inner_connector(e.src_conn)
            for e in edges_by_connector[conn]:
                e._src_conn = data_to_conn[e.data.data]
        else:
            remove_inner_connector(e.dst_conn)
            for e in edges_by_connector[conn]:
                e._dst_conn = data_to_conn[e.data.data]

    return consolidated


def remove_edge_and_dangling_path(state: SDFGState, edge: MultiConnectorEdge):
    """
    Removes an edge and all of its parent edges in a memlet path, cleaning
    dangling connectors and isolated nodes resulting from the removal.

    :param state: The state in which the edge exists.
    :param edge: The edge to remove.
    """
    mtree = state.memlet_tree(edge)
    inwards = (isinstance(edge.src, nd.EntryNode) or isinstance(edge.dst, nd.EntryNode))

    # Traverse tree upwards, removing edges and connectors as necessary
    curedge = mtree
    while curedge is not None:
        e = curedge.edge
        state.remove_edge(e)
        if inwards:
            neighbors = [] if not e.src_conn else [
                neighbor for neighbor in state.out_edges_by_connector(e.src, e.src_conn)
            ]
        else:
            neighbors = [] if not e.dst_conn else [
                neighbor for neighbor in state.in_edges_by_connector(e.dst, e.dst_conn)
            ]
        if len(neighbors) > 0:  # There are still edges connected, leave as-is
            break

        # Remove connector and matching outer connector
        if inwards:
            if e.src_conn:
                e.src.remove_out_connector(e.src_conn)
                e.src.remove_in_connector('IN' + e.src_conn[3:])
        else:
            if e.dst_conn:
                e.dst.remove_in_connector(e.dst_conn)
                e.dst.remove_out_connector('OUT' + e.dst_conn[2:])

        # Continue traversing upwards
        curedge = curedge.parent
    else:
        # Check if an isolated node have been created at the root and remove
        root_edge = mtree.root().edge
        root_node: nd.Node = root_edge.src if inwards else root_edge.dst
        if state.degree(root_node) == 0:
            state.remove_node(root_node)


def consolidate_edges(sdfg: SDFG, starting_scope=None) -> int:
    """
    Union scope-entering memlets relating to the same data node in all states.
    This effectively reduces the number of connectors and allows more
    transformations to be performed, at the cost of losing the individual
    per-tasklet memlets.

    :param sdfg: The SDFG to consolidate.
    :param starting_scope: If not None, starts with a certain scope
    :param propagate: If True, applies memlet propagation after consolidation
    :return: Number of edges removed.
    """
    from dace.sdfg.propagation import propagate_memlets_scope

    total_consolidated = 0
    for state in sdfg.states():
        # Start bottom-up
        if starting_scope and starting_scope.entry not in state.nodes():
            continue

        queue = [starting_scope] if starting_scope else state.scope_leaves()
        next_queue = []
        while len(queue) > 0:
            for scope in queue:
                propagate_entry, propagate_exit = False, False

                consolidated = consolidate_edges_scope(state, scope.entry)
                total_consolidated += consolidated
                if consolidated > 0:
                    propagate_entry = True

                consolidated = consolidate_edges_scope(state, scope.exit)
                total_consolidated += consolidated
                if consolidated > 0:
                    propagate_exit = True

                # Repropagate memlets
                propagate_memlets_scope(sdfg, state, scope, propagate_entry, propagate_exit)

                if scope.parent is not None:
                    next_queue.append(scope.parent)
            queue = next_queue
            next_queue = []

        if starting_scope is not None:
            # No need to traverse other states
            break

    return total_consolidated


def is_array_stream_view(sdfg: SDFG, dfg: SDFGState, node: nd.AccessNode):
    """ Test whether a stream is directly connected to an array. """

    # Test all memlet paths from the array. If the path goes directly
    # to/from a stream, construct a stream array view
    all_source_paths = []
    source_paths = []
    all_sink_paths = []
    sink_paths = []
    for e in dfg.in_edges(node):
        src_node = dfg.memlet_path(e)[0].src
        # Append empty path to differentiate between a copy and an array-view
        if isinstance(src_node, nd.CodeNode):
            all_source_paths.append(None)
        # Append path from source node
        if isinstance(src_node, nd.AccessNode) and isinstance(src_node.desc(sdfg), dt.Array):
            source_paths.append(src_node)
    for e in dfg.out_edges(node):
        sink_node = dfg.memlet_path(e)[-1].dst

        # Append empty path to differentiate between a copy and an array-view
        if isinstance(sink_node, nd.CodeNode):
            all_sink_paths.append(None)
        # Append path to sink node
        if isinstance(sink_node, nd.AccessNode) and isinstance(sink_node.desc(sdfg), dt.Array):
            sink_paths.append(sink_node)

    all_sink_paths.extend(sink_paths)
    all_source_paths.extend(source_paths)

    # Special case: stream can be represented as a view of an array
    if ((len(all_source_paths) > 0 and len(sink_paths) == 1) or (len(all_sink_paths) > 0 and len(source_paths) == 1)):
        # TODO: What about a source path?
        arrnode = sink_paths[0]
        # Only works if the stream itself is not an array of streams
        if list(node.desc(sdfg).shape) == [1]:
            node.desc(sdfg).sink = arrnode.data  # For memlet generation
            arrnode.desc(sdfg).src = node.data  # TODO: Move src/sink to node, not array
            return True
    return False


def get_view_node(state: SDFGState, view: nd.AccessNode) -> nd.AccessNode:
    """
    Given a view access node, returns the viewed access node
    if existent, else None
    """
    view_edge = get_view_edge(state, view)
    if view_edge is None:
        return None
    if view_edge.dst == view:
        return view_edge.src
    else:
        return view_edge.dst


def get_last_view_node(state: SDFGState, view: nd.AccessNode) -> nd.AccessNode:
    """
    Given a view access node, returns the last viewed access node
    if existent, else None
    """
    sdfg = state.parent
    node = view
    desc = sdfg.arrays[node.data]
    while isinstance(desc, dt.View):
        node = get_view_node(state, node)
        if node is None or not isinstance(node, nd.AccessNode):
            return None
        desc = sdfg.arrays[node.data]
    return node


def get_all_view_nodes(state: SDFGState, view: nd.AccessNode) -> List[nd.AccessNode]:
    """
    Given a view access node, returns a list of viewed access nodes
    if existent, else None
    """
    sdfg = state.parent
    node = view
    desc = sdfg.arrays[node.data]
    result = [node]
    while isinstance(desc, dt.View):
        node = get_view_node(state, node)
        if node is None or not isinstance(node, nd.AccessNode):
            return None
        desc = sdfg.arrays[node.data]
        result.append(node)
    return result


def get_all_view_edges(state: SDFGState, view: nd.AccessNode) -> List[gr.MultiConnectorEdge[mm.Memlet]]:
    """
    Given a view access node, returns a list of viewed access nodes as edges
    if existent, else None
    """
    sdfg = state.parent
    node = view
    desc = sdfg.arrays[node.data]
    result = []
    while isinstance(desc, dt.View):
        edge = get_view_edge(state, node)
        if edge is None:
            break
        old_node = node
        if edge.dst is view:
            node = edge.src
        else:
            node = edge.dst
        if node is old_node:
            break
        if not isinstance(node, nd.AccessNode):
            break
        desc = sdfg.arrays[node.data]
        result.append(edge)
    return result


def get_view_edge(state: SDFGState, view: nd.AccessNode) -> gr.MultiConnectorEdge[mm.Memlet]:
    """
    Given a view access node, returns the
    incoming/outgoing edge which points to the viewed access node.
    See the ruleset in the documentation of ``dace.data.View``.

    :param state: The state in which the view resides.
    :param view: The view access node.
    :return: An edge pointing to the viewed data or None if view is invalid.
    :see: ``dace.data.View``
    """

    in_edges = state.in_edges(view)
    out_edges = state.out_edges(view)

    # Invalid case: No data to view
    if len(in_edges) == 0 and len(out_edges) == 0:
        return None

    # If there is one edge (in/out) that leads (via memlet path) to an access
    # node, and the other side (out/in) has a different number of edges.
    if len(in_edges) == 1 and len(out_edges) != 1:
        # If the edge is not leading to an access node, fail
        mpath = state.memlet_path(in_edges[0])
        if not isinstance(mpath[0].src, nd.AccessNode):
            return None

        return in_edges[0]
    if len(out_edges) == 1 and len(in_edges) != 1:
        # If the edge is not leading to an access node, fail
        mpath = state.memlet_path(out_edges[0])
        if not isinstance(mpath[-1].dst, nd.AccessNode):
            return None

        return out_edges[0]
    if len(out_edges) == len(in_edges) and len(out_edges) != 1:
        return None

    in_edge = in_edges[0]
    out_edge = out_edges[0] if len(out_edges) > 0 else None

    # If there is one incoming and one outgoing edge, and one leads to a code
    # node, the one that leads to an access node is the viewed data.
    inmpath = state.memlet_path(in_edge)
    outmpath = state.memlet_path(out_edge) if out_edge else None
    src_is_data, dst_is_data = False, False
    if isinstance(inmpath[0].src, nd.AccessNode):
        src_is_data = True
    if outmpath and isinstance(outmpath[-1].dst, nd.AccessNode):
        dst_is_data = True

    if src_is_data and not dst_is_data:
        return in_edge
    if not src_is_data and dst_is_data:
        return out_edge
    if not src_is_data and not dst_is_data:
        return None

    # Check if there is a 'views' connector
    if in_edge.dst_conn and in_edge.dst_conn == 'views':
        return in_edge
    if out_edge.src_conn and out_edge.src_conn == 'views':
        return out_edge

    # TODO: This sounds arbitrary and is not well communicated to the frontends. Revisit in the future.
    # If both sides lead to access nodes, if one memlet's data points to the view it cannot point to the viewed node.
    if in_edge.data.data == view.data and out_edge.data.data != view.data:
        return out_edge
    if in_edge.data.data != view.data and out_edge.data.data == view.data:
        return in_edge
    if in_edge.data.data == view.data and out_edge.data.data == view.data:
        return None

    # If both memlets' data are the respective access nodes, the access
    # node at the highest scope is the one that is viewed.
    if isinstance(in_edge.src, nd.EntryNode):
        return in_edge
    if isinstance(out_edge.dst, nd.ExitNode):
        return out_edge

    # If both access nodes reside in the same scope, the input data is viewed.
    warnings.warn(f"Ambiguous view: in_edge {in_edge} -> view {view.data} -> out_edge {out_edge}")
    return in_edge


def dynamic_map_inputs(state: SDFGState, map_entry: nd.MapEntry) -> List[gr.MultiConnectorEdge]:
    """
    For a given map entry node, returns a list of dynamic-range input edges.

    :param state: The state in which the map entry node resides.
    :param map_entry: The given node.
    :return: A list of edges in state whose destination is map entry and denote
             dynamic-range input memlets.
    """
    return [e for e in state.in_edges(map_entry) if e.dst_conn and not e.dst_conn.startswith('IN_')]


def has_dynamic_map_inputs(state: SDFGState, map_entry: nd.MapEntry) -> bool:
    """
    Returns True if a map entry node has dynamic-range inputs.

    :param state: The state in which the map entry node resides.
    :param map_entry: The given node.
    :return: True if there are dynamic-range input memlets, False otherwise.
    """
    return len(dynamic_map_inputs(state, map_entry)) > 0


def is_parallel(state: SDFGState, node: Optional[nd.Node] = None) -> bool:
    """
    Returns True if a node or state are contained within a parallel
    section.

    :param state: The state to test.
    :param node: An optional node in the state to test. If None, only checks
                 state.
    :return: True if the state or node are located within a map scope that
             is scheduled to run in parallel, False otherwise.
    """
    if node is not None:
        sdict = state.scope_dict()
        curnode = node
        while curnode is not None:
            curnode = sdict[curnode]
            if curnode.schedule != dtypes.ScheduleType.Sequential:
                return True
    if state.parent.parent is not None:
        # Find nested SDFG node and continue recursion
        nsdfg_node = next(n for n in state.parent.parent if isinstance(n, nd.NestedSDFG) and n.sdfg == state.parent)
        return is_parallel(state.parent.parent, nsdfg_node)

    return False


def find_input_arraynode(graph, edge):
    result = graph.memlet_path(edge)[0]
    if not isinstance(result.src, nd.AccessNode):
        raise RuntimeError("Input array node not found for memlet " + str(edge.data))
    return result.src


def find_output_arraynode(graph, edge):
    result = graph.memlet_path(edge)[-1]
    if not isinstance(result.dst, nd.AccessNode):
        raise RuntimeError("Output array node not found for memlet " + str(edge.data))
    return result.dst


def weakly_connected_component(dfg, node_in_component: Node) -> StateSubgraphView:
    """
    Returns a subgraph of all nodes that form the weakly connected component in
    `dfg` that contains `node_in_component`.
    """
    seen = set()
    to_search = [node_in_component]
    while to_search:
        node = to_search.pop()
        if node in seen:
            continue
        seen.add(node)
        for succ in dfg.successors(node):
            to_search.append(succ)
    to_search = [node_in_component]
    seen.remove(node_in_component)
    while to_search:
        node = to_search.pop()
        if node in seen:
            continue
        seen.add(node)
        for succ in dfg.predecessors(node):
            to_search.append(succ)
    subgraph = StateSubgraphView(dfg, seen)
    return subgraph


def concurrent_subgraphs(graph):
    """ Finds subgraphs of an SDFGState or ScopeSubgraphView that can
        run concurrently. """
    from dace.sdfg.scope import ScopeSubgraphView

    if not isinstance(graph, (SDFGState, ScopeSubgraphView)):
        raise TypeError("Expected SDFGState or ScopeSubgraphView, got: {}".format(type(graph).__name__))
    candidates = graph.source_nodes()
    components = collections.OrderedDict()  # {start node: nodes in component}
    for cand in candidates:
        if isinstance(cand, nd.AccessNode):
            # AccessNodes can be read from multiple concurrent components, so
            # check all out edges
            start_nodes = [e.dst for e in graph.out_edges(cand)]
            for n in start_nodes:
                if n not in components:
                    components[n] = {cand, n}
                else:
                    # Components can read from multiple start arrays
                    components[n].add(cand)
        else:
            # The source node == the first control or compute node
            components[cand] = {cand}
    subgraphs = []  # [{nodes in subgraph}]
    for i, start_node in enumerate(components):
        # Do BFS and find all nodes reachable from this start node
        seen = set()
        to_search = [start_node]
        while len(to_search) > 0:
            node = to_search.pop()
            if node in seen:
                continue
            seen.add(node)
            for e in graph.out_edges(node):
                if e.dst not in seen:
                    to_search.append(e.dst)
        # If this component overlaps with any previously determined components,
        # fuse them
        to_delete = []
        for i, other in enumerate(subgraphs):
            if len(other & seen) > 0:
                to_delete.append(i)
        if len(to_delete) == 0:
            # If there was no overlap, this is a concurrent subgraph
            subgraphs.append(seen | components[start_node])
        else:
            # Merge overlapping subgraphs
            new_subgraph = seen | components[start_node]

            for index in reversed(to_delete):
                new_subgraph |= subgraphs.pop(index)

            subgraphs.append(new_subgraph)

    # Now stick each of the found components in a ScopeSubgraphView and return
    # them. Sort according to original order of nodes
    all_nodes = graph.nodes()
    return [ScopeSubgraphView(graph, [n for n in all_nodes if n in sg], None) for sg in subgraphs]


def separate_maps(state, dfg, schedule):
    """ Separates the given ScopeSubgraphView into subgraphs with and without
        maps of the given schedule type. The function assumes that the given
        ScopeSubgraph view does not contain any concurrent segments (i.e. pass
        it through concurrent_subgraphs first). Only top level maps will be
        accounted for, if the desired schedule occurs in another (undesired)
        map, it will be ignored.

        Returns a list with the subgraph views in order of the original DFG.
        ScopeSubgraphViews for the parts with maps, StateSubgraphViews for the
        parts without maps. """

    from dace import nodes
    from dace.sdfg.scope import StateSubgraphView

    sorted_nodes = list(dfs_topological_sort(dfg, dfg.source_nodes()[0]))
    nodes_to_skip = [dfg.source_nodes()[0], dfg.sink_nodes()[0]]
    result = []

    current = []
    for node in sorted_nodes:
        if node in nodes_to_skip:
            continue
        if isinstance(node, nodes.MapEntry):
            if node.map.schedule == schedule:
                result.append(StateSubgraphView(state, current))
                result.append(state.scope_subgraph(node))
                nodes_to_skip += result[-1].nodes()
                current = []
            else:
                temp_nodes = state.scope_subgraph(node).nodes()
                nodes_to_skip += temp_nodes
                current += temp_nodes
        else:
            current.append(node)

    if len(current) > 0:
        result.append(StateSubgraphView(state, current))

    return result


def _transients_in_scope(sdfg, outer_scope, scope_dict, include_nested):
    scopes = [outer_scope.entry]
    transients = set()
    while scopes:
        scope = scopes.pop()
        for node in scope_dict[scope]:
            if (isinstance(node, nd.AccessNode) and sdfg.arrays[node.data].transient):
                transients.add(node.data)
            if (isinstance(node, nd.EntryNode) and node is not scope and include_nested):
                # "Recurse" into nested scopes
                scopes.append(node)
        if not include_nested:
            # Only run the first iteration of the while loop
            break
    return transients


def local_transients(sdfg, dfg, entry_node, include_nested=False):
    """
    Returns transients local to the scope defined by the specified entry node in
    the dataflow graph.

    :param entry_node: The entry node that opens the scope. If `None`, the
                       top-level scope is used.
    :param include_nested: Include transients defined in nested scopes.
    """
    state: SDFGState = dfg._graph
    scope_children = state.scope_children()
    scope_tree = state.scope_tree()
    current_scope = scope_tree[entry_node]

    # Start by setting shared transients as defined
    defined_transients = set(sdfg.shared_transients())

    # Get access nodes in current scope
    transients = _transients_in_scope(sdfg, current_scope, scope_children, include_nested)

    # Add transients defined in parent scopes
    while current_scope.parent is not None:
        current_scope = current_scope.parent
        defined_transients.update(_transients_in_scope(sdfg, current_scope, scope_children, False))

    return sorted(list(transients - defined_transients))


def trace_nested_access(node: nd.AccessNode, state: SDFGState,
                        sdfg: SDFG) -> List[Tuple[nd.AccessNode, SDFGState, SDFG]]:
    """
    Given an AccessNode in a nested SDFG, trace the accessed memory
    back to the outermost scope in which it is defined.

    :param node: An access node.
    :param state: State in which the access node is located.
    :param sdfg: SDFG in which the access node is located.
    :return: A list of scopes ((input_node, output_node), (memlet_read, memlet_write), state, sdfg) in which
             the given data is accessed, from outermost scope to innermost
             scope.
    """
    curr_sdfg = sdfg
    curr_read = None
    memlet_read = None
    for m in state.out_edges(node):
        if not m.data.is_empty():
            curr_read = node
            memlet_read = m.data
            break

    curr_write = None
    memlet_write = None
    for m in state.in_edges(node):
        if not m.data.is_empty():
            curr_write = node
            memlet_read = m.data
            break

    trace = [((curr_read, curr_write), (memlet_read, memlet_write), state, sdfg)]

    while curr_sdfg.parent is not None:
        curr_state = curr_sdfg.parent

        # Find the nested SDFG containing ourself in the parent state
        nested_sdfg = curr_sdfg.parent_nsdfg_node

        if curr_read is not None:
            for e in curr_state.in_edges(nested_sdfg):
                if e.dst_conn == curr_read.data:
                    # See if the input to this connector traces back to an
                    # access node. If not, just give up here
                    n = find_input_arraynode(curr_state, e)
                    if isinstance(n, nd.AccessNode):
                        curr_read = n
                        memlet_read = e.data
                        break
            else:
                curr_read = None
                memlet_read = None
        if curr_write is not None:
            for e in curr_state.out_edges(nested_sdfg):
                if e.src_conn == curr_write.data:
                    # See if the output of this connector traces back to an
                    # access node. If not, just give up here
                    n = find_output_arraynode(curr_state, e)
                    if isinstance(curr_write, nd.AccessNode):
                        curr_write = n
                        memlet_write = e.data
                        break
            else:
                curr_write = None
                memlet_write = None
        if curr_read is not None or curr_write is not None:
            trace.append(((curr_read, curr_write), (memlet_read, memlet_write), curr_state, curr_state.parent))
        else:
            break
        curr_sdfg = curr_state.parent  # Recurse
    return list(reversed(trace))


def fuse_states(sdfg: SDFG, permissive: bool = False, progress: bool = None) -> int:
    """
    Fuses all possible states of an SDFG (and all sub-SDFGs) using an optimized
    routine that uses the structure of the StateFusion transformation.

    :param sdfg: The SDFG to transform.
    :param permissive: If True, operates in permissive mode, which ignores some
                       race condition checks.
    :param progress: If True, prints out a progress bar of fusion (may be
                     inaccurate, requires ``tqdm``). If None, prints out
                     progress if over 5 seconds have passed. If False, never
                     shows progress bar.
    :return: The total number of states fused.
    """
    from dace.transformation.interstate import StateFusion, BlockFusion  # Avoid import loop


    if progress is None and not config.Config.get_bool('progress'):
        progress = False

    if progress is True or progress is None:
        try:
            from tqdm import tqdm
        except ImportError:
            tqdm = None

    counter = 0
    if progress is True or progress is None:
        fusible_states = 0
        for cfg in sdfg.all_control_flow_regions():
            fusible_states += cfg.number_of_edges()

    if progress is True:
        pbar = tqdm(total=fusible_states, desc='Fusing states')

    start = time.time()

    for sd in sdfg.all_sdfgs_recursive():
        for cfg in sd.all_control_flow_regions():
            while True:
                edges = list(cfg.nx.edges)
                applied = 0
                skip_nodes = set()
                for u, v in edges:
                    if (progress is None and tqdm is not None and (time.time() - start) > 5):
                        progress = True
                        pbar = tqdm(total=fusible_states, desc='Fusing states', initial=counter)

                    if u in skip_nodes or v in skip_nodes:
                        continue

                    if isinstance(u, SDFGState) and isinstance(v, SDFGState):
                        candidate = {StateFusion.first_state: u, StateFusion.second_state: v}
                        sf = StateFusion()
                        sf.setup_match(cfg, cfg.cfg_id, -1, candidate, 0, override=True)
                        if sf.can_be_applied(cfg, 0, sd, permissive=permissive):
                            sf.apply(cfg, sd)
                            applied += 1
                            counter += 1
                            if progress:
                                pbar.update(1)
                            skip_nodes.add(u)
                            skip_nodes.add(v)
                    else:
                        candidate = {BlockFusion.first_block: u, BlockFusion.second_block: v}
                        bf = BlockFusion()
                        bf.setup_match(cfg, cfg.cfg_id, -1, candidate, 0, override=True)
                        if bf.can_be_applied(cfg, 0, sd, permissive=permissive):
                            bf.apply(cfg, sd)
                            applied += 1
                            counter += 1
                            if progress:
                                pbar.update(1)
                            skip_nodes.add(u)
                            skip_nodes.add(v)
                if applied == 0:
                    break
    if progress:
        pbar.close()
    return counter


def inline_control_flow_regions(sdfg: SDFG, types: Optional[List[Type[AbstractControlFlowRegion]]] = None,
                                ignore_region_types: Optional[List[Type[AbstractControlFlowRegion]]] = None,
                                progress: bool = None, lower_returns: bool = False,
                                eliminate_dead_states: bool = False) -> int:
    if types:
        blocks = [n for n, _ in sdfg.all_nodes_recursive() if type(n) in types]
    elif ignore_region_types:
        blocks = [n for n, _ in sdfg.all_nodes_recursive()
                  if isinstance(n, AbstractControlFlowRegion) and type(n) not in ignore_region_types]
    else:
        blocks = [n for n, _ in sdfg.all_nodes_recursive() if isinstance(n, AbstractControlFlowRegion)]
    count = 0

    for _block in optional_progressbar(reversed(blocks),
                                       title='Inlining control flow regions',
                                       n=len(blocks),
                                       progress=progress):
        block: ControlFlowRegion = _block
        # Control flow regions where the parent is a conditional block are not inlined.
        if block.parent_graph and type(block.parent_graph) == ConditionalBlock:
            continue
        if block.inline(lower_returns=lower_returns)[0]:
            count += 1
    if eliminate_dead_states:
        # Avoid cyclic imports.
        from dace.transformation.passes.dead_state_elimination import DeadStateElimination
        DeadStateElimination().apply_pass(sdfg, {})

    sdfg.reset_cfg_list()

    return count


def inline_sdfgs(sdfg: SDFG, permissive: bool = False, progress: bool = None, multistate: bool = True) -> int:
    """
    Inlines all possible nested SDFGs (or sub-SDFGs) using an optimized
    routine that uses the structure of the SDFG hierarchy.

    :param sdfg: The SDFG to transform.
    :param permissive: If True, operates in permissive mode, which ignores some
                       checks.
    :param progress: If True, prints out a progress bar of inlining (may be
                     inaccurate, requires ``tqdm``). If None, prints out
                     progress if over 5 seconds have passed. If False, never
                     shows progress bar.
    :param multistate: Include 
    :return: The total number of SDFGs inlined.
    """
    # Avoid import loops
    from dace.transformation.interstate import InlineSDFG, InlineMultistateSDFG

    counter = 0
    nsdfgs = [n for n, _ in sdfg.all_nodes_recursive() if isinstance(n, NestedSDFG)]

    for nsdfg_node in optional_progressbar(reversed(nsdfgs), title='Inlining SDFGs', n=len(nsdfgs), progress=progress):
        # We have to reevaluate every time due to changing IDs
        # e.g., InlineMultistateSDFG may fission states
<<<<<<< HEAD
        nsdfg: SDFG = nsdfg_node.sdfg
        parent_state = nsdfg.parent
        parent_sdfg = parent_state.sdfg
        parent_state_id = parent_state.block_id
=======
        parent_state = nsdfg_node.sdfg.parent
        parent_sdfg = parent_state.parent
        parent_state_id = parent_sdfg.node_id(parent_state)
>>>>>>> c3313fbf

        if multistate:
            candidate = {
                InlineMultistateSDFG.nested_sdfg: nsdfg_node,
            }
            inliner = InlineMultistateSDFG()
            inliner.setup_match(sdfg=parent_sdfg,
<<<<<<< HEAD
                                cfg_id=parent_state.parent_graph.cfg_id,
=======
                                cfg_id=parent_sdfg.sdfg_id,
>>>>>>> c3313fbf
                                state_id=parent_state_id,
                                subgraph=candidate,
                                expr_index=0,
                                override=True)
            if inliner.can_be_applied(parent_state, 0, parent_sdfg, permissive=permissive):
                inliner.apply(parent_state, parent_sdfg)
                counter += 1
                continue

<<<<<<< HEAD
        candidate = {
            InlineSDFG.nested_sdfg: nsdfg_node,
        }
        inliner = InlineSDFG()
        inliner.setup_match(sdfg=parent_sdfg,
                            cfg_id=parent_state.parent_graph.cfg_id,
                            state_id=parent_state_id,
                            subgraph=candidate,
                            expr_index=0,
                            override=True)
        if inliner.can_be_applied(parent_state, 0, parent_sdfg, permissive=permissive):
            inliner.apply(parent_state, parent_sdfg)
            counter += 1
=======
        # candidate = {
        #     InlineSDFG.nested_sdfg: nsdfg_node,
        # }
        # inliner = InlineSDFG()
        # inliner.setup_match(sdfg=parent_sdfg,
        #                     cfg_id=parent_sdfg.sdfg_id,
        #                     state_id=parent_state_id,
        #                     subgraph=candidate,
        #                     expr_index=0,
        #                     override=True)
        # if inliner.can_be_applied(parent_state, 0, parent_sdfg, permissive=permissive):
        #     inliner.apply(parent_state, parent_sdfg)
        #     counter += 1
>>>>>>> c3313fbf

    return counter


def load_precompiled_sdfg(folder: str):
    """
    Loads a pre-compiled SDFG from an output folder (e.g. ".dacecache/program").
    Folder must contain a file called "program.sdfg" and a subfolder called
    "build" with the shared object.

    :param folder: Path to SDFG output folder.
    :return: A callable CompiledSDFG object.
    """
    sdfg = SDFG.from_file(os.path.join(folder, 'program.sdfg'))
    suffix = config.Config.get('compiler', 'library_extension')
    return csdfg.CompiledSDFG(sdfg,
                              csdfg.ReloadableDLL(os.path.join(folder, 'build', f'lib{sdfg.name}.{suffix}'), sdfg.name))


def distributed_compile(sdfg: SDFG, comm, validate: bool = True) -> csdfg.CompiledSDFG:
    """
    Compiles an SDFG in rank 0 of MPI communicator ``comm``. Then, the compiled SDFG is loaded in all other ranks.

    :param sdfg: SDFG to be compiled.
    :param comm: MPI communicator. ``Intracomm`` is the base mpi4py communicator class.
    :return: Compiled SDFG.
    :note: This method can be used only if the module mpi4py is installed.
    """

    rank = comm.Get_rank()
    func = None
    folder = None

    # Rank 0 compiles SDFG.
    if rank == 0:
        func = sdfg.compile(validate=validate)
        folder = sdfg.build_folder

    # Broadcasts build folder.
    folder = comm.bcast(folder, root=0)

    # Loads compiled SDFG.
    if rank > 0:
        func = load_precompiled_sdfg(folder)

    comm.Barrier()

    return func


def get_next_nonempty_states(sdfg: SDFG, state: SDFGState) -> Set[SDFGState]:
    """
    From the given state, return the next set of states that are reachable
    in the SDFG, skipping empty states. Traversal stops at the non-empty
    state.

    This function is used to determine whether synchronization should happen
    at the end of a GPU state.

    :param sdfg: The SDFG that contains the state.
    :param state: The state to start from.
    :return: A set of reachable non-empty states.
    """
    result: Set[SDFGState] = set()

    # Traverse children until states are not empty
    for succ in state.parent_graph.successors(state):
        result |= set(dfs_conditional(state.parent_graph, sources=[succ],
                                      condition=lambda parent, _: parent.number_of_nodes() == 0))

    # Filter out empty states
    result = {s for s in result if not s.number_of_nodes() == 0}

    return result


def unique_node_repr(graph: Union[SDFGState, ScopeSubgraphView], node: Node) -> str:
    """
    Returns unique string representation of the given node,
    considering its placement into the SDFG graph.
    Useful for hashing, or building node-based dictionaries.

    :param graph: the state/subgraph that contains the node
    :param node: node to represent
    :return: the unique representation
    """

    # Build a unique representation
    sdfg = graph.parent
    state = graph if isinstance(graph, SDFGState) else graph._graph
    return str(sdfg.cfg_id) + "_" + str(sdfg.node_id(state)) + "_" + str(state.node_id(node))


def is_nonfree_sym_dependent(node: nd.AccessNode, desc: dt.Data, state: SDFGState, fsymbols: Set[str]) -> bool:
    """
    Checks whether the Array or View descriptor is non-free symbol dependent.
    An Array is non-free symbol dependent when its attributes (e.g., shape)
    depend on non-free symbols. A View is non-free symbol dependent when either
    its adjacent edges or its viewed node depend on non-free symbols.

    :param node: the access node to check
    :param desc: the data descriptor to check
    :param state: the state that contains the node
    :param fsymbols: the free symbols to check against
    """
    if isinstance(desc, (dt.View)):
        # Views can be non-free symbol dependent due to the adjacent edges.
        e = get_view_edge(state, node)
        if e.data:
            src_subset = e.data.get_src_subset(e, state)
            dst_subset = e.data.get_dst_subset(e, state)
            free_symbols = set()
            if src_subset:
                free_symbols |= src_subset.free_symbols
            if dst_subset:
                free_symbols |= dst_subset.free_symbols
            if any(str(s) not in fsymbols for s in free_symbols):
                return True
        # If the viewed node/descriptor is non-free symbol dependent, then so
        # is the View.
        n = get_view_node(state, node)
        if n and isinstance(n, nd.AccessNode):
            d = state.parent.arrays[n.data]
            return is_nonfree_sym_dependent(n, d, state, fsymbols)
    elif isinstance(desc, dt.Array):
        if any(str(s) not in fsymbols for s in desc.free_symbols):
            return True
    return False


def _tswds_state(
    sdfg: SDFG,
    state: SDFGState,
    symbols: Dict[str, dtypes.typeclass],
    recursive: bool,
) -> Generator[Tuple[SDFGState, Node, Dict[str, dtypes.typeclass]], None, None]:
    """
    Helper function for ``traverse_sdfg_with_defined_symbols``.

    :see: traverse_sdfg_with_defined_symbols.
    """
    # Traverse state by scopes
    sdict = state.scope_children()

    def _traverse(scope: Node, symbols: Dict[str, dtypes.typeclass]):
        for node in sdict[scope]:
            yield state, node, symbols
            # Traverse inside scopes
            if node in sdict:
                inner_syms = {}
                inner_syms.update(symbols)
                inner_syms.update(node.new_symbols(sdfg, state, inner_syms))
                yield from _traverse(node, inner_syms)
            if isinstance(node, dace.sdfg.nodes.NestedSDFG) and recursive:
                yield from traverse_sdfg_with_defined_symbols(node.sdfg, recursive)

    # Start with top-level nodes
    yield from _traverse(None, symbols)


def _tswds_cf_region(
        sdfg: SDFG,
        cfg: AbstractControlFlowRegion,
        symbols: Dict[str, dtypes.typeclass],
        recursive: bool = False) -> Generator[Tuple[SDFGState, Node, Dict[str, dtypes.typeclass]], None, None]:
    sub_regions = cfg.sub_regions() or [cfg]
    for region in sub_regions:
        # Add symbols newly defined by this region, if present.
        region_symbols = region.new_symbols(symbols)
        symbols.update({k: v for k, v in region_symbols.items() if v is not None})

        # Add symbols from inter-state edges along the state machine
        start_region = region.start_block
        visited = set()
        visited_edges = set()
        for edge in region.dfs_edges(start_region):
            # Source -> inter-state definition -> Destination
            visited_edges.add(edge)
            # Source
            if edge.src not in visited:
                visited.add(edge.src)
                if isinstance(edge.src, SDFGState):
                    yield from _tswds_state(sdfg, edge.src, {}, recursive)
                elif isinstance(edge.src, AbstractControlFlowRegion):
                    yield from _tswds_cf_region(sdfg, edge.src, symbols, recursive)

            # Add edge symbols into defined symbols
            issyms = edge.data.new_symbols(sdfg, symbols)
            symbols.update({k: v for k, v in issyms.items() if v is not None})

            # Destination
            if edge.dst not in visited:
                visited.add(edge.dst)
                if isinstance(edge.dst, SDFGState):
                    yield from _tswds_state(sdfg, edge.dst, symbols, recursive)
                elif isinstance(edge.dst, AbstractControlFlowRegion):
                    yield from _tswds_cf_region(sdfg, edge.dst, symbols, recursive)

        # If there is only one state, the DFS will miss it
        if start_region not in visited:
            if isinstance(start_region, SDFGState):
                yield from _tswds_state(sdfg, start_region, symbols, recursive)
            elif isinstance(start_region, AbstractControlFlowRegion):
                yield from _tswds_cf_region(sdfg, start_region, symbols, recursive)


def traverse_sdfg_with_defined_symbols(
        sdfg: SDFG,
        recursive: bool = False) -> Generator[Tuple[SDFGState, Node, Dict[str, dtypes.typeclass]], None, None]:
    """
    Traverses the SDFG, its states and nodes, yielding the defined symbols and their types at each node.

    :return: A generator that yields tuples of (state, node in state, currently-defined symbols)
    """
    # Start with global symbols
    symbols = copy.copy(sdfg.symbols)
    symbols.update({k: dt.create_datadescriptor(v).dtype for k, v in sdfg.constants.items()})
    for desc in sdfg.arrays.values():
        symbols.update({str(s): s.dtype for s in desc.free_symbols})

    yield from _tswds_cf_region(sdfg, sdfg, symbols, recursive)


def is_fpga_kernel(sdfg, state):
    """
    Returns whether the given state is an FPGA kernel and should be dispatched
    to the FPGA code generator.

    :return: True if this is an FPGA kernel, False otherwise.
    """
    if ("is_FPGA_kernel" in state.location and state.location["is_FPGA_kernel"] == False):
        return False
    data_nodes = state.data_nodes()
    at_least_one_fpga_array = False
    for n in data_nodes:
        desc = n.desc(sdfg)
        if desc.storage in (dtypes.StorageType.FPGA_Global, dtypes.StorageType.FPGA_Local,
                            dtypes.StorageType.FPGA_Registers, dtypes.StorageType.FPGA_ShiftRegister):
            at_least_one_fpga_array = True
        if isinstance(desc, dt.Scalar):
            continue
        if desc.storage not in (dtypes.StorageType.FPGA_Global, dtypes.StorageType.FPGA_Local,
                                dtypes.StorageType.FPGA_Registers, dtypes.StorageType.FPGA_ShiftRegister):
            return False

    return at_least_one_fpga_array


CFBlockDictT = Dict[ControlFlowBlock, ControlFlowBlock]


def postdominators(
    cfg: ControlFlowRegion,
    return_alldoms: bool = False
) -> Optional[Union[CFBlockDictT, Tuple[CFBlockDictT, Dict[ControlFlowBlock, Set[ControlFlowBlock]]]]]:
    """
    Return the immediate postdominators of a CFG. This may require creating new nodes and removing them, which
    happens in-place on the CFG.

    :param cfg: The CFG to generate the postdominators from.
    :param return_alldoms: If True, returns the "all postdominators" dictionary as well.
    :return: Immediate postdominators, or a 2-tuple of (ipostdom, allpostdoms) if ``return_alldoms`` is True.
    """
    from dace.sdfg.analysis import cfg as cfg_analysis

    # Get immediate post-dominators
    sink_nodes = cfg.sink_nodes()
    if len(sink_nodes) > 1:
        sink = cfg.add_state()
        for snode in sink_nodes:
            cfg.add_edge(snode, sink, dace.InterstateEdge())
    elif len(sink_nodes) == 0:
        return None
    else:
        sink = sink_nodes[0]
    ipostdom: CFBlockDictT = nx.immediate_dominators(cfg._nx.reverse(), sink)

    if return_alldoms:
        allpostdoms = cfg_analysis.all_dominators(cfg, ipostdom)
        retval = (ipostdom, allpostdoms)
    else:
        retval = ipostdom

    # If a new sink was added for post-dominator computation, remove it
    if len(sink_nodes) > 1:
        cfg.remove_node(sink)

    return retval


def map_view_to_array(vdesc: dt.View, adesc: dt.Array,
                      subset: sbs.Range) -> Optional[Tuple[Dict[int, int], List[int], List[int]]]:
    """
    Finds the matching dimensions mapping between a data descriptor and a view reinterpreting it, if and only
    if the view represents a slice (with potential new, "unsqueezed" axes).
    Views have the following relationship (w.l.o.g.): (array) --subset--> (view). For every memlet that goes
    out of a view, we need to compose the subset with the new view dimensions and new subset.
    The precondition to this method is that the array has unique strides (if not, the process fails).
    The process works in three steps, as follows:
        * First, The degenerate (shape=1) dimensions are removed from both the array and the view for consideration.
        * The mapping between non-degenerate dimensions is done from the view to the array based on the strides.
            Note that in a slice, the strides can be expanded or squeezed, but never reordered. This fact is used
            during matching. If any non-degenerate dimension remains in the view, the process fails.
        * Second, we find the "unsqueezed" dimensions by looking at the remainder of the view dimensions:
            any dimension that is between the dimensions in the existing mapping is considered for strides. Dimensions
            that fall before or after the sizes, or between two consecutive dimensions, are considered new axes.
        * Third, the remainder of the dimensions of the original (non-view) data descriptor are considered
            "squeezed".
    
    For example, a scalar view ``A[i, j] -> v`` would return ``({}, [], [0, 1])``.
    Example 2: ``A[0:2, 3:5, i, j, 0:N] -> V[0:2, 0, 0:2, 0, 0:N, 0]`` would return 
    ``({0: 0, 2: 1, 3: 2, 4: 4}, [1, 5], [3])``.
    :param vdesc: The data descriptor of the view.
    :param adesc: The data descriptor of the viewed data container.
    :return: A tuple of (mapping of view->array, expanded, squeezed) dimensions, or None if the process failed.
    """

    # Strides can be squeezed or expanded, but never reordered.
    # traverse both shapes and strides, ignoring shape-1 dimensions along the way
    dimension_mapping: Dict[int, int] = {}
    unsqueezed: List[int] = []
    squeezed: List[int] = []

    # First, remove shape=1 dimensions (unsqueezed or squeezed)
    non_squeeze_vdims = [i for i, s in enumerate(vdesc.shape) if s != 1]
    non_squeeze_adims = [i for i, s in enumerate(adesc.shape) if s != 1]
    astrides = [adesc.strides[i] for i in non_squeeze_adims]

    # Find matching strides
    last_adim = 0
    for i in non_squeeze_vdims:
        try:
            last_adim = astrides.index(vdesc.strides[i], last_adim)
            dimension_mapping[i] = non_squeeze_adims[last_adim]
        except ValueError:  # Index not found
            return None

    # Find degenerate dimension mapping (stride-matching and new axes / "unsqueezed")
    dims_iter = iter(sorted(dimension_mapping.items()))  # Sorted matched dimensions
    prev_dim = 0
    next_dim = next(dims_iter, (-1, -1))[1]  # First matched dimension in data container
    new_dims: Dict[int, int] = {}
    for i, vstride in enumerate(vdesc.strides):
        if i not in dimension_mapping:
            try:
                if next_dim < 0:
                    match = adesc.strides.index(vstride, prev_dim)
                else:
                    match = adesc.strides.index(vstride, prev_dim, next_dim)
                new_dims[i] = match
            except ValueError:  # No match found - new axis
                unsqueezed.append(i)
        else:
            prev_dim = dimension_mapping[i] + 1

            # If we are out of dimensions, return -1 so that anything further is unsqueezed
            next_dim = next(dims_iter, (-1, -1))[1]

    # Add new mappings after the loop to avoid interfering with it
    dimension_mapping.update(new_dims)

    # Find degenerate dimension mapping in remainder of data container (squeezed)
    subset_size = subset.size() if subset is not None else None
    inverse_dim_mapping = {v: k for k, v in dimension_mapping.items()}
    for i in range(len(adesc.shape)):
        if i not in inverse_dim_mapping:
            if subset_size is not None and subset_size[i] != 1:
                # A squeezed dimension must have a subset of size = 1 on the source data container
                return None
            squeezed.append(i)

    return dimension_mapping, unsqueezed, squeezed


def check_sdfg(sdfg: SDFG):
    """ Checks that the parent attributes of an SDFG are correct.
    
    :param sdfg: The SDFG to check.
    :raises AssertionError: If any of the parent attributes are incorrect.
    """
    for state in sdfg.nodes():
        for node in state.nodes():
            if isinstance(node, dace.nodes.NestedSDFG):
                assert node.sdfg.parent_nsdfg_node is node
                assert node.sdfg.parent is state
                assert node.sdfg.parent_sdfg is sdfg
                assert node.sdfg.parent.parent is sdfg
                check_sdfg(node.sdfg)


def normalize_offsets(sdfg: SDFG):
    """
    Normalizes descriptor offsets to 0 and adjusts the Memlet subsets accordingly. This operation is done in-place.

    :param sdfg: The SDFG to be normalized.
    """

    import ast
    from dace.frontend.python import astutils

    for sd in sdfg.all_sdfgs_recursive():
        offsets = dict()
        for arrname, arrdesc in sd.arrays.items():
            if not isinstance(arrdesc, dt.Array):  # NOTE: Does this work with Views properly?
                continue
            if any(o != 0 for o in arrdesc.offset):
                offsets[arrname] = arrdesc.offset
                arrdesc.offset = [0] * len(arrdesc.shape)
        if offsets:
            for e in sd.edges():
                memlets = e.data.get_read_memlets(sd.arrays)
                for m in memlets:
                    if m.data in offsets:
                        m.subset.offset(offsets[m.data], False)
                for node in ast.walk(e.data.condition.code[0]):
                    if isinstance(node, ast.Subscript):
                        m = memlets.pop(0)
                        subscript: ast.Subscript = ast.parse(str(m)).body[0].value
                        assert isinstance(node.value, ast.Name) and node.value.id == m.data
                        node.slice = ast.copy_location(subscript.slice, node.slice)
                e.data._cond_sympy = None
                for k, v in e.data.assignments.items():
                    vast = ast.parse(v)
                    for node in ast.walk(vast):
                        if isinstance(node, ast.Subscript):
                            m = memlets.pop(0)
                            subscript: ast.Subscript = ast.parse(str(m)).body[0].value
                            assert isinstance(node.value, ast.Name) and node.value.id == m.data
                            node.slice = ast.copy_location(subscript.slice, node.slice)
                    newv = astutils.unparse(vast)
                    e.data.assignments[k] = newv
                assert not memlets
            for state in sd.states():
                # NOTE: Ideally, here we just want to iterate over the edges. However, we need to handle both the
                # subset and the other subset. Therefore, it is safer to traverse the Memlet paths.
                for node in state.nodes():
                    if isinstance(node, nd.AccessNode) and node.data in offsets:
                        off = offsets[node.data]
                        visited = set()
                        for e0 in state.all_edges(node):
                            for e1 in state.memlet_tree(e0):
                                if e1 in visited:
                                    continue
                                visited.add(e1)
                                if e1.data.data == node.data:
                                    e1.data.subset.offset(off, False)
                                else:
                                    e1.data.other_subset.offset(off, False)


def prune_symbols(sdfg: SDFG):
    """
    Prunes unused symbols from the SDFG and the NestedSDFG symbol mappings. This operation is done in place. See also
    `dace.transformation.interstate.PruneSymbols`.

    :param sdfg: The SDFG to have its symbols pruned.
    """
    for state in sdfg.states():
        for node in state.nodes():
            if isinstance(node, nd.NestedSDFG):
                prune_symbols(node.sdfg)
                declared_symbols = set(node.sdfg.symbols.keys())
                free_symbols = node.sdfg.free_symbols
                defined_symbols = declared_symbols - free_symbols
                for s in defined_symbols:
                    del node.sdfg.symbols[s]
                    if s in node.symbol_mapping:
                        del node.symbol_mapping[s]


def make_dynamic_map_inputs_unique(sdfg: SDFG):
    for sd in sdfg.all_sdfgs_recursive():
        dynamic_map_inputs = set(sd.arrays.keys())
        for state in sd.states():
            for node in state.nodes():
                repl_dict = {}
                if isinstance(node, nd.MapEntry):
                    # Find all dynamic map inputs
                    for e in state.in_edges(node):
                        if not e.dst_conn.startswith('IN_'):
                            if e.dst_conn in dynamic_map_inputs:
                                new_name = dt.find_new_name(e.dst_conn, dynamic_map_inputs)
                                dynamic_map_inputs.add(new_name)
                                repl_dict[e.dst_conn] = new_name
                                e._dst_conn = new_name
                            else:
                                dynamic_map_inputs.add(e.dst_conn)
                    if repl_dict:
                        in_connectors = {
                            repl_dict[n] if n in repl_dict else n: t
                            for n, t in node.in_connectors.items()
                        }
                        node.in_connectors = in_connectors
                        node.map.range.replace(repl_dict)
                        state.scope_subgraph(node).replace_dict(repl_dict)
                        propagation.propagate_memlets_scope(sd, state, state.scope_tree()[node])


def get_thread_local_data(sdfg: SDFG) -> List[str]:
    """ Returns a list of all data that are thread-local in the SDFG.

    This method DOES NOT apply recursively to nested SDFGs. It is also does not take into account outer Maps.
    
    :param sdfg: The SDFG to check.
    :return: A list of the names of all data that are thread-local in the SDFG.
    """
    # NOTE: We could exclude non-transient data here, but it is interesting to see if we find any non-transient data
    # only inside a Map.
    data_to_check = {name: None for name in sdfg.arrays.keys()}
    for state in sdfg.nodes():
        scope_dict = state.scope_dict()
        for node in state.nodes():
            if isinstance(node, nd.AccessNode):
                # If the data was already removed from the candidated, continue
                if node.data not in data_to_check:
                    continue
                # If the data is not in a scope, i.e., cannot be thread-local, remove it from the candidates
                if scope_dict[node] is None:
                    del data_to_check[node.data]
                    continue
                # If the data is in a Map ...
                if isinstance(scope_dict[node], nd.MapEntry):
                    # ... if we haven't seen the data yet, note down the scope
                    if data_to_check[node.data] is None:
                        data_to_check[node.data] = scope_dict[node]
                    # ... if we have seen the data before, but in a different scope, remove it from the candidates
                    elif data_to_check[node.data] != scope_dict[node]:
                        del data_to_check[node.data]

    result = list(data_to_check.keys())
    for name in result:
        if not sdfg.arrays[name].transient:
            warnings.warn(f'Found thread-local data "{name}" that is not transient.')
    return result


def get_global_memlet_path_src(sdfg: SDFG, state: SDFGState, edge: MultiConnectorEdge) -> nd.Node:
    """
    Finds the global source node of an edge/memlet path, crossing nested SDFG scopes.

    :param sdfg: The SDFG containing the edge.
    :param state: The state containing the edge.
    :param edge: The edge to find the global source node for.
    :return: The global source node of the edge.
    """
    src = state.memlet_path(edge)[0].src
    if isinstance(src, nd.AccessNode) and not sdfg.arrays[src.data].transient and sdfg.parent is not None:
        psdfg = sdfg.parent_sdfg
        pstate = sdfg.parent
        pnode = sdfg.parent_nsdfg_node
        pedges = list(pstate.in_edges_by_connector(pnode, src.data))
        if len(pedges) > 0:
            pedge = pedges[0]
            return get_global_memlet_path_src(psdfg, pstate, pedge)
        else:
            pedges = list(pstate.out_edges_by_connector(pnode, src.data))
            if len(pedges) > 0:
                pedge = pedges[0]
                return get_global_memlet_path_dst(psdfg, pstate, pedge)
    return src


def get_global_memlet_path_dst(sdfg: SDFG, state: SDFGState, edge: MultiConnectorEdge) -> nd.Node:
    """
    Finds the global destination node of an edge/memlet path, crossing nested SDFG scopes.

    :param sdfg: The SDFG containing the edge.
    :param state: The state containing the edge.
    :param edge: The edge to find the global destination node for.
    :return: The global destination node of the edge.
    """
    dst = state.memlet_path(edge)[-1].dst
    if isinstance(dst, nd.AccessNode) and not sdfg.arrays[dst.data].transient and sdfg.parent is not None:
        psdfg = sdfg.parent_sdfg
        pstate = sdfg.parent
        pnode = sdfg.parent_nsdfg_node
        pedges = list(pstate.out_edges_by_connector(pnode, dst.data))
        if len(pedges) > 0:
            pedge = pedges[0]
            return get_global_memlet_path_dst(psdfg, pstate, pedge)
    return dst


<<<<<<< HEAD
def get_control_flow_block_dominators(sdfg: SDFG,
                                      idom: Optional[Dict[ControlFlowBlock, ControlFlowBlock]] = None,
                                      all_dom: Optional[Dict[ControlFlowBlock, Set[ControlFlowBlock]]] = None,
                                      ipostdom: Optional[Dict[ControlFlowBlock, ControlFlowBlock]] = None,
                                      all_postdom: Optional[Dict[ControlFlowBlock, Set[ControlFlowBlock]]] = None):
    """
    Find the dominator and postdominator relationship between control flow blocks of an SDFG.
    This transitively computes the domination relationship across control flow regions, as if the SDFG were to be
    inlined entirely.

    :param idom: A dictionary in which to store immediate dominator relationships. Not computed if None.
    :param all_dom: A dictionary in which to store all dominator relationships. Not computed if None.
    :param ipostdom: A dictionary in which to store immediate postdominator relationships. Not computed if None.
    :param all_postdom: A dictionary in which to all postdominator relationships. Not computed if None.
    """
    # Avoid cyclic import
    from dace.sdfg.analysis import cfg as cfg_analysis

    if idom is not None or all_dom is not None:
        added_sinks: Dict[AbstractControlFlowRegion, SDFGState] = {}
        if idom is None:
            idom = {}
        for cfg in sdfg.all_control_flow_regions(parent_first=True):
            if isinstance(cfg, ConditionalBlock):
                continue
            sinks = cfg.sink_nodes()
            if len(sinks) > 1:
                added_sinks[cfg] = cfg.add_state()
                for s in sinks:
                    cfg.add_edge(s, added_sinks[cfg], InterstateEdge())
            idom.update(nx.immediate_dominators(cfg.nx, cfg.start_block))
        # Compute the transitive relationship of immediate dominators:
        # - For every start state in a control flow region, the immediate dominator is the immediate dominator of the
        #   parent control flow region.
        # - If the immediate dominator is a conditional or a loop, change the immediate dominator to be the immediate
        #   dominator of that loop or conditional.
        # - If the immediate dominator is any other control flow region, change the immediate dominator to be the
        #   immediate dominator of that region's end / exit - or a virtual one if no single one exists.
        for k, _ in idom.items():
            if k.parent_graph is not sdfg and k is k.parent_graph.start_block:
                next_dom = idom[k.parent_graph]
                while next_dom.parent_graph is not sdfg and next_dom is next_dom.parent_graph.start_block:
                    next_dom = idom[next_dom.parent_graph]
                idom[k] = next_dom
        changed = True
        while changed:
            changed = False
            for k, v in idom.items():
                if isinstance(v, AbstractControlFlowRegion):
                    if isinstance(v, (LoopRegion, ConditionalBlock)):
                        idom[k] = idom[v]
                    else:
                        if v in added_sinks:
                            idom[k] = idom[added_sinks[v]]
                        else:
                            idom[k] = v.sink_nodes()[0]
                    if idom[k] is not v:
                        changed = True

        for cf, v in added_sinks.items():
            cf.remove_node(v)

        if all_dom is not None:
            all_dom.update(cfg_analysis.all_dominators(sdfg, idom))

    if ipostdom is not None or all_postdom is not None:
        added_sinks: Dict[AbstractControlFlowRegion, SDFGState] = {}
        sinks_per_cfg: Dict[AbstractControlFlowRegion, ControlFlowBlock] = {}
        if ipostdom is None:
            ipostdom = {}

        for cfg in sdfg.all_control_flow_regions(parent_first=True):
            if isinstance(cfg, ConditionalBlock):
                continue
            # Get immediate post-dominators
            sink_nodes = cfg.sink_nodes()
            if len(sink_nodes) > 1:
                sink = cfg.add_state()
                added_sinks[cfg] = sink
                sinks_per_cfg[cfg] = sink
                for snode in sink_nodes:
                    cfg.add_edge(snode, sink, dace.InterstateEdge())
            elif len(sink_nodes) == 0:
                return None
            else:
                sink = sink_nodes[0]
                sinks_per_cfg[cfg] = sink
            ipostdom.update(nx.immediate_dominators(cfg._nx.reverse(), sink))

        # Compute the transitive relationship of immediate postdominators, similar to how it works for immediate
        # dominators, but inverse.
        for k, _ in ipostdom.items():
            if k.parent_graph is not sdfg and k is sinks_per_cfg[k.parent_graph]:
                next_pdom = ipostdom[k.parent_graph]
                while next_pdom.parent_graph is not sdfg and next_pdom is sinks_per_cfg[next_pdom.parent_graph]:
                    next_pdom = ipostdom[next_pdom.parent_graph]
                ipostdom[k] = next_pdom
        changed = True
        while changed:
            changed = False
            for k, v in ipostdom.items():
                if isinstance(v, AbstractControlFlowRegion):
                    if isinstance(v, (LoopRegion, ConditionalBlock)):
                        ipostdom[k] = ipostdom[v]
                    else:
                        ipostdom[k] = v.start_block
                    if ipostdom[k] is not v:
                        changed = True

        for cf, v in added_sinks.items():
            cf.remove_node(v)

        if all_postdom is not None:
            all_postdom.update(cfg_analysis.all_dominators(sdfg, ipostdom))
=======
def remove_scalar_views(sdfg: SDFG):
    """
    Removes Views to Scalar data from the SDFG. This operation is done in place.

    :param sdfg: The SDFG to remove scalar views from.
    """

    def _is_scalar(node, edge, sdfg):
        desc = node.desc(sdfg)
        if isinstance(desc, dt.Structure):
            desc = sdfg.arrays[edge.data.data]
        return isinstance(desc, dt.Scalar) or (isinstance(desc, dt.Structure) and '.' not in edge.data.data)
            

    for sd in sdfg.all_sdfgs_recursive():
        to_remove = set()
        for state in sd.states():
            for node in state.data_nodes():
                if isinstance(node.desc(sd), dt.View):
                    viewed_node = get_view_node(state, node)
                    viewed_edge = get_view_edge(state, node)
                    # if isinstance(viewed_node, nd.AccessNode) and isinstance(viewed_node.desc(sd), dt.Scalar):
                    if isinstance(viewed_node, nd.AccessNode) and _is_scalar(viewed_node, viewed_edge, sd):
                        to_remove.add(node.data)
                        # viewed_edge = get_view_edge(state, node)
                        repl_data = viewed_edge.data.data
                        is_write = viewed_edge.dst == viewed_node
                        if is_write:
                            for e1 in state.in_edges(node):
                                for e2 in state.memlet_path(e1):
                                    tokens = e2.data.data.split('.')
                                    if tokens[0] == node.data:
                                        tokens[0] = repl_data
                                        e2.data.data = '.'.join(tokens)
                                    # if e2.data.data == node.data:
                                    #     e2.data.data = viewed_node.data
                            change_edge_dest(state, node, viewed_node)
                        else:
                            for e1 in state.out_edges(node):
                                for e2 in state.memlet_path(e1):
                                    tokens = e2.data.data.split('.')
                                    if tokens[0] == node.data:
                                        tokens[0] = repl_data
                                        e2.data.data = '.'.join(tokens)
                                    # if e2.data.data == node.data:
                                    #     e2.data.data = viewed_node.data
                            change_edge_src(state, node, viewed_node)
                        state.remove_node(node)
        # NOTE: Is this safe? It would only be unsafe if a View could be reused for different data and a View was used
        # to view both a Scalar and a single Array element.
        for name in to_remove:
            del sd.arrays[name]


def rename_dynamic_map_inputs(sdfg: SDFG):
    """
    Renames dynamic map inputs that have the same name as the data setting them. This operation is done in place.

    :param sdfg: The SDFG to rename dynamic map inputs in.
    """

    for node, parent in sdfg.all_nodes_recursive():
        if isinstance(node, nd.MapEntry):
            sgraph = parent.scope_subgraph(node)
            for e in dace.sdfg.dynamic_map_inputs(parent, node):
                if e.src.data == e.dst_conn:
                    new_name = parent.parent._find_new_name(e.dst_conn)
                    node.remove_in_connector(e.dst_conn)
                    node.add_in_connector(new_name)
                    sgraph.replace(e.dst_conn, new_name)
                    e.dst_conn = new_name
>>>>>>> c3313fbf
<|MERGE_RESOLUTION|>--- conflicted
+++ resolved
@@ -1361,16 +1361,10 @@
     for nsdfg_node in optional_progressbar(reversed(nsdfgs), title='Inlining SDFGs', n=len(nsdfgs), progress=progress):
         # We have to reevaluate every time due to changing IDs
         # e.g., InlineMultistateSDFG may fission states
-<<<<<<< HEAD
         nsdfg: SDFG = nsdfg_node.sdfg
         parent_state = nsdfg.parent
         parent_sdfg = parent_state.sdfg
         parent_state_id = parent_state.block_id
-=======
-        parent_state = nsdfg_node.sdfg.parent
-        parent_sdfg = parent_state.parent
-        parent_state_id = parent_sdfg.node_id(parent_state)
->>>>>>> c3313fbf
 
         if multistate:
             candidate = {
@@ -1378,11 +1372,7 @@
             }
             inliner = InlineMultistateSDFG()
             inliner.setup_match(sdfg=parent_sdfg,
-<<<<<<< HEAD
                                 cfg_id=parent_state.parent_graph.cfg_id,
-=======
-                                cfg_id=parent_sdfg.sdfg_id,
->>>>>>> c3313fbf
                                 state_id=parent_state_id,
                                 subgraph=candidate,
                                 expr_index=0,
@@ -1392,7 +1382,6 @@
                 counter += 1
                 continue
 
-<<<<<<< HEAD
         candidate = {
             InlineSDFG.nested_sdfg: nsdfg_node,
         }
@@ -1406,21 +1395,6 @@
         if inliner.can_be_applied(parent_state, 0, parent_sdfg, permissive=permissive):
             inliner.apply(parent_state, parent_sdfg)
             counter += 1
-=======
-        # candidate = {
-        #     InlineSDFG.nested_sdfg: nsdfg_node,
-        # }
-        # inliner = InlineSDFG()
-        # inliner.setup_match(sdfg=parent_sdfg,
-        #                     cfg_id=parent_sdfg.sdfg_id,
-        #                     state_id=parent_state_id,
-        #                     subgraph=candidate,
-        #                     expr_index=0,
-        #                     override=True)
-        # if inliner.can_be_applied(parent_state, 0, parent_sdfg, permissive=permissive):
-        #     inliner.apply(parent_state, parent_sdfg)
-        #     counter += 1
->>>>>>> c3313fbf
 
     return counter
 
@@ -2004,7 +1978,79 @@
     return dst
 
 
-<<<<<<< HEAD
+def remove_scalar_views(sdfg: SDFG):
+    """
+    Removes Views to Scalar data from the SDFG. This operation is done in place.
+
+    :param sdfg: The SDFG to remove scalar views from.
+    """
+
+    def _is_scalar(node, edge, sdfg):
+        desc = node.desc(sdfg)
+        if isinstance(desc, dt.Structure):
+            desc = sdfg.arrays[edge.data.data]
+        return isinstance(desc, dt.Scalar) or (isinstance(desc, dt.Structure) and '.' not in edge.data.data)
+            
+
+    for sd in sdfg.all_sdfgs_recursive():
+        to_remove = set()
+        for state in sd.states():
+            for node in state.data_nodes():
+                if isinstance(node.desc(sd), dt.View):
+                    viewed_node = get_view_node(state, node)
+                    viewed_edge = get_view_edge(state, node)
+                    # if isinstance(viewed_node, nd.AccessNode) and isinstance(viewed_node.desc(sd), dt.Scalar):
+                    if isinstance(viewed_node, nd.AccessNode) and _is_scalar(viewed_node, viewed_edge, sd):
+                        to_remove.add(node.data)
+                        # viewed_edge = get_view_edge(state, node)
+                        repl_data = viewed_edge.data.data
+                        is_write = viewed_edge.dst == viewed_node
+                        if is_write:
+                            for e1 in state.in_edges(node):
+                                for e2 in state.memlet_path(e1):
+                                    tokens = e2.data.data.split('.')
+                                    if tokens[0] == node.data:
+                                        tokens[0] = repl_data
+                                        e2.data.data = '.'.join(tokens)
+                                    # if e2.data.data == node.data:
+                                    #     e2.data.data = viewed_node.data
+                            change_edge_dest(state, node, viewed_node)
+                        else:
+                            for e1 in state.out_edges(node):
+                                for e2 in state.memlet_path(e1):
+                                    tokens = e2.data.data.split('.')
+                                    if tokens[0] == node.data:
+                                        tokens[0] = repl_data
+                                        e2.data.data = '.'.join(tokens)
+                                    # if e2.data.data == node.data:
+                                    #     e2.data.data = viewed_node.data
+                            change_edge_src(state, node, viewed_node)
+                        state.remove_node(node)
+        # NOTE: Is this safe? It would only be unsafe if a View could be reused for different data and a View was used
+        # to view both a Scalar and a single Array element.
+        for name in to_remove:
+            del sd.arrays[name]
+
+
+def rename_dynamic_map_inputs(sdfg: SDFG):
+    """
+    Renames dynamic map inputs that have the same name as the data setting them. This operation is done in place.
+
+    :param sdfg: The SDFG to rename dynamic map inputs in.
+    """
+
+    for node, parent in sdfg.all_nodes_recursive():
+        if isinstance(node, nd.MapEntry):
+            sgraph = parent.scope_subgraph(node)
+            for e in dace.sdfg.dynamic_map_inputs(parent, node):
+                if e.src.data == e.dst_conn:
+                    new_name = parent.parent._find_new_name(e.dst_conn)
+                    node.remove_in_connector(e.dst_conn)
+                    node.add_in_connector(new_name)
+                    sgraph.replace(e.dst_conn, new_name)
+                    e.dst_conn = new_name
+
+
 def get_control_flow_block_dominators(sdfg: SDFG,
                                       idom: Optional[Dict[ControlFlowBlock, ControlFlowBlock]] = None,
                                       all_dom: Optional[Dict[ControlFlowBlock, Set[ControlFlowBlock]]] = None,
@@ -2118,77 +2164,4 @@
             cf.remove_node(v)
 
         if all_postdom is not None:
-            all_postdom.update(cfg_analysis.all_dominators(sdfg, ipostdom))
-=======
-def remove_scalar_views(sdfg: SDFG):
-    """
-    Removes Views to Scalar data from the SDFG. This operation is done in place.
-
-    :param sdfg: The SDFG to remove scalar views from.
-    """
-
-    def _is_scalar(node, edge, sdfg):
-        desc = node.desc(sdfg)
-        if isinstance(desc, dt.Structure):
-            desc = sdfg.arrays[edge.data.data]
-        return isinstance(desc, dt.Scalar) or (isinstance(desc, dt.Structure) and '.' not in edge.data.data)
-            
-
-    for sd in sdfg.all_sdfgs_recursive():
-        to_remove = set()
-        for state in sd.states():
-            for node in state.data_nodes():
-                if isinstance(node.desc(sd), dt.View):
-                    viewed_node = get_view_node(state, node)
-                    viewed_edge = get_view_edge(state, node)
-                    # if isinstance(viewed_node, nd.AccessNode) and isinstance(viewed_node.desc(sd), dt.Scalar):
-                    if isinstance(viewed_node, nd.AccessNode) and _is_scalar(viewed_node, viewed_edge, sd):
-                        to_remove.add(node.data)
-                        # viewed_edge = get_view_edge(state, node)
-                        repl_data = viewed_edge.data.data
-                        is_write = viewed_edge.dst == viewed_node
-                        if is_write:
-                            for e1 in state.in_edges(node):
-                                for e2 in state.memlet_path(e1):
-                                    tokens = e2.data.data.split('.')
-                                    if tokens[0] == node.data:
-                                        tokens[0] = repl_data
-                                        e2.data.data = '.'.join(tokens)
-                                    # if e2.data.data == node.data:
-                                    #     e2.data.data = viewed_node.data
-                            change_edge_dest(state, node, viewed_node)
-                        else:
-                            for e1 in state.out_edges(node):
-                                for e2 in state.memlet_path(e1):
-                                    tokens = e2.data.data.split('.')
-                                    if tokens[0] == node.data:
-                                        tokens[0] = repl_data
-                                        e2.data.data = '.'.join(tokens)
-                                    # if e2.data.data == node.data:
-                                    #     e2.data.data = viewed_node.data
-                            change_edge_src(state, node, viewed_node)
-                        state.remove_node(node)
-        # NOTE: Is this safe? It would only be unsafe if a View could be reused for different data and a View was used
-        # to view both a Scalar and a single Array element.
-        for name in to_remove:
-            del sd.arrays[name]
-
-
-def rename_dynamic_map_inputs(sdfg: SDFG):
-    """
-    Renames dynamic map inputs that have the same name as the data setting them. This operation is done in place.
-
-    :param sdfg: The SDFG to rename dynamic map inputs in.
-    """
-
-    for node, parent in sdfg.all_nodes_recursive():
-        if isinstance(node, nd.MapEntry):
-            sgraph = parent.scope_subgraph(node)
-            for e in dace.sdfg.dynamic_map_inputs(parent, node):
-                if e.src.data == e.dst_conn:
-                    new_name = parent.parent._find_new_name(e.dst_conn)
-                    node.remove_in_connector(e.dst_conn)
-                    node.add_in_connector(new_name)
-                    sgraph.replace(e.dst_conn, new_name)
-                    e.dst_conn = new_name
->>>>>>> c3313fbf
+            all_postdom.update(cfg_analysis.all_dominators(sdfg, ipostdom))