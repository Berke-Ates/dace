# Copyright 2019-2023 ETH Zurich and the DaCe authors. All rights reserved.
import ast
import collections
import copy
import ctypes
import gzip
from numbers import Integral
import os
import json
from hashlib import md5, sha256
import random
import shutil
import sys
from typing import Any, AnyStr, Dict, List, Optional, Sequence, Set, Tuple, Type, TYPE_CHECKING, Union
import warnings

import dace
from dace.sdfg.graph import generate_element_id
import dace.serialize
from dace import (data as dt, hooks, memlet as mm, subsets as sbs, dtypes, symbolic)
from dace.sdfg.replace import replace_properties_dict
from dace.sdfg.validation import (InvalidSDFGError, validate_sdfg)
from dace.config import Config
from dace.frontend.python import astutils
from dace.sdfg import nodes as nd
from dace.sdfg.state import ConditionalBlock, ControlFlowBlock, SDFGState, ControlFlowRegion
from dace.distr_types import ProcessGrid, SubArray, RedistrArray
from dace.dtypes import validate_name
from dace.properties import (DebugInfoProperty, EnumProperty, ListProperty, make_properties, Property, CodeProperty,
                             TransformationHistProperty, OptionalSDFGReferenceProperty, DictProperty, CodeBlock)
from typing import BinaryIO

# NOTE: In shapes, we try to convert strings to integers. In ranks, a string should be interpreted as data (scalar).
ShapeType = Sequence[Union[Integral, str, symbolic.symbol, symbolic.SymExpr, symbolic.sympy.Basic]]
RankType = Union[Integral, str, symbolic.symbol, symbolic.SymExpr, symbolic.sympy.Basic]

if TYPE_CHECKING:
    from dace.codegen.instrumentation.report import InstrumentationReport
    from dace.codegen.instrumentation.data.data_report import InstrumentedDataReport
    from dace.codegen.compiled_sdfg import CompiledSDFG
    from dace.sdfg.analysis.schedule_tree.treenodes import ScheduleTreeScope


class NestedDict(dict):

    def __init__(self, mapping=None):
        mapping = mapping or {}
        super(NestedDict, self).__init__(mapping)

    def __getitem__(self, key):
        tokens = key.split('.') if isinstance(key, str) else [key]
        token = tokens.pop(0)
        result = super(NestedDict, self).__getitem__(token)
        
        while tokens:
            token = tokens.pop(0)
            if isinstance(result, dt.ContainerArray):
                result = result.stype
            result = result.members[token]
        return result

    def __setitem__(self, key, val):
        if isinstance(key, str) and '.' in key:
            raise KeyError('NestedDict does not support setting nested keys')
        super(NestedDict, self).__setitem__(key, val)

    def __contains__(self, key):
        tokens = key.split('.') if isinstance(key, str) else [key]
        token = tokens.pop(0)
        result = super(NestedDict, self).__contains__(token)
        desc = None
        while tokens and result:
            if desc is None:
                desc = super(NestedDict, self).__getitem__(token)
            else:
                desc = desc.members[token]
            token = tokens.pop(0)
            result = hasattr(desc, 'members') and token in desc.members
        return result

    def keys(self):
        result = super(NestedDict, self).keys()
        for k, v in self.items():
            if isinstance(v, dt.Structure):
                result |= set(map(lambda x: k + '.' + x, v.keys()))
        return result


def _arrays_to_json(arrays):
    if arrays is None:
        return None
    return {k: dace.serialize.to_json(v) for k, v in arrays.items()}


def _arrays_from_json(obj, context=None):
    if obj is None:
        return {}
    return {k: dace.serialize.from_json(v, context) for k, v in obj.items()}


def _nested_arrays_from_json(obj, context=None):
    if obj is None:
        return NestedDict({})
    return NestedDict({k: dace.serialize.from_json(v, context) for k, v in obj.items()})


def _replace_dict_keys(d, old, new):
    if old == new:
        warnings.warn(f"Trying to replace key with the same name {old} ... skipping.")
        return
    if old in d:
        
        d[new] = d[old]
        if new in d:
            warnings.warn('"%s" already exists in SDFG' % new)
        else:    
            del d[old]


def _replace_dict_values(d, old, new):
    for k, v in d.items():
        if v == old:
            d[k] = new


def memlets_in_ast(node: ast.AST, arrays: Dict[str, dt.Data]) -> List[mm.Memlet]:
    """
    Generates a list of memlets from each of the subscripts that appear in the Python AST.
    Assumes the subscript slice can be coerced to a symbolic expression (e.g., no indirect access).

    :param node: The AST node to find memlets in.
    :param arrays: A dictionary mapping array names to their data descriptors (a-la ``sdfg.arrays``)
    :return: A list of Memlet objects in the order they appear in the AST.
    """
    result: List[mm.Memlet] = []

    for subnode in ast.walk(node):
        if isinstance(subnode, ast.Subscript):
            data = astutils.rname(subnode.value)
            data, slc = astutils.subscript_to_slice(subnode, arrays)
            subset = sbs.Range(slc)
            result.append(mm.Memlet(data=data, subset=subset))

    return result


@make_properties
class LogicalGroup(object):
    """ Logical element groupings on a per-SDFG level.
    """

    nodes = ListProperty(element_type=tuple, desc='Nodes in this group given by [State, Node] id tuples')
    states = ListProperty(element_type=int, desc='States in this group given by their ids')
    name = Property(dtype=str, desc='Logical group name')
    color = Property(dtype=str, desc='Color for the group, given as a hexadecimal string')

    def __init__(self, name, color, nodes=[], states=[]):
        self.nodes = nodes
        self.states = states
        self.color = color
        self.name = name

    def to_json(self):
        retdict = dace.serialize.all_properties_to_json(self)
        retdict['type'] = type(self).__name__
        return retdict

    @staticmethod
    def from_json(json_obj, context=None):
        ret = LogicalGroup('', '')
        dace.serialize.set_properties_from_json(ret, json_obj, context=context, ignore_properties={'type'})
        return ret


@make_properties
class InterstateEdge(object):
    """ An SDFG state machine edge. These edges can contain a condition
        (which may include data accesses for data-dependent decisions) and
        zero or more assignments of values to inter-state variables (e.g.,
        loop iterates).
    """

    assignments = Property(dtype=dict,
                           desc="Assignments to perform upon transition (e.g., 'x=x+1; y = 0')")
    condition = CodeProperty(desc="Transition condition", default=CodeBlock("1"))
    guid = Property(dtype=str, allow_none=False)

    def __init__(self,
                 condition: Optional[Union[CodeBlock, str, ast.AST, list]] = None,
                 assignments: Optional[Dict] = None):
        if condition is None:
            condition = CodeBlock("1")

        if assignments is None:
            assignments = {}

        if isinstance(condition, str):
            self.condition = CodeBlock(condition)
        elif isinstance(condition, ast.AST):
            self.condition = CodeBlock([condition])
        elif isinstance(condition, list):
            self.condition = CodeBlock(condition)
        else:
            self.condition = condition
        self.assignments = {k: InterstateEdge._convert_assignment(v) for k, v in assignments.items()}
        self._cond_sympy = None
        self._uncond = None

        self.guid = generate_element_id(self)

    def __setattr__(self, name: str, value: Any) -> None:
        if name == 'condition' or name == '_condition':
            super().__setattr__('_cond_sympy', None)
            super().__setattr__('_uncond', None)
        return super().__setattr__(name, value)

    def __deepcopy__(self, memo):
        cls = self.__class__
        result = cls.__new__(cls)
        memo[id(self)] = result
        for k, v in self.__dict__.items():
            if k == 'guid': # Skip ID
                continue
            setattr(result, k, copy.deepcopy(v, memo))
        return result

    @staticmethod
    def _convert_assignment(assignment) -> str:
        if isinstance(assignment, ast.AST):
            return CodeBlock(assignment).as_string
        return str(assignment)

    def is_unconditional(self):
        """ Returns True if the state transition is unconditional. """
        if self._uncond is not None:
            return self._uncond
        self._uncond = (self.condition is None or InterstateEdge.condition.to_string(self.condition).strip() == "1"
                        or self.condition.as_string == "")
        return self._uncond

    def condition_sympy(self):
        if self._cond_sympy is not None:
            return self._cond_sympy
        self._cond_sympy = symbolic.pystr_to_symbolic(self.condition.as_string)
        return self._cond_sympy

    def read_symbols(self) -> Set[str]:
        """
        Returns a set of symbols read in this edge (including symbols in the condition and assignment values).
        """
        # Symbols in conditions and assignments
        result = set(map(str, dace.symbolic.symbols_in_ast(self.condition.code[0])))
        for assign in self.assignments.values():
            result |= symbolic.free_symbols_and_functions(assign)

        return result

    def used_symbols(self, all_symbols: bool) -> Set[str]:
        """ Returns a set of symbols used in this edge's properties. """
        # NOTE: The former algorithm for computing an edge's free symbols was:
        #       `self.read_symbols() - set(self.assignments.keys())`
        #       The issue with the above algorithm is that any symbols that are first read and then assigned will not
        #       be considered free symbols. For example, the former algorithm will fail for the following edges:
        #       - assignments = {'i': 'i + 1'}
        #       - condition = 'i < 10', assignments = {'i': '3'}
        #       - assignments = {'j': 'i + 1', 'i': '3'}
        #       The new algorithm below addresses the issue by iterating over the edge's condition and assignments and
        #       exlcuding keys from being considered "defined" if they have been already read.

        # Symbols in conditions are always free, because the condition is executed before the assignments
        cond_symbols = set(map(str, dace.symbolic.symbols_in_ast(self.condition.code[0])))
        # Symbols in assignment keys are candidate defined symbols
        lhs_symbols = set()
        # Symbols in assignment values are candidate free symbols
        rhs_symbols = set()
        for lhs, rhs in self.assignments.items():
            # Always add LHS symbols to the set of candidate free symbols
            rhs_symbols |= set(map(str, dace.symbolic.symbols_in_ast(ast.parse(rhs))))
            # Add the RHS to the set of candidate defined symbols ONLY if it has not been read yet
            # This also solves the ordering issue that may arise in cases like the 3rd example above
            if lhs not in cond_symbols and lhs not in rhs_symbols:
                lhs_symbols.add(lhs)
        # Return the set of candidate free symbols minus the set of candidate defined symbols
        return (cond_symbols | rhs_symbols) - lhs_symbols

    @property
    def free_symbols(self) -> Set[str]:
        """ Returns a set of symbols used in this edge's properties. """
        return self.used_symbols(all_symbols=True)

    def replace_dict(self, repl: Dict[str, str], replace_keys=True) -> None:
        """
        Replaces all given keys with their corresponding values.

        :param repl: Replacement dictionary.
        :param replace_keys: If False, skips replacing assignment keys.
        """
        if not repl:
            return

        if replace_keys:
            for name, new_name in repl.items():
                _replace_dict_keys(self.assignments, name, new_name)

        for k, v in self.assignments.items():
            vast = ast.parse(v)
            vast = astutils.ASTFindReplace(repl).visit(vast)
            newv = astutils.unparse(vast)
            if newv != v:
                self.assignments[k] = newv
        condition = ast.parse(self.condition.as_string)
        condition = astutils.ASTFindReplace(repl).visit(condition)
        newc = astutils.unparse(condition)
        if newc != condition:
            self.condition.as_string = newc
            self._uncond = None
            self._cond_sympy = None

    
    def replace_complex_iedge(self, oldname,newname, replace_keys=True) -> None:
        """
        Replaces all given keys with their corresponding values.

        :param repl: Replacement dictionary.
        :param replace_keys: If False, skips replacing assignment keys.
        """

        #if replace_keys:
        #    for name, new_name in repl.items():
        #        _replace_dict_keys(self.assignments, name, new_name)
        repl={oldname: newname}
        for k, v in self.assignments.items():
            vast = ast.parse(v)
            vast = astutils.ASTFindReplaceComplex(repl).visit(vast)
            newv = astutils.unparse(vast)
            if newv != v:
                self.assignments[k] = newv
        condition = ast.parse(self.condition.as_string)
        condition = astutils.ASTFindReplaceComplex(repl).visit(condition)
        newc = astutils.unparse(condition)
        if newc != condition:
            self.condition.as_string = newc
            self._uncond = None
            self._cond_sympy = None        

    def replace(self, name: str, new_name: str, replace_keys=True) -> None:
        """
        Replaces all occurrences of ``name`` with ``new_name``.

        :param name: The source name.
        :param new_name: The replacement name.
        :param replace_keys: If False, skips replacing assignment keys.
        """
        self.replace_dict({name: new_name}, replace_keys)

    def replace_complex(self, name: str, new_name: List, replace_keys=True) -> None:
        """
        Replaces all occurrences of ``name`` with ``new_name``.

        :param name: The source name.
        :param new_name: The replacement list for iedge memlet replacement.
        :param replace_keys: If False, skips replacing assignment keys.
        """
        self.replace_complex_iedge(name, new_name, replace_keys)    

    def new_symbols(self, sdfg, symbols) -> Dict[str, dtypes.typeclass]:
        """
        Returns a mapping between symbols defined by this edge (i.e.,
        assignments) to their type.
        """
        from dace.codegen.tools.type_inference import infer_expr_type

        if sdfg is not None:
            alltypes = copy.copy(symbols)
            alltypes.update({k: v.dtype for k, v in sdfg.arrays.items()})
        else:
            alltypes = symbols

        inferred_lhs_symbols = {k: infer_expr_type(v, alltypes) for k, v in self.assignments.items()}

        # Symbols in assignment keys are candidate newly defined symbols
        lhs_symbols = set()
        # Symbols already defined
        rhs_symbols = set()
        for lhs, rhs in self.assignments.items():
            rhs_symbols |= symbolic.free_symbols_and_functions(rhs)
            # Only add LHS to the set of candidate newly defined symbols if it has not been defined yet
            if lhs not in rhs_symbols:
                lhs_symbols.add(lhs)

        return {k: v for k, v in inferred_lhs_symbols.items() if k in lhs_symbols}

    def get_read_memlets(self, arrays: Dict[str, dt.Data]) -> List[mm.Memlet]:
        """
        Returns a list of memlets (with data descriptors and subsets) used in this edge. This includes
        both reads in the condition and in every assignment.

        :param arrays: A dictionary mapping names to their corresponding data descriptors (a-la ``sdfg.arrays``)
        :return: A list of Memlet objects for each read.
        """
        result: List[mm.Memlet] = []
        result.extend(memlets_in_ast(self.condition.code[0], arrays))
        for assign in self.assignments.values():
            vast = ast.parse(assign)
            result.extend(memlets_in_ast(vast, arrays))

        return result

    def to_json(self, parent=None):
        return {
            'type': type(self).__name__,
            'attributes': dace.serialize.all_properties_to_json(self),
            'label': self.label
        }

    @staticmethod
    def from_json(json_obj, context=None):
        # Create dummy object
        ret = InterstateEdge()
        dace.serialize.set_properties_from_json(ret, json_obj, context=context)

        return ret

    @property
    def label(self):
        assignments = ','.join(['%s=%s' % (k, v) for k, v in self.assignments.items()])

        # Edge with assigment only (no condition)
        if self.condition.as_string == '1':
            # Edge without conditions or assignments
            if len(self.assignments) == 0:
                return ''
            return assignments

        # Edge with condition only (no assignment)
        if len(self.assignments) == 0:
            return self.condition.as_string

        # Edges with assigments and conditions
        return self.condition.as_string + '; ' + assignments


@make_properties
class SDFG(ControlFlowRegion):
    """ The main intermediate representation of code in DaCe.

        A Stateful DataFlow multiGraph (SDFG) is a directed graph of directed
        acyclic multigraphs (i.e., where two nodes can be connected by more
        than one edge). The top-level directed graph represents a state
        machine, where edges can contain state transition conditions and
        assignments (see the `InterstateEdge` class documentation). The nested
        acyclic multigraphs represent dataflow, where nodes may represent data
        regions in memory, tasklets, or parametric graph scopes (see
        `dace.sdfg.nodes` for a full list of available node types); edges in
        the multigraph represent data movement using memlets, as described in
        the `Memlet` class documentation.
    """

    name = Property(dtype=str, desc="Name of the SDFG")
    arg_names = ListProperty(element_type=str, desc='Ordered argument names (used for calling conventions).')
    constants_prop = Property(dtype=dict, default={}, desc="Compile-time constants")
    _arrays = Property(dtype=NestedDict,
                       desc="Data descriptors for this SDFG",
                       to_json=_arrays_to_json,
                       from_json=_nested_arrays_from_json)
    symbols = DictProperty(str, dtypes.typeclass, desc="Global symbols for this SDFG")

    instrument = EnumProperty(dtype=dtypes.InstrumentationType,
                              desc="Measure execution statistics with given method",
                              default=dtypes.InstrumentationType.No_Instrumentation)

    global_code = DictProperty(str, CodeBlock, desc="Code generated in a global scope on the output files.")
    init_code = DictProperty(str, CodeBlock, desc="Code generated in the `__dace_init` function.")
    exit_code = DictProperty(str, CodeBlock, desc="Code generated in the `__dace_exit` function.")

    orig_sdfg = OptionalSDFGReferenceProperty(allow_none=True)
    transformation_hist = TransformationHistProperty()

    logical_groups = ListProperty(element_type=LogicalGroup, desc='Logical groupings of nodes and edges')

    openmp_sections = Property(dtype=bool,
                               default=Config.get_bool('compiler', 'cpu', 'openmp_sections'),
                               desc='Whether to generate OpenMP sections in code')

    debuginfo = DebugInfoProperty(allow_none=True)
    

    _pgrids = DictProperty(str,
                           ProcessGrid,
                           desc="Process-grid descriptors for this SDFG",
                           to_json=_arrays_to_json,
                           from_json=_arrays_from_json)
    _subarrays = DictProperty(str,
                              SubArray,
                              desc="Sub-array descriptors for this SDFG",
                              to_json=_arrays_to_json,
                              from_json=_arrays_from_json)
    _rdistrarrays = DictProperty(str,
                                 RedistrArray,
                                 desc="Sub-array redistribution descriptors for this SDFG",
                                 to_json=_arrays_to_json,
                                 from_json=_arrays_from_json)

    callback_mapping = DictProperty(str,
                                    str,
                                    desc='Mapping between callback name and its original callback '
                                    '(for when the same callback is used with a different signature)')

    using_explicit_control_flow = Property(dtype=bool, default=False,
                                           desc="Whether the SDFG contains explicit control flow constructs")

    def __init__(self,
                 name: str,
                 constants: Dict[str, Tuple[dt.Data, Any]] = None,
                 propagate: bool = True,
                 parent=None):
        """ Constructs a new SDFG.

            :param name: Name for the SDFG (also used as the filename for
                         the compiled shared library).
            :param constants: Additional dictionary of compile-time constants
                              {name (str): tuple(type (dace.data.Data), value (Any))}.
            :param propagate: If False, disables automatic propagation of
                              memlet subsets from scopes outwards. Saves
                              processing time but disallows certain
                              transformations.
            :param parent: The parent SDFG or SDFG state (for nested SDFGs).
        """
        super(SDFG, self).__init__()
        self.name = name
        if name is not None and not validate_name(name):
            raise InvalidSDFGError('Invalid SDFG name "%s"' % name, self, None)

        self.constants_prop = {}
        if constants is not None:
            for cstname, (cst_dtype, cstval) in constants.items():
                self.add_constant(cstname, cstval, cst_dtype)

        self._propagate = propagate
        self._parent = parent
        self.symbols = {}
        self._parent_sdfg = None
        self._parent_nsdfg_node = None
        self._arrays = NestedDict()  # type: Dict[str, dt.Array]
        self.arg_names = []
        self._labels: Set[str] = set()
        self.global_code = {'frame': CodeBlock("", dtypes.Language.CPP)}
        self.init_code = {'frame': CodeBlock("", dtypes.Language.CPP)}
        self.exit_code = {'frame': CodeBlock("", dtypes.Language.CPP)}
        self.orig_sdfg = None
        self.transformation_hist = []
        self.callback_mapping = {}
        # Counter to make it easy to create temp transients
        self._temp_transients = 0

        # Helper fields to avoid code generation and compilation
        self._regenerate_code = True
        self._recompile = True

        # Grid-distribution-related fields
        self._pgrids = {}
        self._subarrays = {}
        self._rdistrarrays = {}

        # Counter to resolve name conflicts
        self._orig_name = name
        self._num = 0

        self._sdfg = self

    def __deepcopy__(self, memo):
        cls = self.__class__
        result = cls.__new__(cls)
        memo[id(self)] = result
        for k, v in self.__dict__.items():
            # Skip derivative attributes and GUID
            if k in ('_cached_start_block', '_edges', '_nodes', '_parent', '_parent_sdfg', '_parent_nsdfg_node',
                     '_cfg_list', '_transformation_hist', 'guid'):
                continue
            setattr(result, k, copy.deepcopy(v, memo))
        # Copy edges and nodes
        result._edges = copy.deepcopy(self._edges, memo)
        result._nodes = copy.deepcopy(self._nodes, memo)
        result._cached_start_block = copy.deepcopy(self._cached_start_block, memo)
        # Copy parent attributes
        for k in ('_parent', '_parent_sdfg', '_parent_nsdfg_node'):
            if id(getattr(self, k)) in memo:
                setattr(result, k, memo[id(getattr(self, k))])
            else:
                setattr(result, k, None)
        # Copy SDFG list and transformation history
        if hasattr(self, '_transformation_hist'):
            setattr(result, '_transformation_hist', copy.deepcopy(self._transformation_hist, memo))
        result._cfg_list = []
        if self._parent_sdfg is None:
            # Avoid import loops
            from dace.transformation.passes.fusion_inline import FixNestedSDFGReferences

            result._cfg_list = result.reset_cfg_list()
            fixed = FixNestedSDFGReferences().apply_pass(result, {})
            if fixed:
                warnings.warn(f'Fixed {fixed} nested SDFG parent references during deep copy.')

        return result

    @property
    def sdfg_id(self):
        """
        Returns the unique index of the current CFG within the current tree of CFGs (Top-level CFG/SDFG is 0, nested
        CFGs/SDFGs are greater).
        :note: ``sdfg_id`` is deprecated, please use ``cfg_id`` instead.
        """
        return self.cfg_id

    def to_json(self, hash=False):
        """ Serializes this object to JSON format.

            :return: A string representing the JSON-serialized SDFG.
        """
        # Location in the SDFG list (only for root SDFG)
        is_root = self.parent_sdfg is None
        if is_root:
            self.reset_cfg_list()

        tmp = super().to_json()

        # Ensure properties are serialized correctly
        if 'constants_prop' in tmp['attributes']:
            tmp['attributes']['constants_prop'] = json.loads(dace.serialize.dumps(tmp['attributes']['constants_prop']))

        tmp['attributes']['name'] = self.name
        if hash:
            tmp['attributes']['hash'] = self.hash_sdfg(tmp)

        if is_root:
            tmp['dace_version'] = dace.__version__

        return tmp

    @classmethod
    def from_json(cls, json_obj, context=None):
        context = context or {'sdfg': None}
        _type = json_obj['type']
        if _type != cls.__name__:
            raise TypeError("Class type mismatch")

        attrs = json_obj['attributes']
        nodes = json_obj['nodes']
        edges = json_obj['edges']

        if 'constants_prop' in attrs:
            constants_prop = dace.serialize.loads(dace.serialize.dumps(attrs['constants_prop']))
        else:
            constants_prop = None

        ret = SDFG(name=attrs['name'], constants=constants_prop, parent=context['sdfg'])

        dace.serialize.set_properties_from_json(ret,
                                                json_obj,
                                                ignore_properties={'constants_prop', 'name', 'hash'})

        nodelist = []
        for n in nodes:
            nci = copy.copy(context)
            nci['sdfg'] = ret

            block = dace.serialize.from_json(n, context=nci)
            ret.add_node(block)
            nodelist.append(block)

        for e in edges:
            e = dace.serialize.from_json(e)
            ret.add_edge(nodelist[int(e.src)], nodelist[int(e.dst)], e.data)

        if 'start_block' in json_obj:
            ret._start_block = json_obj['start_block']

        return ret

    def hash_sdfg(self, jsondict: Optional[Dict[str, Any]] = None) -> str:
        """
        Returns a hash of the current SDFG, without considering IDs and attribute names.

        :param jsondict: If not None, uses given JSON dictionary as input.
        :return: The hash (in SHA-256 format).
        """

        def keyword_remover(json_obj: Any, last_keyword=""):
            # Makes non-unique in SDFG hierarchy v2
            # Recursively remove attributes from the SDFG which are not used in
            # uniquely representing the SDFG. This, among other things, includes
            # the hash, name, transformation history, and meta attributes.
            if isinstance(json_obj, dict):
                if 'cfg_list_id' in json_obj:
                    del json_obj['cfg_list_id']

                keys_to_delete = []
                kv_to_recurse = []
                for key, value in json_obj.items():
                    if (isinstance(key, str)
                            and (key.startswith('_meta_')
                                 or key in ['name', 'hash', 'orig_sdfg', 'transformation_hist', 'instrument', 'guid'])):
                        keys_to_delete.append(key)
                    else:
                        kv_to_recurse.append((key, value))

                for key in keys_to_delete:
                    del json_obj[key]

                for key, value in kv_to_recurse:
                    keyword_remover(value, last_keyword=key)
            elif isinstance(json_obj, (list, tuple)):
                for value in json_obj:
                    keyword_remover(value)

        # Clean SDFG of nonstandard objects
        jsondict = (json.loads(json.dumps(jsondict)) if jsondict is not None else self.to_json())

        keyword_remover(jsondict)  # Make non-unique in SDFG hierarchy

        string_representation = json.dumps(jsondict)  # dict->str
        hsh = sha256(string_representation.encode('utf-8'))
        return hsh.hexdigest()

    @property
    def arrays(self):
        """ Returns a dictionary of data descriptors (`Data` objects) used
            in this SDFG, with an extra `None` entry for empty memlets.
        """
        return self._arrays

    @property
    def process_grids(self):
        """ Returns a dictionary of process-grid descriptors (`ProcessGrid` objects) used in this SDFG. """
        return self._pgrids

    @property
    def subarrays(self):
        """ Returns a dictionary of sub-array descriptors (`SubArray` objects) used in this SDFG. """
        return self._subarrays

    @property
    def rdistrarrays(self):
        """ Returns a dictionary of sub-array redistribution descriptors (`RedistrArray` objects) used in this SDFG. """
        return self._rdistrarrays

    def data(self, dataname: str):
        """ Looks up a data descriptor from its name, which can be an array, stream, or scalar symbol. """
        if dataname in self._arrays:
            return self._arrays[dataname]
        if str(dataname) in self.symbols:
            return self.symbols[str(dataname)]
        if dataname in self.constants_prop:
            return self.constants_prop[dataname][0]
        raise KeyError('Data descriptor with name "%s" not found in SDFG' % dataname)

    def replace(self, name: str, new_name: str):
        """ Finds and replaces all occurrences of a symbol or array name in SDFG.

            :param name: Name to find.
            :param new_name: Name to replace.
            :raise FileExistsError: If name and new_name already exist as data descriptors or symbols.
        """
        if name == new_name:
            return
        self.replace_dict({name: new_name})

    def replace_dict(self,
                     repldict: Dict[str, str],
                     symrepl: Optional[Dict[symbolic.SymbolicType, symbolic.SymbolicType]] = None,
                     replace_in_graph: bool = True,
                     replace_keys: bool = True) -> None:
        """
        Replaces all occurrences of keys in the given dictionary with the mapped
        values.

        :param repldict: The replacement dictionary.
        :param replace_keys: If False, skips replacing assignment keys.
        :param symrepl: A symbolic expression replacement dictionary (for performance reasons).
        :param replace_in_graph: Whether to replace in SDFG nodes / edges.
        :param replace_keys: If True, replaces in SDFG property names (e.g., array, symbol, and constant names).
        """

        repldict = {k: v for k, v in repldict.items() if k != v}
        if symrepl:
            symrepl = {k: v for k, v in symrepl.items() if str(k) != str(v)}


        symrepl = symrepl or {
            symbolic.pystr_to_symbolic(k): symbolic.pystr_to_symbolic(v) if isinstance(k, str) else v
            for k, v in repldict.items()
        }

        # Replace in arrays and symbols (if a variable name)
        if replace_keys:
            # Filter out nested data names, as we cannot and do not want to replace names in nested data descriptors
            repldict_filtered = {k: v for k, v in repldict.items() if '.' not in k}
            for name, new_name in repldict_filtered.items():
                if validate_name(new_name):
                    _replace_dict_keys(self._arrays, name, new_name)
                    _replace_dict_keys(self.symbols, name, new_name)
                    _replace_dict_keys(self.constants_prop, name, new_name)
                    _replace_dict_keys(self.callback_mapping, name, new_name)
                    _replace_dict_values(self.callback_mapping, name, new_name)

        # Replace inside data descriptors
        for array in self.arrays.values():
            replace_properties_dict(array, repldict, symrepl)

        super().replace_dict(repldict, symrepl, replace_in_graph, replace_keys)

    def add_symbol(self, name, stype, find_new_name: bool = False):
        """ Adds a symbol to the SDFG.

            :param name: Symbol name.
            :param stype: Symbol type.
            :param find_new_name: Find a new name.
        """
        if find_new_name:
            name = self._find_new_name(name)
        # TODO: Re-Enable!
        #else:
            # We do not check for data constant, because there is a link between the constants and
            #  the data descriptors.
            #if name in self.symbols:
            #    raise FileExistsError(f'Symbol "{name}" already exists in SDFG')
            #if name in self.arrays:
            #    raise FileExistsError(f'Cannot create symbol "{name}", the name is used by a data descriptor.')
            #if name in self._subarrays:
            #    raise FileExistsError(f'Cannot create symbol "{name}", the name is used by a subarray.')
            #if name in self._rdistrarrays:
            #    raise FileExistsError(f'Cannot create symbol "{name}", the name is used by a RedistrArray.')
            #if name in self._pgrids:
            #    raise FileExistsError(f'Cannot create symbol "{name}", the name is used by a ProcessGrid.')
        if not isinstance(stype, dtypes.typeclass):
            stype = dtypes.dtype_to_typeclass(stype)
        self.symbols[name] = stype
        return name

    def remove_symbol(self, name):
        """ Removes a symbol from the SDFG.

            :param name: Symbol name.
        """
        del self.symbols[name]
        # Clean up from symbol mapping if this SDFG is nested
        nsdfg = self.parent_nsdfg_node
        if nsdfg is not None and name in nsdfg.symbol_mapping:
            del nsdfg.symbol_mapping[name]

    @property
    def start_state(self):
        return self.start_block

    @start_state.setter
    def start_state(self, state_id):
        self.start_block = state_id

    @property
    def regenerate_code(self):
        return self._regenerate_code

    @regenerate_code.setter
    def regenerate_code(self, value):
        self._regenerate_code = value

    def set_global_code(self, cpp_code: str, location: str = 'frame'):
        """
        Sets C++ code that will be generated in a global scope on
        one of the generated code files.

        :param cpp_code: The code to set.
        :param location: The file/backend in which to generate the code.
                         Options are None (all files), "frame", "openmp",
                         "cuda", "xilinx", "intel_fpga", or any code generator
                         name.
        """
        self.global_code[location] = CodeBlock(cpp_code, dace.dtypes.Language.CPP)

    def set_init_code(self, cpp_code: str, location: str = 'frame'):
        """
        Sets C++ code that will be generated in the __dace_init_* functions on
        one of the generated code files.

        :param cpp_code: The code to set.
        :param location: The file/backend in which to generate the code.
                         Options are None (all files), "frame", "openmp",
                         "cuda", "xilinx", "intel_fpga", or any code generator
                         name.
        """
        self.init_code[location] = CodeBlock(cpp_code, dtypes.Language.CPP)

    def set_exit_code(self, cpp_code: str, location: str = 'frame'):
        """
        Sets C++ code that will be generated in the __dace_exit_* functions on
        one of the generated code files.

        :param cpp_code: The code to set.
        :param location: The file/backend in which to generate the code.
                         Options are None (all files), "frame", "openmp",
                         "cuda", "xilinx", "intel_fpga", or any code generator
                         name.
        """
        self.exit_code[location] = CodeBlock(cpp_code, dtypes.Language.CPP)

    def append_global_code(self, cpp_code: str, location: str = 'frame'):
        """
        Appends C++ code that will be generated in a global scope on
        one of the generated code files.

        :param cpp_code: The code to set.
        :param location: The file/backend in which to generate the code.
                         Options are None (all files), "frame", "openmp",
                         "cuda", "xilinx", "intel_fpga", or any code generator
                         name.
        """
        if location not in self.global_code:
            self.global_code[location] = CodeBlock('', dtypes.Language.CPP)
        self.global_code[location].code += cpp_code

    def append_init_code(self, cpp_code: str, location: str = 'frame'):
        """
        Appends C++ code that will be generated in the __dace_init_* functions on
        one of the generated code files.

        :param cpp_code: The code to append.
        :param location: The file/backend in which to generate the code.
                         Options are None (all files), "frame", "openmp",
                         "cuda", "xilinx", "intel_fpga", or any code generator
                         name.
        """
        if location not in self.init_code:
            self.init_code[location] = CodeBlock('', dtypes.Language.CPP)
        self.init_code[location].code += cpp_code

    def append_exit_code(self, cpp_code: str, location: str = 'frame'):
        """
        Appends C++ code that will be generated in the __dace_exit_* functions on
        one of the generated code files.

        :param cpp_code: The code to append.
        :param location: The file/backend in which to generate the code.
                         Options are None (all files), "frame", "openmp",
                         "cuda", "xilinx", "intel_fpga", or any code generator
                         name.
        """
        if location not in self.exit_code:
            self.exit_code[location] = CodeBlock('', dtypes.Language.CPP)
        self.exit_code[location].code += cpp_code

    def prepend_exit_code(self, cpp_code: str, location: str = 'frame'):
        """
        Prepends C++ code that will be generated in the __dace_exit_* functions on
        one of the generated code files.

        :param cpp_code: The code to prepend.
        :param location: The file/backend in which to generate the code.
                         Options are None (all files), "frame", "openmp",
                         "cuda", "xilinx", "intel_fpga", or any code generator
                         name.
        """
        if location not in self.exit_code:
            self.exit_code[location] = CodeBlock('', dtypes.Language.CPP)
        self.exit_code[location].code = cpp_code + self.exit_code[location].code

    def append_transformation(self, transformation):
        """
        Appends a transformation to the treansformation history of this SDFG.
        If this is the first transformation being applied, it also saves the
        initial state of the SDFG to return to and play back the history.

        :param transformation: The transformation to append.
        """
        if Config.get_bool('store_history') is False:
            return
        # Make sure the transformation is appended to the root SDFG.
        if self.cfg_id != 0:
            self.cfg_list[0].append_transformation(transformation)
            return

        if not self.orig_sdfg:
            clone = copy.deepcopy(self)
            clone.transformation_hist = []
            clone.orig_sdfg = None
            self.orig_sdfg = clone
        self.transformation_hist.append(transformation)

    ##########################################
    # Instrumentation-related methods

    def is_instrumented(self) -> bool:
        """ Returns True if the SDFG has performance instrumentation enabled on
            it or any of its elements. """
        if self.instrument != dtypes.InstrumentationType.No_Instrumentation:
            return True
        try:
            next(n for n, _ in self.all_nodes_recursive()
                 if hasattr(n, 'instrument') and n.instrument != dtypes.InstrumentationType.No_Instrumentation)
            return True
        except StopIteration:
            return False

    def get_instrumentation_reports(self) -> List['InstrumentationReport']:
        """
        Returns a list of instrumentation reports from previous runs of
        this SDFG.

        :return: A List of timestamped InstrumentationReport objects.
        """
        # Avoid import loops
        from dace.codegen.instrumentation import InstrumentationReport

        path = os.path.join(self.build_folder, 'perf')
        return [
            InstrumentationReport(os.path.join(path, fname)) for fname in os.listdir(path)
            if fname.startswith('report-')
        ]

    def clear_instrumentation_reports(self):
        """
        Clears the instrumentation report folder of this SDFG.
        """
        path = os.path.join(self.build_folder, 'perf')
        try:
            files = os.listdir(path)
        except FileNotFoundError:
            return
        for fname in files:
            if not fname.startswith('report-'):
                continue
            os.unlink(os.path.join(path, fname))

    def get_latest_report_path(self) -> Optional[str]:
        """
        Returns an instrumentation report file path from the latest run of this SDFG, or
        None if the file does not exist.

        :return: A path to the latest instrumentation report, or None if one does not exist.
        """
        path = os.path.join(self.build_folder, 'perf')
        files = [f for f in os.listdir(path) if f.startswith('report-')]
        if len(files) == 0:
            return None

        return os.path.join(path, sorted(files, reverse=True)[0])

    def get_latest_report(self) -> Optional['InstrumentationReport']:
        """
        Returns an instrumentation report from the latest run of this SDFG, or
        None if the file does not exist.

        :return: A timestamped InstrumentationReport object, or None if does not exist.
        """
        # Avoid import loops
        from dace.codegen.instrumentation import InstrumentationReport

        path = self.get_latest_report_path()
        if path is None:
            return None

        return InstrumentationReport(path)

    def get_instrumented_data(self, timestamp: Optional[int] = None) -> Optional['InstrumentedDataReport']:
        """
        Returns an instrumented data report from the latest run of this SDFG, with a given timestamp, or
        None if no reports exist.

        :param timestamp: An optional timestamp to use for the report.
        :return: An InstrumentedDataReport object, or None if one does not exist.
        """
        # Avoid import loops
        from dace.codegen.instrumentation.data.data_report import InstrumentedDataReport

        if timestamp is None:
            reports = self.available_data_reports()
            if not reports:
                return None
            timestamp = sorted(reports)[-1]

        folder = os.path.join(self.build_folder, 'data', str(timestamp))
        if not os.path.exists(folder):
            return None

        return InstrumentedDataReport(self, folder)

    def available_data_reports(self) -> List[str]:
        """
        Returns a list of available instrumented data reports for this SDFG.
        """
        path = os.path.join(self.build_folder, 'data')
        if os.path.exists(path):
            return os.listdir(path)
        else:
            return []

    def clear_data_reports(self):
        """
        Clears the instrumented data report folders of this SDFG.
        """
        reports = self.available_data_reports()
        path = os.path.join(self.build_folder, 'data')
        for report in reports:
            shutil.rmtree(os.path.join(path, report))

    def call_with_instrumented_data(self, dreport: 'InstrumentedDataReport', *args, **kwargs):
        """
        Invokes an SDFG with an instrumented data report, generating and compiling code if necessary.
        Arguments given as ``args`` and ``kwargs`` will be overriden by the data containers defined in the report.

        :param dreport: The instrumented data report to use upon calling.
        :param args: Arguments to call SDFG with.
        :param kwargs: Keyword arguments to call SDFG with.
        :return: The return value(s) of this SDFG.
        """
        from dace.codegen.compiled_sdfg import CompiledSDFG  # Avoid import loop

        binaryobj: CompiledSDFG = self.compile()
        set_report = binaryobj.get_exported_function('__dace_set_instrumented_data_report')
        if set_report is None:
            raise ValueError(
                'Data instrumentation report function not found. This is likely because the SDFG is not instrumented '
                'with `dace.DataInstrumentationType.Restore`')

        # Initialize the compiled SDFG to get the handle, then set the report folder
        handle = binaryobj.initialize(*args, **kwargs)
        set_report(handle, ctypes.c_char_p(os.path.abspath(dreport.folder).encode('utf-8')))

        # Verify passed arguments (if enabled)
        if Config.get_bool('frontend', 'check_args'):
            self.argument_typecheck(args, kwargs)
        return binaryobj(*args, **kwargs)

    ##########################################

    def as_schedule_tree(self, in_place: bool = False) -> 'ScheduleTreeScope':
        """
        Creates a schedule tree from this SDFG and all nested SDFGs. The schedule tree is a tree of nodes that represent
        the execution order of the SDFG.
        Each node in the tree can either represent a single statement (symbol assignment, tasklet, copy, library node,
        etc.) or a ``ScheduleTreeScope`` block (map, for-loop, pipeline, etc.) that contains other nodes.
    
        It can be used to generate code from an SDFG, or to perform schedule transformations on the SDFG. For example,
        erasing an empty if branch, or merging two consecutive for-loops.

        :param in_place: If True, the SDFG is modified in-place. Otherwise, a copy is made. Note that the SDFG might
                         not be usable after the conversion if ``in_place`` is True!
        :return: A schedule tree representing the given SDFG.
        """
        # Avoid import loop
        from dace.sdfg.analysis.schedule_tree import sdfg_to_tree as s2t
        return s2t.as_schedule_tree(self, in_place=in_place)

    @property
    def build_folder(self) -> str:
        """ Returns a relative path to the build cache folder for this SDFG. """
        if hasattr(self, '_build_folder'):
            return self._build_folder
        cache_config = Config.get('cache')
        base_folder = Config.get('default_build_folder')
        if cache_config == 'single':
            # Always use the same directory, overwriting any other program,
            # preventing parallelism and caching of multiple programs, but
            # saving space and potentially build time
            return os.path.join(base_folder, 'single_cache')
        elif cache_config == 'hash':
            # Any change to the SDFG will result in a new cache folder
            md5_hash = md5(str(self.to_json()).encode('utf-8')).hexdigest()
            return os.path.join(base_folder, f'{self.name}_{md5_hash}')
        elif cache_config == 'unique':
            # Base name on location in memory, so no caching is possible between
            # processes or subsequent invocations
            md5_hash = md5(str(os.getpid()).encode('utf-8')).hexdigest()
            return os.path.join(base_folder, f'{self.name}_{md5_hash}')
        elif cache_config == 'name':
            # Overwrites previous invocations, and can clash with other programs
            # if executed in parallel in the same working directory
            return os.path.join(base_folder, self.name)
        else:
            raise ValueError(f'Unknown cache configuration: {cache_config}')

    @build_folder.setter
    def build_folder(self, newfolder: str):
        self._build_folder = newfolder

    def remove_data(self, name, validate=True):
        """ Removes a data descriptor from the SDFG.

            :param name: The name of the data descriptor to remove.
            :param validate: If True, verifies that there are no access
                             nodes that are using this data descriptor
                             prior to removing it.
        """

        # Verify that the data descriptor exists
        if name not in self._arrays:
            return

        # Verify that there are no access nodes that use this data
        if validate:
            for state in self.states():
                for node in state.nodes():
                    if isinstance(node, nd.AccessNode) and node.data == name:
                        raise ValueError(f"Cannot remove data descriptor "
                                         f"{name}: it is accessed by node "
                                         f"{node} in state {state}.")

        del self._arrays[name]

    def reset_sdfg_list(self):
        """
        Reset the CFG list when changes have been made to the SDFG's CFG tree.
        This collects all control flow graphs recursively and propagates the collection to all CFGs as the new CFG list.
        :note: ``reset_sdfg_list`` is deprecated, please use ``reset_cfg_list`` instead.

        :return: The newly updated CFG list.
        """
        warnings.warn('reset_sdfg_list is deprecated, use reset_cfg_list instead', DeprecationWarning)
        return self.reset_cfg_list()

    def update_sdfg_list(self, sdfg_list):
        """
        Given a collection of CFGs, add them all to the current SDFG's CFG list.
        Any CFGs already in the list are skipped, and the newly updated list is propagated across all CFGs in the CFG
        tree.
        :note: ``update_sdfg_list`` is deprecated, please use ``update_cfg_list`` instead.

        :param sdfg_list: The collection of CFGs to add to the CFG list.
        """
        warnings.warn('update_sdfg_list is deprecated, use update_cfg_list instead', DeprecationWarning)
        self.update_cfg_list(sdfg_list)

    @property
    def sdfg_list(self) -> List['ControlFlowRegion']:
        warnings.warn('sdfg_list is deprecated, use cfg_list instead', DeprecationWarning)
        return self.cfg_list

    def set_sourcecode(self, code: str, lang=None):
        """ Set the source code of this SDFG (for IDE purposes).

            :param code: A string of source code.
            :param lang: A string representing the language of the source code,
                         for syntax highlighting and completion.
        """
        self.sourcecode = {'code': code, 'language': lang}

    @property
    def label(self):
        """ The name of this SDFG. """
        return self.name

    @property
    def constants(self):
        """ A dictionary of compile-time constants defined in this SDFG. """
        result = {}
        # Merge with parent's constants
        if self._parent_sdfg is not None:
            result.update(self._parent_sdfg.constants)

        def cast(dtype: dt.Data, value: Any):
            """ Cast a value to the given data type. """
            if isinstance(dtype, dt.Array):
                return value
            elif isinstance(dtype, dt.Scalar):
                return dtype.dtype.type(value)
            raise TypeError('Unsupported data type %s' % dtype)

        result.update({k: cast(*v) for k, v in self.constants_prop.items()})
        return result

    def add_constant(self, name: str, value: Any, dtype: dt.Data = None):
        """
        Adds/updates a new compile-time constant to this SDFG.

        A constant may either be a scalar or a numpy ndarray thereof. It is not an
        error if there is already a symbol or an array with the same name inside
        the SDFG. However, the data descriptors must refer to the same type.

        :param name: The name of the constant.
        :param value: The constant value.
        :param dtype: Optional data type of the symbol, or None to deduce automatically.
        """
        if name in self._subarrays:
            raise FileExistsError(f'Can not create constant "{name}", the name is used by a subarray.')
        if name in self._rdistrarrays:
            raise FileExistsError(f'Can not create constant "{name}", the name is used by a RedistrArray.')
        if name in self._pgrids:
            raise FileExistsError(f'Can not create constant "{name}", the name is used by a ProcessGrid.')
        self.constants_prop[name] = (dtype or dt.create_datadescriptor(value), value)

    @property
    def propagate(self):
        return self._propagate

    @propagate.setter
    def propagate(self, propagate: bool):
        self._propagate = propagate

    @property
    def parent(self) -> SDFGState:
        """ Returns the parent SDFG state of this SDFG, if exists. """
        return self._parent

    @property
    def parent_sdfg(self) -> 'SDFG':
        """ Returns the parent SDFG of this SDFG, if exists. """
        return self._parent_sdfg

    @property
    def parent_nsdfg_node(self) -> nd.NestedSDFG:
        """ Returns the parent NestedSDFG node of this SDFG, if exists. """
        return self._parent_nsdfg_node

    @parent.setter
    def parent(self, value):
        self._parent = value

    @parent_sdfg.setter
    def parent_sdfg(self, value):
        self._parent_sdfg = value

    @parent_nsdfg_node.setter
    def parent_nsdfg_node(self, value):
        self._parent_nsdfg_node = value

    def remove_node(self, node: SDFGState):
        if node is self._cached_start_block:
            self._cached_start_block = None
        return super().remove_node(node)

    def states(self):
        """ Returns the states in this SDFG, recursing into state scope blocks. """
        return list(self.all_states())

    def arrays_recursive(self, include_nested_data: bool = False):
        """ Iterate over all arrays in this SDFG, including arrays within
            nested SDFGs. Yields 3-tuples of (sdfg, array name, array).

            :param include_nested_data: If True, also yields nested data.
            :return: A generator of (sdfg, array name, array) tuples.
        """

        def _yield_nested_data(name, arr):
            for nname, narr in arr.members.items():
                if isinstance(narr, dt.Structure):
                    yield from _yield_nested_data(name + '.' + nname, narr)
                yield self, name + '.' + nname, narr

        for aname, arr in self.arrays.items():
            if isinstance(arr, dt.Structure) and include_nested_data:
                yield from _yield_nested_data(aname, arr)
            yield self, aname, arr
        for state in self.states():
            for node in state.nodes():
                if isinstance(node, nd.NestedSDFG):
                    yield from node.sdfg.arrays_recursive(include_nested_data=include_nested_data)

    def _used_symbols_internal(self,
                               all_symbols: bool,
                               defined_syms: Optional[Set] = None,
                               free_syms: Optional[Set] = None,
                               used_before_assignment: Optional[Set] = None,
                               keep_defined_in_mapping: bool = False,
                               with_contents: bool = True) -> Tuple[Set[str], Set[str], Set[str]]:
        defined_syms = set() if defined_syms is None else defined_syms
        free_syms = set() if free_syms is None else free_syms
        used_before_assignment = set() if used_before_assignment is None else used_before_assignment

        # Exclude data descriptor names and constants
        for name in self.arrays.keys():
            defined_syms.add(name)

        defined_syms |= set(self.constants_prop.keys())

        init_code_symbols=set()
        exit_code_symbols=set()
        # Add used symbols from init and exit code
        init_code_symbols = set()
        exit_code_symbols = set()
        for code in self.init_code.values():
            init_code_symbols |= symbolic.symbols_in_code(code.as_string, self.symbols.keys())
        for code in self.exit_code.values():
            exit_code_symbols |= symbolic.symbols_in_code(code.as_string, self.symbols.keys())
<<<<<<< HEAD


        free_syms |= set(filter(
            lambda x: not (str(x).startswith('__f2dace_') or str(x).startswith('tmp_struct_symbol')), init_code_symbols
        ))
        free_syms |= set(filter(
            lambda x: not (str(x).startswith('__f2dace_') or str(x).startswith('tmp_struct_symbol')), exit_code_symbols
        ))
=======
        
        #free_syms|=set(filter(lambda x: not str(x).startswith('__f2dace_ARRAY'),init_code_symbols))
        #free_syms|=set(filter(lambda x: not  str(x).startswith('__f2dace_ARRAY'),exit_code_symbols))
>>>>>>> c3313fbf

        return super()._used_symbols_internal(all_symbols=all_symbols,
                                              keep_defined_in_mapping=keep_defined_in_mapping,
                                              defined_syms=defined_syms,
                                              free_syms=free_syms,
                                              used_before_assignment=used_before_assignment,
                                              with_contents=with_contents)

    def get_all_toplevel_symbols(self) -> Set[str]:
        """
        Returns a set of all symbol names that are used by the SDFG's state machine.
        This includes all symbols in the descriptor repository and interstate edges,
        whether free or defined. Used to identify duplicates when, e.g., inlining or
        dealiasing a set of nested SDFGs.
        """
        # Exclude constants and data descriptor names
        exclude = set(self.arrays.keys()) | set(self.constants_prop.keys())

        syms = set()

        # Start with the set of SDFG free symbols
        syms |= set(self.symbols.keys())

        # Add inter-state symbols
        for e in self.edges():
            syms |= set(e.data.assignments.keys())
            syms |= e.data.free_symbols

        # Subtract exluded symbols
        return syms - exclude

    def read_and_write_sets(self) -> Tuple[Set[AnyStr], Set[AnyStr]]:
        """
        Determines what data containers are read and written in this SDFG. Does
        not include reads to subsets of containers that have previously been
        written within the same state.

        :return: A two-tuple of sets of things denoting
                 ({data read}, {data written}).
        """
        read_set = set()
        write_set = set()
        for state in self.states():
            for edge in state.parent_graph.in_edges(state):
                read_set |= edge.data.free_symbols & self.arrays.keys()
            # Get dictionaries of subsets read and written from each state
            rs, ws = state._read_and_write_sets()
            read_set |= rs.keys()
            write_set |= ws.keys()
        return read_set, write_set

    def arglist(self, scalars_only=False, free_symbols=None) -> Dict[str, dt.Data]:
        """
        Returns an ordered dictionary of arguments (names and types) required
        to invoke this SDFG.

        The arguments follow the following order:
        <sorted data arguments>, <sorted scalar arguments>.
        Data arguments are all the non-transient data containers in the
        SDFG; and scalar arguments are all the non-transient scalar data
        containers and free symbols (see ``SDFG.free_symbols``). This structure
        will create a sorted list of pointers followed by a sorted list of PoDs
        and structs.

        :return: An ordered dictionary of (name, data descriptor type) of all
                 the arguments, sorted as defined here.
        """
        # Start with data descriptors
        if scalars_only:
            data_args = {}
        else:
            data_args = {k: v for k, v in self.arrays.items() if not v.transient and not isinstance(v, dt.Scalar)}

        scalar_args = {
            k: v
            for k, v in self.arrays.items()
            if not v.transient and isinstance(v, dt.Scalar) and not k.startswith('__dace')
        }

        # Add global free symbols used in the generated code to scalar arguments
        #TODO LATER investiagte why all_symbols=False leads to bug
        free_symbols = free_symbols if free_symbols is not None else self.used_symbols(all_symbols=False)
        free_symbols = set(filter(lambda x: not str(x).startswith('__f2dace_STRUCTARRAY'), free_symbols))
        scalar_args.update({k: dt.Scalar(self.symbols[k]) for k in free_symbols if not k.startswith('__dace')})

        # Fill up ordered dictionary
        result = collections.OrderedDict()
        result.update(sorted(data_args.items()))
        result.update(sorted(scalar_args.items()))

        return result

    def init_signature(self, for_call=False, free_symbols=None) -> str:
        """ Returns a C/C++ signature of this SDFG, used when generating the initalization code.
            It only contains symbols.

            :param for_call: If True, returns arguments that can be used when calling the SDFG.
        """
        # Get global free symbols scalar arguments
        free_symbols = free_symbols if free_symbols is not None else self.used_symbols(all_symbols=False)
        return ", ".join(
            dt.Scalar(self.symbols[k]).as_arg(name=k, with_types=not for_call, for_call=for_call)
            for k in sorted(free_symbols) if not k.startswith('__dace'))

    def signature_arglist(self, with_types=True, for_call=False, with_arrays=True, arglist=None) -> List[str]:
        """ Returns a list of arguments necessary to call this SDFG,
            formatted as a list of C definitions.

            :param with_types: If True, includes argument types in the result.
            :param for_call: If True, returns arguments that can be used when
                             calling the SDFG.
            :param with_arrays: If True, includes arrays, otherwise,
                                only symbols and scalars are included.
            :param arglist: An optional cached argument list.
            :return: A list of strings. For example: `['float *A', 'int b']`.
        """
        arglist = arglist or self.arglist(scalars_only=not with_arrays)
        return [v.as_arg(name=k, with_types=with_types, for_call=for_call) for k, v in arglist.items()]

    def python_signature_arglist(self, with_types=True, for_call=False, with_arrays=True, arglist=None) -> List[str]:
        """ Returns a list of arguments necessary to call this SDFG,
            formatted as a list of Data-Centric Python definitions.

            :param with_types: If True, includes argument types in the result.
            :param for_call: If True, returns arguments that can be used when
                             calling the SDFG.
            :param with_arrays: If True, includes arrays, otherwise,
                                only symbols and scalars are included.
            :param arglist: An optional cached argument list.
            :return: A list of strings. For example: `['A: dace.float32[M]', 'b: dace.int32']`.
        """
        arglist = arglist or self.arglist(scalars_only=not with_arrays, free_symbols=[])
        return [v.as_python_arg(name=k, with_types=with_types, for_call=for_call) for k, v in arglist.items()]

    def signature(self, with_types=True, for_call=False, with_arrays=True, arglist=None) -> str:
        """ Returns a C/C++ signature of this SDFG, used when generating code.

            :param with_types: If True, includes argument types (can be used
                               for a function prototype). If False, only
                               include argument names (can be used for function
                               calls).
            :param for_call: If True, returns arguments that can be used when
                             calling the SDFG.
            :param with_arrays: If True, includes arrays, otherwise,
                                only symbols and scalars are included.
            :param arglist: An optional cached argument list.
        """
        return ", ".join(self.signature_arglist(with_types, for_call, with_arrays, arglist))

    def python_signature(self, with_types=True, for_call=False, with_arrays=True, arglist=None) -> str:
        """ Returns a Data-Centric Python signature of this SDFG, used when generating code.

            :param with_types: If True, includes argument types (can be used
                               for a function prototype). If False, only
                               include argument names (can be used for function
                               calls).
            :param for_call: If True, returns arguments that can be used when
                             calling the SDFG.
            :param with_arrays: If True, includes arrays, otherwise,
                                only symbols and scalars are included.
            :param arglist: An optional cached argument list.
        """
        return ", ".join(self.python_signature_arglist(with_types, for_call, with_arrays, arglist))

    def _repr_html_(self):
        """ HTML representation of the SDFG, used mainly for Jupyter
            notebooks. """
        from dace.jupyter import isnotebook, preamble

        result = ''
        if not isnotebook():
            result = preamble()

        # Create renderer canvas and load SDFG
        result += """
<div class="sdfv">
<div id="contents_{uid}" style="position: relative; resize: vertical; overflow: auto"></div>
</div>
<script>
    var sdfg_{uid} = {sdfg};
</script>
<script>
    new SDFGRenderer(
        checkCompatLoad(parse_sdfg(sdfg_{uid})),
        document.getElementById("contents_{uid}"),
        undefined, null, null, false, null, null
    );
</script>""".format(
            # Dumping to a string so that Jupyter Javascript can parse it
            # recursively
            sdfg=dace.serialize.dumps(dace.serialize.dumps(self.to_json())),
            uid=random.randint(0, sys.maxsize - 1))

        return result

    def transients(self):
        """ Returns a dictionary mapping transient data descriptors to their
            parent scope entry node, or None if top-level (i.e., exists in
            multiple scopes). """

        result = {}
        tstate = {}

        for (i, state) in enumerate(self.states()):
            scope_dict = state.scope_dict()
            for node in state.nodes():
                if isinstance(node, nd.AccessNode) and node.desc(self).transient:
                    arrname = node.data
                    # If transient is accessed in more than one state, it is a
                    # top-level transient
                    if arrname in tstate and tstate[arrname] != i:
                        tstate[arrname] = None
                        result[arrname] = None
                    else:
                        tstate[arrname] = i
                        result[arrname] = scope_dict[node]

        return result

    def shared_transients(self, check_toplevel: bool = True, include_nested_data: bool = False) -> List[str]:
        """ Returns a list of transient data that appears in more than one state.

            :param check_toplevel: If True, consider the descriptors' toplevel attribute.
            :param include_nested_data: If True, also include nested data.
            :return: A list of transient data names.
        """
        seen = {}
        shared = []

        # If a transient is present in an inter-state edge, it is shared
        for interstate_edge in self.all_interstate_edges():
            for sym in interstate_edge.data.free_symbols:
                if sym in self.arrays and self.arrays[sym].transient:
                    seen[sym] = interstate_edge
                    shared.append(sym)

        # The same goes for the conditions of conditional blocks.
        for block in self.all_control_flow_blocks():
            if isinstance(block, ConditionalBlock):
                for cond, _ in block.branches:
                    if cond is not None:
                        cond_symbols = set(map(str, dace.symbolic.symbols_in_ast(cond.code[0])))
                        for sym in cond_symbols:
                            if sym in self.arrays and self.arrays[sym].transient:
                                seen[sym] = block
                                shared.append(sym)

        # If transient is accessed in more than one state, it is shared
        for state in self.states():
            for node in state.data_nodes():
                tokens = node.data.split('.')
                # NOTE: The following three lines ensure that nested data share transient and toplevel attributes.
                desc = self.arrays[tokens[0]]
                is_transient = desc.transient
                is_toplevel = desc.toplevel
                if include_nested_data:
                    datanames = set(['.'.join(tokens[:i + 1]) for i in range(len(tokens))])
                else:
                    datanames = set([tokens[0]])
                for dataname in datanames:
                    desc = self.arrays[dataname]
                    if is_transient:
                        if (check_toplevel and is_toplevel) or (dataname in seen and seen[dataname] != state):
                            shared.append(dataname)
                        seen[dataname] = state

        return dtypes.deduplicate(shared)

    def save(self, filename: str, use_pickle=False, hash=None, exception=None, compress=False) -> Optional[str]:
        """ Save this SDFG to a file.

            :param filename: File name to save to.
            :param use_pickle: Use Python pickle as the SDFG format (default:
                               JSON).
            :param hash: By default, saves the hash if SDFG is JSON-serialized.
                         Otherwise, if True, saves the hash along with the SDFG.
            :param exception: If not None, stores error information along with
                              SDFG.
            :param compress: If True, uses gzip to compress the file upon saving.
            :return: The hash of the SDFG, or None if failed/not requested.
        """
        filename = os.path.expanduser(filename)

        if compress:
            fileopen = lambda file, mode: gzip.open(file, mode + 't')
        else:
            fileopen = open

        try:
            os.makedirs(os.path.dirname(filename), exist_ok=True)
        except (FileNotFoundError, FileExistsError):
            pass

        if use_pickle:
            with fileopen(filename, "wb") as fp:
                symbolic.SympyAwarePickler(fp).dump(self)
            if hash is True:
                return self.hash_sdfg()
        else:
            hash = True if hash is None else hash
            with fileopen(filename, "w") as fp:
                json_output = self.to_json(hash=hash)
                if exception:
                    json_output['error'] = exception.to_json()
                dace.serialize.dump(json_output, fp)
            if hash and 'hash' in json_output['attributes']:
                return json_output['attributes']['hash']

        return None

    def view(self, filename=None, verbose=False):
        """
        View this sdfg in the system's HTML viewer

        :param filename: the filename to write the HTML to. If `None`, a temporary file will be created.
        :param verbose: Be verbose, `False` by default.
        """
        from dace.cli.sdfv import view
        view(self, filename=filename, verbose=verbose)

    @staticmethod
    def _from_file(fp: BinaryIO) -> 'SDFG':
        firstbyte = fp.read(1)
        fp.seek(0)
        if firstbyte == b'{':  # JSON file
            sdfg_json = json.load(fp)
            sdfg = SDFG.from_json(sdfg_json)
        else:  # Pickle
            sdfg = symbolic.SympyAwareUnpickler(fp).load()

        if not isinstance(sdfg, SDFG):
            raise TypeError("Loaded file is not an SDFG (loaded type: %s)" % type(sdfg).__name__)
        return sdfg

    @staticmethod
    def from_file(filename: str) -> 'SDFG':
        """ Constructs an SDFG from a file.

            :param filename: File name to load SDFG from.
            :return: An SDFG.
        """
        # Try compressed first. If fails, try uncompressed
        try:
            with gzip.open(filename, 'rb') as fp:
                return SDFG._from_file(fp)
        except OSError:
            pass
        with open(filename, "rb") as fp:
            return SDFG._from_file(fp)

    # Dynamic SDFG creation API
    ##############################
    def is_name_used(self, name: str) -> bool:
        """ Checks if `name` is already used inside the SDFG."""
        if name in self._arrays:
            return True
        if name in self.symbols:
            return True
        if name in self.constants_prop:
            return True
        if name in self._pgrids:
            return True
        if name in self._subarrays:
            return True
        if name in self._rdistrarrays:
            return True
        return False
    
    def _find_new_name(self, name: str):
        """ Tries to find a new name by adding an underscore and a number. """

        names = (self._arrays.keys() | self.constants_prop.keys() | self._pgrids.keys() | self._subarrays.keys()
                 | self._rdistrarrays.keys() | self.symbols.keys())
        return dt.find_new_name(name, names)

    def is_name_used(self, name: str) -> bool:
        """ Checks if `name` is already used inside the SDFG."""
        if name in self._arrays:
            return True
        if name in self.symbols:
            return True
        if name in self.constants_prop:
            return True
        if name in self._pgrids:
            return True
        if name in self._subarrays:
            return True
        if name in self._rdistrarrays:
            return True
        return False

    def is_name_free(self, name: str) -> bool:
        """ Test if `name` is free, i.e. is not used by anything else."""
        return not self.is_name_used(name)

    def find_new_constant(self, name: str):
        """
        Tries to find a new name for a constant.
        """
        if self.is_name_free(name):
            return name
        return self._find_new_name(name)

    def find_new_symbol(self, name: str):
        """
        Tries to find a new symbol name by adding an underscore and a number.
        """
        if self.is_name_free(name):
            return name
        return self._find_new_name(name)

    def add_array(self,
                  name: str,
                  shape,
                  dtype,
                  storage=dtypes.StorageType.Default,
                  location=None,
                  transient=False,
                  strides=None,
                  offset=None,
                  lifetime=dace.dtypes.AllocationLifetime.Scope,
                  debuginfo=None,
                  allow_conflicts=False,
                  total_size=None,
                  find_new_name=False,
                  alignment=0,
                  may_alias=False) -> Tuple[str, dt.Array]:
        """ Adds an array to the SDFG data descriptor store. """

        # convert strings to int if possible
        newshape = []
        for s in shape:
            try:
                newshape.append(int(s))
            except:
                newshape.append(dace.symbolic.pystr_to_symbolic(s))
        shape = newshape
        strides = strides or None

        if isinstance(dtype, type) and dtype in dtypes._CONSTANT_TYPES[:-1]:
            dtype = dtypes.typeclass(dtype)

        desc = dt.Array(dtype,
                        shape,
                        storage=storage,
                        location=location,
                        allow_conflicts=allow_conflicts,
                        transient=transient,
                        strides=strides,
                        offset=offset,
                        lifetime=lifetime,
                        alignment=alignment,
                        debuginfo=debuginfo,
                        total_size=total_size,
                        may_alias=may_alias)

        return self.add_datadesc(name, desc, find_new_name=find_new_name), desc

    def add_view(self,
                 name: str,
                 shape,
                 dtype,
                 storage=dtypes.StorageType.Default,
                 strides=None,
                 offset=None,
                 debuginfo=None,
                 allow_conflicts=False,
                 total_size=None,
                 find_new_name=False,
                 alignment=0,
                 may_alias=False) -> Tuple[str, dt.ArrayView]:
        """ Adds a view to the SDFG data descriptor store. """

        # convert strings to int if possible
        newshape = []
        for s in shape:
            try:
                newshape.append(int(s))
            except:
                newshape.append(dace.symbolic.pystr_to_symbolic(s))
        shape = newshape

        if isinstance(dtype, type) and dtype in dtypes._CONSTANT_TYPES[:-1]:
            dtype = dtypes.typeclass(dtype)

        desc = dt.ArrayView(dtype,
                            shape,
                            storage=storage,
                            allow_conflicts=allow_conflicts,
                            transient=True,
                            strides=strides,
                            offset=offset,
                            lifetime=dtypes.AllocationLifetime.Scope,
                            alignment=alignment,
                            debuginfo=debuginfo,
                            total_size=total_size,
                            may_alias=may_alias)

        return self.add_datadesc(name, desc, find_new_name=find_new_name), desc

    def add_reference(self,
                      name: str,
                      shape,
                      dtype,
                      storage=dtypes.StorageType.Default,
                      strides=None,
                      offset=None,
                      debuginfo=None,
                      allow_conflicts=False,
                      total_size=None,
                      find_new_name=False,
                      alignment=0,
                      may_alias=False) -> Tuple[str, dt.Reference]:
        """ Adds a reference to the SDFG data descriptor store. """

        # convert strings to int if possible
        newshape = []
        for s in shape:
            try:
                newshape.append(int(s))
            except:
                newshape.append(dace.symbolic.pystr_to_symbolic(s))
        shape = newshape

        if isinstance(dtype, type) and dtype in dtypes._CONSTANT_TYPES[:-1]:
            dtype = dtypes.typeclass(dtype)

        desc = dt.ArrayReference(dtype,
                                 shape,
                                 storage=storage,
                                 allow_conflicts=allow_conflicts,
                                 transient=True,
                                 strides=strides,
                                 offset=offset,
                                 lifetime=dtypes.AllocationLifetime.Scope,
                                 alignment=alignment,
                                 debuginfo=debuginfo,
                                 total_size=total_size,
                                 may_alias=may_alias)

        return self.add_datadesc(name, desc, find_new_name=find_new_name), desc

    def add_stream(self,
                   name: str,
                   dtype,
                   buffer_size=1,
                   shape=(1, ),
                   storage=dtypes.StorageType.Default,
                   transient=False,
                   offset=None,
                   lifetime=dace.dtypes.AllocationLifetime.Scope,
                   debuginfo=None,
                   find_new_name=False) -> Tuple[str, dt.Stream]:
        """ Adds a stream to the SDFG data descriptor store. """

        # Convert to int if possible, otherwise to symbolic
        _shape = []
        for s in shape:
            try:
                _shape.append(int(s))
            except:
                _shape.append(dace.symbolic.pystr_to_symbolic(s))
        shape = _shape

        if isinstance(dtype, type) and dtype in dtypes._CONSTANT_TYPES[:-1]:
            dtype = dtypes.typeclass(dtype)

        desc = dt.Stream(
            dtype=dtype,
            buffer_size=buffer_size,
            shape=shape,
            storage=storage,
            transient=transient,
            offset=offset,
            lifetime=lifetime,
            debuginfo=debuginfo,
        )

        return self.add_datadesc(name, desc, find_new_name=find_new_name), desc

    def add_scalar(self,
                   name: str,
                   dtype,
                   storage=dtypes.StorageType.Default,
                   transient=False,
                   lifetime=dace.dtypes.AllocationLifetime.Scope,
                   debuginfo=None,
                   find_new_name=False) -> Tuple[str, dt.Scalar]:
        """ Adds a scalar to the SDFG data descriptor store. """

        if isinstance(dtype, type) and dtype in dtypes._CONSTANT_TYPES[:-1]:
            dtype = dtypes.typeclass(dtype)

        desc = dt.Scalar(
            dtype,
            storage=storage,
            transient=transient,
            lifetime=lifetime,
            debuginfo=debuginfo,
        )

        return self.add_datadesc(name, desc, find_new_name=find_new_name), desc

    def add_transient(self,
                      name,
                      shape,
                      dtype,
                      storage=dtypes.StorageType.Default,
                      location=None,
                      strides=None,
                      offset=None,
                      lifetime=dace.dtypes.AllocationLifetime.Scope,
                      debuginfo=None,
                      allow_conflicts=False,
                      total_size=None,
                      find_new_name=False,
                      alignment=0,
                      may_alias=False) -> Tuple[str, dt.Array]:
        """ Convenience function to add a transient array to the data
            descriptor store. """
        return self.add_array(name,
                              shape,
                              dtype,
                              storage=storage,
                              location=location,
                              transient=True,
                              strides=strides,
                              offset=offset,
                              lifetime=lifetime,
                              debuginfo=debuginfo,
                              allow_conflicts=allow_conflicts,
                              total_size=total_size,
                              alignment=alignment,
                              may_alias=may_alias,
                              find_new_name=find_new_name)

    def temp_data_name(self):
        """ Returns a temporary data descriptor name that can be used in this SDFG. """
        name = '__tmp%d' % self._temp_transients

        # NOTE: Consider switching to `_find_new_name`
        #  The frontend seems to access this variable directly.
        while self.is_name_used(name):
            self._temp_transients += 1
            name = '__tmp%d' % self._temp_transients
        self._temp_transients += 1
        return name

    def refresh_temp_transients(self):
        """
        Updates the temporary transient counter of this SDFG by querying the maximum number among the
        ``__tmp###`` data descriptors.
        """
        temp_transients = [k[5:] for k in self.arrays.keys() if k.startswith('__tmp')]
        max_temp_transient = 0
        for arr_suffix in temp_transients:
            try:
                max_temp_transient = max(max_temp_transient, int(arr_suffix))
            except ValueError:  # Not of the form __tmp###
                continue
        self._temp_transients = max_temp_transient + 1

    def add_temp_transient(self,
                           shape,
                           dtype,
                           storage=dtypes.StorageType.Default,
                           location=None,
                           strides=None,
                           offset=None,
                           lifetime=dace.dtypes.AllocationLifetime.Scope,
                           debuginfo=None,
                           allow_conflicts=False,
                           total_size=None,
                           alignment=0,
                           may_alias=False):
        """ Convenience function to add a transient array with a temporary name to the data
            descriptor store. """
        return self.add_array(self.temp_data_name(),
                              shape,
                              dtype,
                              storage=storage,
                              location=location,
                              transient=True,
                              strides=strides,
                              offset=offset,
                              lifetime=lifetime,
                              alignment=alignment,
                              debuginfo=debuginfo,
                              allow_conflicts=allow_conflicts,
                              total_size=total_size,
                              may_alias=may_alias)

    def add_temp_transient_like(self, desc: Union[dt.Array, dt.Scalar], dtype=None, debuginfo=None):
        """ Convenience function to add a transient array with a temporary name to the data
            descriptor store. """
        debuginfo = debuginfo or desc.debuginfo
        dtype = dtype or desc.dtype
        newdesc = desc.clone()
        newdesc.dtype = dtype
        newdesc.transient = True
        newdesc.debuginfo = debuginfo
        return self.add_datadesc(self.temp_data_name(), newdesc), newdesc

    def add_datadesc(self, name: str, datadesc: dt.Data, find_new_name=False) -> str:
        """ Adds an existing data descriptor to the SDFG array store.

            :param name: Name to use.
            :param datadesc: Data descriptor to add.
            :param find_new_name: If True and data descriptor with this name
                                  exists, finds a new name to add.
            :return: Name of the new data descriptor
        """
<<<<<<< HEAD
        if not isinstance(name, str):
            raise TypeError("Data descriptor name must be a string. Got %s" % type(name).__name__)
=======
        # if not isinstance(name, str):
        #     raise TypeError("Data descriptor name must be a string. Got %s" % type(name).__name__)
        # # If exists, fail
        # while name in self._arrays:
        #     if find_new_name:
        #         name = self._find_new_name(name)
        #     else:
        #         raise NameError(f'Array or Stream with name "{name}" already exists in SDFG')
        #     # NOTE: Remove illegal characters, such as dots. Such characters may be introduced when creating views to
        #     # members of Structures.
        #     name = name.replace('.', '_')
        # assert name not in self._arrays
        # self._arrays[name] = datadesc
        if find_new_name:
            # These characters might be introduced through the creation of views to members
            #  of strictures.
            # NOTES: If `find_new_name` is `True` and the name (understood as a sequence of
            #   any characters) is not used, i.e. `assert self.is_name_free(name)`, then it
            #   is still "cleaned", i.e. dots are replaced with underscores. However, if
            #   `find_new_name` is `False` then this cleaning is not applied and it is possible
            #   to create names that are formally invalid. The above code reproduces the exact
            #   same behaviour and is maintained for  compatibility. This behaviour is
            #   triggered by tests/python_frontend/structures/structure_python_test.py::test_rgf`.
            name = self._find_new_name(name)
            name = name.replace('.', '_')
            if self.is_name_used(name):
                name = self._find_new_name(name)
        else:
            # We do not check for data constant, because there is a link between the constants and
            #  the data descriptors.
            if name in self.arrays:
                raise FileExistsError(f'Data descriptor "{name}" already exists in SDFG')
            if name in self.symbols:
                raise FileExistsError(f'Can not create data descriptor "{name}", the name is used by a symbol.')
            if name in self._subarrays:
                raise FileExistsError(f'Can not create data descriptor "{name}", the name is used by a subarray.')
            if name in self._rdistrarrays:
                raise FileExistsError(f'Can not create data descriptor "{name}", the name is used by a RedistrArray.')
            if name in self._pgrids:
                raise FileExistsError(f'Can not create data descriptor "{name}", the name is used by a ProcessGrid.')

>>>>>>> c3313fbf

        if find_new_name:
            # These characters might be introduced through the creation of views to members
            #  of strictures.
            # NOTES: If `find_new_name` is `True` and the name (understood as a sequence of
            #   any characters) is not used, i.e. `assert self.is_name_free(name)`, then it
            #   is still "cleaned", i.e. dots are replaced with underscores. However, if
            #   `find_new_name` is `False` then this cleaning is not applied and it is possible
            #   to create names that are formally invalid. The above code reproduces the exact
            #   same behaviour and is maintained for  compatibility. This behaviour is
            #   triggered by tests/python_frontend/structures/structure_python_test.py::test_rgf`.
            name = self._find_new_name(name)
            name = name.replace('.', '_')
            if self.is_name_used(name):
                name = self._find_new_name(name)
        else:
            # We do not check for data constant, because there is a link between the constants and
            #  the data descriptors.
            if name in self.arrays:
                raise FileExistsError(f'Data descriptor "{name}" already exists in SDFG')
            if name in self.symbols:
                raise FileExistsError(f'Can not create data descriptor "{name}", the name is used by a symbol.')
            if name in self._subarrays:
                raise FileExistsError(f'Can not create data descriptor "{name}", the name is used by a subarray.')
            if name in self._rdistrarrays:
                raise FileExistsError(f'Can not create data descriptor "{name}", the name is used by a RedistrArray.')
            if name in self._pgrids:
                raise FileExistsError(f'Can not create data descriptor "{name}", the name is used by a ProcessGrid.')

        def _add_symbols(sdfg: SDFG, desc: dt.Data):
            if isinstance(desc, dt.Structure):
                for v in desc.members.values():
                    if isinstance(v, dt.Data):
                        _add_symbols(sdfg, v)
            for sym in desc.free_symbols:
                if sym.name not in sdfg.symbols:
                    sdfg.add_symbol(sym.name, sym.dtype)

<<<<<<< HEAD
        # Add the data descriptor to the SDFG and all symbols that are not yet known.
        self._arrays[name] = datadesc
        _add_symbols(self, datadesc)
=======
        self._arrays[name] = datadesc
        # Add free symbols to the SDFG global symbol storage
        _add_symbols(datadesc)
>>>>>>> c3313fbf

        return name

    def add_datadesc_view(self, name: str, datadesc: dt.Data, find_new_name=False) -> str:
        """ Adds a view of a given data descriptor to the SDFG array store.

            :param name: Name to use.
            :param datadesc: Data descriptor to view.
            :param find_new_name: If True and data descriptor with this name
                                  exists, finds a new name to add.
            :return: Name of the new data descriptor
        """
        vdesc = dt.View.view(datadesc)
        return self.add_datadesc(name, vdesc, find_new_name)

    def add_datadesc_reference(self, name: str, datadesc: dt.Data, find_new_name=False) -> str:
        """ Adds a reference of a given data descriptor to the SDFG array store.

            :param name: Name to use.
            :param datadesc: Data descriptor to view.
            :param find_new_name: If True and data descriptor with this name
                                  exists, finds a new name to add.
            :return: Name of the new data descriptor
        """
        vdesc = dt.Reference.view(datadesc)
        return self.add_datadesc(name, vdesc, find_new_name)

    def add_pgrid(self,
                  shape: ShapeType = None,
                  parent_grid: str = None,
                  color: Sequence[Union[Integral, bool]] = None,
                  exact_grid: RankType = None,
                  root: RankType = 0):
        """ Adds a process-grid to the process-grid descriptor store.
            For more details on process-grids, please read the documentation of the ProcessGrid class.

            :param shape: Shape of the process-grid (see `dims` parameter of [MPI_Cart_create](https://www.mpich.org/static/docs/latest/www3/MPI_Cart_create.html)), e.g., [2, 3, 3].
            :param parent_grid: Parent process-grid (similar to the `comm` parameter of [MPI_Cart_sub](https://www.mpich.org/static/docs/v3.2/www3/MPI_Cart_sub.html)).
            :param color: The i-th entry specifies whether the i-th dimension is kept in the sub-grid or is dropped (see `remain_dims` input of [MPI_Cart_sub](https://www.mpich.org/static/docs/v3.2/www3/MPI_Cart_sub.html)).
            :param exact_grid: If set then, out of all the sub-grids created, only the one that contains the rank with id `exact_grid` will be utilized for collective communication.
            :param root: Root rank (used for collective communication).
            :return: Name of the new process-grid descriptor.
        """

        if not (shape or parent_grid):
            raise ValueError("Process-grid must either have its shape defined or be linked to a parent-grid.")

        # convert strings to int if possible
        shape = shape or []
        newshape = []
        for s in shape:
            try:
                newshape.append(int(s))
            except:
                newshape.append(dace.symbolic.pystr_to_symbolic(s))
        shape = newshape

        grid_name = self._find_new_name('__pgrid')
        is_subgrid = (parent_grid is not None)
        if parent_grid and isinstance(parent_grid, str):
            parent_grid = self._pgrids[parent_grid]

        self._pgrids[grid_name] = ProcessGrid(grid_name, is_subgrid, shape, parent_grid, color, exact_grid, root)

        self.append_init_code(self._pgrids[grid_name].init_code())
        self.append_exit_code(self._pgrids[grid_name].exit_code())

        return grid_name

    def add_subarray(self,
                     dtype: dtypes.typeclass,
                     shape: ShapeType,
                     subshape: ShapeType,
                     pgrid: str = None,
                     correspondence: Sequence[Integral] = None):
        """ Adds a sub-array to the sub-array descriptor store.
            For more details on sub-arrays, please read the documentation of the SubArray class.

            :param dtype: Datatype of the array (see `oldtype` parameter of [MPI_Type_create_subarray](https://www.mpich.org/static/docs/v3.2/www3/MPI_Type_create_subarray.html)).
            :param shape: Shape of the sub-array (see `array_of_sizes` parameter of [MPI_Type_create_subarray](https://www.mpich.org/static/docs/v3.2/www3/MPI_Type_create_subarray.html)).
            :param subshape: Sub-shape of the sub-array (see `array_of_subsizes` parameter of [MPI_Type_create_subarray](https://www.mpich.org/static/docs/v3.2/www3/MPI_Type_create_subarray.html)).
            :param pgrid: Process-grid used for collective scatter/gather operations.
            :param correspondence: Matching among array dimensions and process-grid dimensions.
            :return: Name of the new sub-array descriptor.
        """

        # convert strings to int if possible
        shape = shape or []
        newshape = []
        for s in shape:
            try:
                newshape.append(int(s))
            except:
                newshape.append(dace.symbolic.pystr_to_symbolic(s))
        shape = newshape
        subshape = subshape or []
        newshape = []
        for s in subshape:
            try:
                newshape.append(int(s))
            except:
                newshape.append(dace.symbolic.pystr_to_symbolic(s))
        subshape = newshape

        # No need to ensure unique test.
        subarray_name = self._find_new_name('__subarray')

        self._subarrays[subarray_name] = SubArray(subarray_name, dtype, shape, subshape, pgrid, correspondence)
        self.append_init_code(self._subarrays[subarray_name].init_code())
        self.append_exit_code(self._subarrays[subarray_name].exit_code())

        return subarray_name

    def add_rdistrarray(self, array_a: str, array_b: str):
        """ Adds a sub-array redistribution to the sub-array redistribution descriptor store.
            For more details on redistributions, please read the documentation of the RedistrArray class.

            :param array_a: Input sub-array descriptor.
            :param array_b: Output sub-array descriptor.
            :return: Name of the new redistribution descriptor.
        """
        # No need to ensure unique test.
        name = self._find_new_name('__rdistrarray')

        self._rdistrarrays[name] = RedistrArray(name, array_a, array_b)
        self.append_init_code(self._rdistrarrays[name].init_code(self))
        self.append_exit_code(self._rdistrarrays[name].exit_code(self))
        return name

    def add_loop(
        self,
        before_state,
        loop_state,
        after_state,
        loop_var: str,
        initialize_expr: str,
        condition_expr: str,
        increment_expr: str,
        loop_end_state=None,
    ):
        """
        Helper function that adds a looping state machine around a
        given state (or sequence of states).

        :param before_state: The state after which the loop should
                             begin, or None if the loop is the first
                             state (creates an empty state).
        :param loop_state: The state that begins the loop. See also
                           ``loop_end_state`` if the loop is multi-state.
        :param after_state: The state that should be invoked after
                            the loop ends, or None if the program
                            should terminate (creates an empty state).
        :param loop_var: A name of an inter-state variable to use
                         for the loop. If None, ``initialize_expr``
                         and ``increment_expr`` must be None.
        :param initialize_expr: A string expression that is assigned
                                to ``loop_var`` before the loop begins.
                                If None, does not define an expression.
        :param condition_expr: A string condition that occurs every
                               loop iteration. If None, loops forever
                               (undefined behavior).
        :param increment_expr: A string expression that is assigned to
                               ``loop_var`` after every loop iteration.
                               If None, does not define an expression.
        :param loop_end_state: If the loop wraps multiple states, the
                               state where the loop iteration ends.
                               If None, sets the end state to
                               ``loop_state`` as well.
        :return: A 3-tuple of (``before_state``, generated loop guard state,
                 ``after_state``).
        """
        from dace.frontend.python.astutils import negate_expr  # Avoid import loops

        # Argument checks
        if loop_var is None and (initialize_expr or increment_expr):
            raise ValueError("Cannot initalize or increment an empty loop variable")

        # Handling empty states
        if loop_end_state is None:
            loop_end_state = loop_state
        if before_state is None:
            before_state = self.add_state()
        if after_state is None:
            after_state = self.add_state()

        # Create guard state
        guard = self.add_state("guard")

        # Loop initialization
        init = None if initialize_expr is None else {loop_var: initialize_expr}
        self.add_edge(before_state, guard, InterstateEdge(assignments=init))

        # Loop condition
        if condition_expr:
            cond_ast = CodeBlock(condition_expr).code
        else:
            cond_ast = CodeBlock('True').code
        self.add_edge(guard, loop_state, InterstateEdge(cond_ast))
        self.add_edge(guard, after_state, InterstateEdge(negate_expr(cond_ast)))

        # Loop incrementation
        incr = None if increment_expr is None else {loop_var: increment_expr}
        self.add_edge(loop_end_state, guard, InterstateEdge(assignments=incr))

        return before_state, guard, after_state

    # SDFG queries
    ##############################

    def find_state(self, state_id_or_label):
        """ Finds a state according to its ID (if integer is provided) or
            label (if string is provided).

            :param state_id_or_label: State ID (if int) or label (if str).
            :return: An SDFGState object.
        """

        if isinstance(state_id_or_label, str):
            for s in self.nodes():
                if s.label == state_id_or_label:
                    return s
            raise LookupError("State %s not found" % state_id_or_label)
        elif isinstance(state_id_or_label, int):
            return self.nodes()[state_id_or_label]
        else:
            raise TypeError("state_id_or_label is not an int nor string: {}".format(state_id_or_label))

    def specialize(self, symbols: Dict[str, Any]):
        """ Sets symbolic values in this SDFG to constants.

            :param symbols: Values to specialize.
        """
        # Update constants
        for k, v in symbols.items():
            self.add_constant(str(k), v)

    def is_loaded(self) -> bool:
        """
        Returns True if the SDFG binary is already loaded in the current
        process.
        """
        # Avoid import loops
        from dace.codegen import compiled_sdfg as cs, compiler

        binary_filename = compiler.get_binary_name(self.build_folder, self.name)
        dll = cs.ReloadableDLL(binary_filename, self.name)
        return dll.is_loaded()

    def compile(self, output_file=None, validate=True,
                return_program_handle=True) -> 'CompiledSDFG':
        """ Compiles a runnable binary from this SDFG.

            :param output_file: If not None, copies the output library file to
                                the specified path.
            :param validate: If True, validates the SDFG prior to generating
                             code.
            :param return_program_handle: If False, does not load the generated library.
            :return: A callable CompiledSDFG object, or None if ``return_program_handle=False``.
        """

        # Importing these outside creates an import loop
        from dace.codegen import codegen, compiler

        # Compute build folder path before running codegen
        build_folder = self.build_folder

        if not self._recompile or Config.get_bool('compiler', 'use_cache'):
            # Try to see if a cached version of the binary exists
            binary_filename = compiler.get_binary_name(build_folder, self.name)
            if os.path.isfile(binary_filename):
                return compiler.load_from_file(self, binary_filename)

        ############################
        # DaCe Compilation Process #

        if self.regenerate_code or not os.path.isdir(build_folder):
            # Clone SDFG as the other modules may modify its contents
            sdfg = copy.deepcopy(self)
            # Fix the build folder name on the copied SDFG to avoid it changing
            # if the codegen modifies the SDFG (thereby changing its hash)
            sdfg.build_folder = build_folder

            # Ensure external nested SDFGs are loaded.
            for _ in sdfg.all_sdfgs_recursive(load_ext=True):
                pass

            # Rename SDFG to avoid runtime issues with clashing names
            index = 0
            while sdfg.is_loaded():
                sdfg.name = f'{self.name}_{index}'
                index += 1
            if self.name != sdfg.name:
                warnings.warn(f"SDFG '{self.name}' is already loaded by another object, recompiling under a different "
                              f"name '{sdfg.name}'.")

            try:
                # Fill in scope entry/exit connectors
                sdfg.fill_scope_connectors()

                # Generate code for the program by traversing the SDFG state by state
                program_objects = codegen.generate_code(sdfg, validate=validate)
            except Exception:
                fpath = os.path.join('_dacegraphs', 'failing.sdfgz')
                self.save(fpath, compress=True)
                print(f'Failing SDFG saved for inspection in {os.path.abspath(fpath)}')
                raise

            # Generate the program folder and write the source files
            program_folder = compiler.generate_program_folder(sdfg, program_objects, build_folder)
        else:
            # The code was already generated, just load the program folder
            program_folder = build_folder
            sdfg = self

        # Compile the code and get the shared library path
        shared_library = compiler.configure_and_compile(program_folder, sdfg.name)

        # If provided, save output to path or filename
        if output_file is not None:
            if os.path.isdir(output_file):
                output_file = os.path.join(output_file, os.path.basename(shared_library))
            shutil.copyfile(shared_library, output_file)

        # Get the function handle
        if return_program_handle:
            return compiler.get_program_handle(shared_library, sdfg)

    def argument_typecheck(self, args, kwargs, types_only=False):
        """ Checks if arguments and keyword arguments match the SDFG
            types. Raises RuntimeError otherwise.

            :raise RuntimeError: Argument count mismatch.
            :raise TypeError: Argument type mismatch.
            :raise NotImplementedError: Unsupported argument type.
        """
        expected_args = self.arglist()

        # Omit return values from arguments
        expected_args = collections.OrderedDict([(k, v) for k, v in expected_args.items()
                                                 if not k.startswith('__return')])
        kwargs = {k: v for k, v in kwargs.items() if not k.startswith('__return')}

        num_args_passed = len(args) + len(kwargs)
        num_args_expected = len(expected_args)
        if num_args_passed < num_args_expected:
            expected_kwargs = list(expected_args.keys())[len(args):]
            missing_args = [k for k in expected_kwargs if k not in kwargs]
            raise RuntimeError("Missing arguments to SDFG: '%s'" % (', '.join(missing_args)))
        elif num_args_passed > num_args_expected:
            unnecessary_args = []
            extra_args = len(args) - len(expected_args)
            if extra_args > 0:
                unnecessary_args.extend('Argument #%d' % (i + len(expected_args) + 1) for i in range(extra_args))
                unnecessary_args.extend(kwargs.keys())
            else:
                unnecessary_args = [k for k in kwargs.keys() if k not in expected_args]
            raise RuntimeError("Too many arguments to SDFG. Unnecessary arguments: %s" % ', '.join(unnecessary_args))
        positional_args = list(args)
        for i, arg in enumerate(expected_args):
            expected = expected_args[arg]
            if i < len(positional_args):
                passed = positional_args[i]
            else:
                if arg not in kwargs:
                    raise RuntimeError("Missing argument to DaCe program: {}".format(arg))
                passed = kwargs[arg]
            if types_only:
                desc = dt.create_datadescriptor(passed)
                if not expected.is_equivalent(desc):
                    raise TypeError("Type mismatch for argument: expected %s, got %s" % (expected, desc))
                else:
                    continue
            if isinstance(expected, dace.data.Array):
                if not dtypes.is_array(passed):
                    raise TypeError("Type mismatch for argument {}: "
                                    "expected array type, got {}".format(arg, type(passed)))
            elif (isinstance(expected, dace.data.Scalar) or isinstance(expected, dace.dtypes.typeclass)):
                if (not dtypes.isconstant(passed) and not isinstance(passed, dace.symbolic.symbol)):
                    raise TypeError("Type mismatch for argument {}: "
                                    "expected scalar type, got {}".format(arg, type(passed)))
            elif isinstance(expected, dace.data.Stream):
                if not isinstance(passed, dace.dtypes.stream):
                    raise TypeError("Type mismatch for argument {}: "
                                    "expected stream type, got {}".format(arg, type(passed)))
            else:
                raise NotImplementedError("Type checking not implemented for type {} (argument "
                                          "{})".format(type(expected).__name__, arg))

    def __call__(self, *args, **kwargs):
        """ Invokes an SDFG, generating and compiling code if necessary. """
        with hooks.invoke_sdfg_call_hooks(self) as sdfg:
            binaryobj = sdfg.compile()

            # Verify passed arguments (if enabled)
            if Config.get_bool('frontend', 'check_args'):
                sdfg.argument_typecheck(args, kwargs)

            return binaryobj(*args, **kwargs)

    def fill_scope_connectors(self):
        """ Fills missing scope connectors (i.e., "IN_#"/"OUT_#" on entry/exit
            nodes) according to data on the memlets. """
        for state in self.states():
            state.fill_scope_connectors()

    def predecessor_state_transitions(self, state):
        """ Yields paths (lists of edges) that the SDFG can pass through
            before computing the given state. """
        return self.edge_bfs(state, reverse=True)

    def predecessor_states(self, state):
        """ Returns a list of unique states that the SDFG can pass through
            before computing the given state. """
        return (e.src for e in self.edge_bfs(state, reverse=True))

    def validate(self, references: Optional[Set[int]] = None, **context: bool) -> None:
        validate_sdfg(self, references, **context)

    def is_valid(self) -> bool:
        """ Returns True if the SDFG is verified correctly (using `validate`).
        """
        try:
            self.validate()
        except InvalidSDFGError:
            return False
        return True

    def apply_strict_transformations(self, validate=True, validate_all=False):
        """
        This method is DEPRECATED in favor of ``simplify``.
        Applies safe transformations (that will surely increase the
        performance) on the SDFG. For example, this fuses redundant states
        (safely) and removes redundant arrays.

        B{Note:} This is an in-place operation on the SDFG.
        """
        warnings.warn('SDFG.apply_strict_transformations is deprecated, use SDFG.simplify instead.', DeprecationWarning)
        return self.simplify(validate, validate_all)

    def simplify(self, validate=True, validate_all=False, verbose=False, options=None):
        """ Applies safe transformations (that will surely increase the
            performance) on the SDFG. For example, this fuses redundant states
            (safely) and removes redundant arrays.

            :note: This is an in-place operation on the SDFG.
        """
        from dace.transformation.passes.simplify import SimplifyPass
        return SimplifyPass(validate=validate, validate_all=validate_all, verbose=verbose,
                            pass_options=options).apply_pass(self, {})

    def auto_optimize(self,
                      device: dtypes.DeviceType,
                      validate: bool = True,
                      validate_all: bool = False,
                      symbols: Dict[str, int] = None,
                      use_gpu_storage: bool = False):
        """
        Runs a basic sequence of transformations to optimize a given SDFG to decent
        performance. In particular, performs the following:
            
            * Simplify
            * Auto-parallelization (loop-to-map)
            * Greedy application of SubgraphFusion
            * Tiled write-conflict resolution (MapTiling -> AccumulateTransient)
            * Tiled stream accumulation (MapTiling -> AccumulateTransient)
            * Collapse all maps to parallelize across all dimensions
            * Set all library nodes to expand to ``fast`` expansion, which calls
              the fastest library on the target device

        :param device: the device to optimize for.
        :param validate: If True, validates the SDFG after all transformations
                         have been applied.
        :param validate_all: If True, validates the SDFG after every step.
        :param symbols: Optional dict that maps symbols (str/symbolic) to int/float
        :param use_gpu_storage: If True, changes the storage of non-transient data to GPU global memory.
        :note: Operates in-place on this SDFG.
        :note: This function is still experimental and may harm correctness in
               certain cases. Please report an issue if it does.
        """
        from dace.transformation.auto.auto_optimize import auto_optimize
        auto_optimize(self, device, validate, validate_all, symbols, use_gpu_storage)

    def _initialize_transformations_from_type(
        self,
        xforms: Union[Type, List[Type], 'dace.transformation.PatternTransformation'],
        options: Union[Dict[str, Any], List[Dict[str, Any]], None] = None
    ) -> List['dace.transformation.PatternTransformation']:
        """
        Initializes given pattern-matching transformations with the options given.
        This method receives different formats and makes one kind of output.

        :param xforms: One or more PatternTransformation objects or classes.
        :param options: Zero or more transformation initialization option dictionaries.
        :return: List of PatternTransformation objects inititalized with their properties.
        """
        from dace.transformation import PatternTransformation  # Avoid import loops

        if isinstance(xforms, (PatternTransformation, type)):
            xforms = [xforms]
        if isinstance(options, dict):
            options = [options]
        options = options or [dict() for _ in xforms]

        if len(options) != len(xforms):
            raise ValueError('Length of options and transformations mismatch')

        result: List[PatternTransformation] = []
        for xftype, opts in zip(xforms, options):
            if isinstance(xftype, PatternTransformation):
                # Object was given, use as-is
                result.append(xftype)
            else:
                # Class was given, initialize
                opts = opts or {}
                try:
                    result.append(xftype(**opts))
                except TypeError:
                    # Backwards compatibility, transformation does not support ctor arguments
                    t = xftype()
                    # Set manually
                    for oname, oval in opts.items():
                        setattr(t, oname, oval)
                    result.append(t)

        return result

    def apply_transformations(self,
                              xforms: Union[Type, List[Type]],
                              options: Optional[Union[Dict[str, Any], List[Dict[str, Any]]]] = None,
                              validate: bool = True,
                              validate_all: bool = False,
                              permissive: bool = False,
                              states: Optional[List[Any]] = None,
                              print_report: Optional[bool] = None) -> int:
        """ This function applies a transformation or a sequence thereof
            consecutively. Operates in-place.

            :param xforms: A PatternTransformation class or a sequence.
            :param options: An optional dictionary (or sequence of dictionaries)
                            to modify transformation parameters.
            :param validate: If True, validates after all transformations.
            :param validate_all: If True, validates after every transformation.
            :param permissive: If True, operates in permissive mode.
            :param states: If not None, specifies a subset of states to
                           apply transformations on.
            :param print_report: Whether to show debug prints or not (None if
                                 the DaCe config option 'debugprint' should
                                 apply)
            :return: Number of transformations applied.

            Examples::

                      # Applies MapTiling, then MapFusion, followed by
                      # GPUTransformSDFG, specifying parameters only for the
                      # first transformation.
                      sdfg.apply_transformations(
                        [MapTiling, MapFusion, GPUTransformSDFG],
                        options=[{'tile_size': 16}, {}, {}])
        """
        from dace.transformation.passes.pattern_matching import PatternMatchAndApply  # Avoid import loops

        xforms = self._initialize_transformations_from_type(xforms, options)

        pazz = PatternMatchAndApply(xforms,
                                    permissive=permissive,
                                    validate=validate,
                                    validate_all=validate_all,
                                    states=states,
                                    print_report=print_report)
        results = pazz.apply_pass(self, {})

        # Return number of transformations applied
        if results is None:
            return 0
        return sum(len(v) for v in results.values())

    def apply_transformations_repeated(self,
                                       xforms: Union[Type, List[Type]],
                                       options: Optional[Union[Dict[str, Any], List[Dict[str, Any]]]] = None,
                                       validate: bool = True,
                                       validate_all: bool = False,
                                       permissive: bool = False,
                                       states: Optional[List[Any]] = None,
                                       print_report: Optional[bool] = None,
                                       order_by_transformation: bool = True,
                                       progress: Optional[bool] = None) -> int:
        """ This function repeatedly applies a transformation or a set of
            (unique) transformations until none can be found. Operates in-place.

            :param xforms: A PatternTransformation class or a set thereof.
            :param options: An optional dictionary (or sequence of dictionaries)
                            to modify transformation parameters.
            :param validate: If True, validates after all transformations.
            :param validate_all: If True, validates after every transformation.
            :param permissive: If True, operates in permissive mode.
            :param states: If not None, specifies a subset of states to
                           apply transformations on.
            :param print_report: Whether to show debug prints or not (None if
                                 the DaCe config option 'debugprint' should
                                 apply).
            :param order_by_transformation: Try to apply transformations ordered
                                            by class rather than SDFG.
            :param progress: If True, prints every intermediate transformation
                             applied. If False, never prints anything. If None
                             (default), prints only after 5 seconds of
                             transformations.
            :return: Number of transformations applied.

            Examples::

                    # Applies InlineSDFG until no more subgraphs can be inlined
                    sdfg.apply_transformations_repeated(InlineSDFG)
        """
        from dace.transformation.passes.pattern_matching import PatternMatchAndApplyRepeated

        xforms = self._initialize_transformations_from_type(xforms, options)

        pazz = PatternMatchAndApplyRepeated(xforms, permissive, validate, validate_all, states, print_report, progress,
                                            order_by_transformation)
        results = pazz.apply_pass(self, {})

        # Return number of transformations applied
        if results is None:
            return 0
        return sum(len(v) for v in results.values())

    def apply_transformations_once_everywhere(self,
                                              xforms: Union[Type, List[Type]],
                                              options: Optional[Union[Dict[str, Any], List[Dict[str, Any]]]] = None,
                                              validate: bool = True,
                                              validate_all: bool = False,
                                              permissive: bool = False,
                                              states: Optional[List[Any]] = None,
                                              print_report: Optional[bool] = None,
                                              order_by_transformation: bool = True,
                                              progress: Optional[bool] = None) -> int:
        """
        This function applies a transformation or a set of (unique) transformations
        until throughout the entire SDFG once. Operates in-place.

        :param xforms: A PatternTransformation class or a set thereof.
        :param options: An optional dictionary (or sequence of dictionaries)
                        to modify transformation parameters.
        :param validate: If True, validates after all transformations.
        :param validate_all: If True, validates after every transformation.
        :param permissive: If True, operates in permissive mode.
        :param states: If not None, specifies a subset of states to
                        apply transformations on.
        :param print_report: Whether to show debug prints or not (None if
                                the DaCe config option 'debugprint' should
                                apply).
        :param order_by_transformation: Try to apply transformations ordered
                                        by class rather than SDFG.
        :param progress: If True, prints every intermediate transformation
                            applied. If False, never prints anything. If None
                            (default), prints only after 5 seconds of
                            transformations.
        :return: Number of transformations applied.

        Examples::

                # Tiles all maps once
                sdfg.apply_transformations_once_everywhere(MapTiling, options=dict(tile_size=16))
        """
        from dace.transformation.passes.pattern_matching import PatternApplyOnceEverywhere

        xforms = self._initialize_transformations_from_type(xforms, options)

        pazz = PatternApplyOnceEverywhere(xforms, permissive, validate, validate_all, states, print_report, progress,
                                          order_by_transformation)
        results = pazz.apply_pass(self, {})

        # Return number of transformations applied
        if results is None:
            return 0
        return sum(len(v) for v in results.values())

    def apply_gpu_transformations(self,
                                  states=None,
                                  validate=True,
                                  validate_all=False,
                                  permissive=False,
                                  sequential_innermaps=True,
                                  register_transients=True,
                                  simplify=True,
                                  host_maps=None,
                                  host_data=None):
        """ Applies a series of transformations on the SDFG for it to
            generate GPU code.

            :param sequential_innermaps: Make all internal maps Sequential.
            :param register_transients: Make all transients inside GPU maps registers.
            :note: It is recommended to apply redundant array removal
                   transformation after this transformation. Alternatively,
                   you can ``simplify()`` after this transformation.
            :note: This is an in-place operation on the SDFG.
        """
        # Avoiding import loops
        from dace.transformation.interstate import GPUTransformSDFG

        self.apply_transformations(GPUTransformSDFG,
                                   options=dict(sequential_innermaps=sequential_innermaps,
                                                register_trans=register_transients,
                                                simplify=simplify,
                                                host_maps=host_maps,
                                                host_data=host_data),
                                   validate=validate,
                                   validate_all=validate_all,
                                   permissive=permissive,
                                   states=states)

    def apply_fpga_transformations(self, states=None, validate=True, validate_all=False, permissive=False):
        """ Applies a series of transformations on the SDFG for it to
            generate FPGA code.

            :note: This is an in-place operation on the SDFG.
        """
        # Avoiding import loops
        from dace.transformation.interstate import FPGATransformSDFG

        self.apply_transformations(FPGATransformSDFG,
                                   validate=validate,
                                   validate_all=validate_all,
                                   permissive=permissive,
                                   states=states)

    def expand_library_nodes(self, recursive=True):
        """
        Recursively expand all unexpanded library nodes in the SDFG,
        resulting in a "pure" SDFG that the code generator can handle.

        :param recursive: If True, expands all library nodes recursively,
                          including library nodes that expand to library nodes.
        """

        states = list(self.states())
        while len(states) > 0:
            state = states.pop()
            expanded_something = False
            for node in list(state.nodes()):  # Make sure we have a copy
                if isinstance(node, nd.NestedSDFG):
                    node.sdfg.expand_library_nodes(recursive=recursive)  # Call recursively
                elif isinstance(node, nd.LibraryNode):
                    impl_name = node.expand(self, state)
                    if Config.get_bool('debugprint'):
                        print('Automatically expanded library node \"{}\" with '
                              'implementation \"{}\".'.format(str(node), impl_name))
                    # We made a copy of the original list of nodes, so we keep
                    # iterating even though this list has now changed
                    if recursive:
                        expanded_something = True
            if expanded_something:
                states.append(state)  # Nodes have changed. Check state again

    def generate_code(self):
        """ Generates code from this SDFG and returns it.

            :return: A list of `CodeObject` objects containing the generated
                      code of different files and languages.
        """

        # Import loop "fix"
        from dace.codegen import codegen

        ################################
        # DaCe Code Generation Process #
        sdfg = copy.deepcopy(self)

        # Fill in scope entry/exit connectors
        sdfg.fill_scope_connectors()

        # Generate code for the program by traversing the SDFG state by state
        program_code = codegen.generate_code(sdfg)

        return program_code

    def make_array_memlet(self, array: str):
        """Convenience method to generate a Memlet that transfers a full array.

           :param array: the name of the array
           :return: a Memlet that fully transfers array
        """
        return dace.Memlet.from_array(array, self.data(array))

    def recheck_using_explicit_control_flow(self) -> bool:
        found_explicit_cf_block = False
        for node, graph in self.root_sdfg.all_nodes_recursive():
            if isinstance(graph, ControlFlowRegion) and not isinstance(graph, SDFG):
                found_explicit_cf_block = True
                break
            if isinstance(node, ControlFlowBlock) and not isinstance(node, SDFGState):
                found_explicit_cf_block = True
                break
        self.root_sdfg.using_explicit_control_flow = found_explicit_cf_block
        return found_explicit_cf_block<|MERGE_RESOLUTION|>--- conflicted
+++ resolved
@@ -1380,7 +1380,6 @@
             init_code_symbols |= symbolic.symbols_in_code(code.as_string, self.symbols.keys())
         for code in self.exit_code.values():
             exit_code_symbols |= symbolic.symbols_in_code(code.as_string, self.symbols.keys())
-<<<<<<< HEAD
 
 
         free_syms |= set(filter(
@@ -1389,11 +1388,6 @@
         free_syms |= set(filter(
             lambda x: not (str(x).startswith('__f2dace_') or str(x).startswith('tmp_struct_symbol')), exit_code_symbols
         ))
-=======
-        
-        #free_syms|=set(filter(lambda x: not str(x).startswith('__f2dace_ARRAY'),init_code_symbols))
-        #free_syms|=set(filter(lambda x: not  str(x).startswith('__f2dace_ARRAY'),exit_code_symbols))
->>>>>>> c3313fbf
 
         return super()._used_symbols_internal(all_symbols=all_symbols,
                                               keep_defined_in_mapping=keep_defined_in_mapping,
@@ -2106,23 +2100,9 @@
                                   exists, finds a new name to add.
             :return: Name of the new data descriptor
         """
-<<<<<<< HEAD
         if not isinstance(name, str):
             raise TypeError("Data descriptor name must be a string. Got %s" % type(name).__name__)
-=======
-        # if not isinstance(name, str):
-        #     raise TypeError("Data descriptor name must be a string. Got %s" % type(name).__name__)
-        # # If exists, fail
-        # while name in self._arrays:
-        #     if find_new_name:
-        #         name = self._find_new_name(name)
-        #     else:
-        #         raise NameError(f'Array or Stream with name "{name}" already exists in SDFG')
-        #     # NOTE: Remove illegal characters, such as dots. Such characters may be introduced when creating views to
-        #     # members of Structures.
-        #     name = name.replace('.', '_')
-        # assert name not in self._arrays
-        # self._arrays[name] = datadesc
+
         if find_new_name:
             # These characters might be introduced through the creation of views to members
             #  of strictures.
@@ -2151,36 +2131,6 @@
             if name in self._pgrids:
                 raise FileExistsError(f'Can not create data descriptor "{name}", the name is used by a ProcessGrid.')
 
->>>>>>> c3313fbf
-
-        if find_new_name:
-            # These characters might be introduced through the creation of views to members
-            #  of strictures.
-            # NOTES: If `find_new_name` is `True` and the name (understood as a sequence of
-            #   any characters) is not used, i.e. `assert self.is_name_free(name)`, then it
-            #   is still "cleaned", i.e. dots are replaced with underscores. However, if
-            #   `find_new_name` is `False` then this cleaning is not applied and it is possible
-            #   to create names that are formally invalid. The above code reproduces the exact
-            #   same behaviour and is maintained for  compatibility. This behaviour is
-            #   triggered by tests/python_frontend/structures/structure_python_test.py::test_rgf`.
-            name = self._find_new_name(name)
-            name = name.replace('.', '_')
-            if self.is_name_used(name):
-                name = self._find_new_name(name)
-        else:
-            # We do not check for data constant, because there is a link between the constants and
-            #  the data descriptors.
-            if name in self.arrays:
-                raise FileExistsError(f'Data descriptor "{name}" already exists in SDFG')
-            if name in self.symbols:
-                raise FileExistsError(f'Can not create data descriptor "{name}", the name is used by a symbol.')
-            if name in self._subarrays:
-                raise FileExistsError(f'Can not create data descriptor "{name}", the name is used by a subarray.')
-            if name in self._rdistrarrays:
-                raise FileExistsError(f'Can not create data descriptor "{name}", the name is used by a RedistrArray.')
-            if name in self._pgrids:
-                raise FileExistsError(f'Can not create data descriptor "{name}", the name is used by a ProcessGrid.')
-
         def _add_symbols(sdfg: SDFG, desc: dt.Data):
             if isinstance(desc, dt.Structure):
                 for v in desc.members.values():
@@ -2190,15 +2140,9 @@
                 if sym.name not in sdfg.symbols:
                     sdfg.add_symbol(sym.name, sym.dtype)
 
-<<<<<<< HEAD
         # Add the data descriptor to the SDFG and all symbols that are not yet known.
         self._arrays[name] = datadesc
         _add_symbols(self, datadesc)
-=======
-        self._arrays[name] = datadesc
-        # Add free symbols to the SDFG global symbol storage
-        _add_symbols(datadesc)
->>>>>>> c3313fbf
 
         return name
 
