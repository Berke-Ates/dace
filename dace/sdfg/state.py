# Copyright 2019-2021 ETH Zurich and the DaCe authors. All rights reserved.
""" Contains classes of a single SDFG state and dataflow subgraphs. """

import ast
import abc
import collections
import copy
import inspect
import itertools
import warnings
from typing import TYPE_CHECKING, Any, AnyStr, Dict, Iterable, Iterator, List, Optional, Set, Tuple, Union, overload

import dace
from dace import data as dt
from dace import dtypes
from dace import memlet as mm
from dace import serialize
from dace import subsets as sbs
from dace import symbolic
from dace.properties import (CodeBlock, DictProperty, EnumProperty, Property, SubsetProperty, SymbolicProperty,
                             CodeProperty, make_properties, SetProperty)
from dace.sdfg import nodes as nd
from dace.sdfg.graph import MultiConnectorEdge, OrderedMultiDiConnectorGraph, SubgraphView, OrderedDiGraph, Edge
from dace.sdfg.propagation import propagate_memlet
from dace.sdfg.validation import validate_state
from dace.subsets import Range, Subset

if TYPE_CHECKING:
    import dace.sdfg.scope
    from dace.sdfg import SDFG


NodeT = Union[nd.Node, 'ControlFlowBlock']
EdgeT = Union[MultiConnectorEdge[mm.Memlet], Edge['dace.sdfg.InterstateEdge']]
GraphT = Union['ControlFlowRegion', 'SDFGState']


def _getdebuginfo(old_dinfo=None) -> dtypes.DebugInfo:
    """ Returns a DebugInfo object for the position that called this function.

        :param old_dinfo: Another DebugInfo object that will override the
                          return value of this function
        :return: DebugInfo containing line number and calling file.
    """
    if old_dinfo is not None:
        return old_dinfo

    caller = inspect.getframeinfo(inspect.stack()[2][0], context=0)
    return dtypes.DebugInfo(caller.lineno, 0, caller.lineno, 0, caller.filename)


def _make_iterators(ndrange):
    # Input can either be a dictionary or a list of pairs
    if isinstance(ndrange, list):
        params = [k for k, _ in ndrange]
        ndrange = {k: v for k, v in ndrange}
    else:
        params = list(ndrange.keys())

    # Parse each dimension separately
    ranges = []
    for p in params:
        prange: Union[str, sbs.Subset, Tuple[symbolic.SymbolicType]] = ndrange[p]
        if isinstance(prange, sbs.Subset):
            rng = prange.ndrange()[0]
        elif isinstance(prange, tuple):
            rng = prange
        else:
            rng = SubsetProperty.from_string(prange)[0]
        ranges.append(rng)
    map_range = sbs.Range(ranges)

    return params, map_range


class BlockGraphView(object):
    """
    Read-only view interface of an SDFG control flow block, containing methods for memlet tracking, traversal, subgraph
    creation, queries, and replacements. ``ControlFlowBlock`` and ``StateSubgraphView`` inherit from this class to share
    methods.
    """
    

    ###################################################################
    # Typing overrides

    @overload
    def nodes(self) -> List[NodeT]:
        ...

    @overload
    def edges(self) -> List[EdgeT]:
        ...

    @overload
    def in_degree(self, node: NodeT) -> int:
        ...

    @overload
    def out_degree(self, node: NodeT) -> int:
        ...

    @property
    def sdfg(self) -> 'SDFG':
        ...

    ###################################################################
    # Traversal methods

    @abc.abstractmethod
    def all_nodes_recursive(self) -> Iterator[Tuple[NodeT, GraphT]]:
        """
        Iterate over all nodes in this graph or subgraph.
        This includes control flow blocks, nodes in those blocks, and recursive control flow blocks and nodes within
        nested SDFGs. It returns tuples of the form (node, parent), where the node is either a dataflow node, in which
        case the parent is an SDFG state, or a control flow block, in which case the parent is a control flow graph
        (i.e., an SDFG or a scope block).
        """
        raise NotImplementedError()

    @abc.abstractmethod
    def all_edges_recursive(self) -> Iterator[Tuple[EdgeT, GraphT]]:
        """
        Iterate over all edges in this graph or subgraph.
        This includes dataflow edges, inter-state edges, and recursive edges within nested SDFGs. It returns tuples of
        the form (edge, parent), where the edge is either a dataflow edge, in which case the parent is an SDFG state, or
        an inter-stte edge, in which case the parent is a control flow graph (i.e., an SDFG or a scope block).
        """
        raise NotImplementedError()

    @abc.abstractmethod
    def data_nodes(self) -> List[nd.AccessNode]:
        """
        Returns all data nodes (i.e., AccessNodes, arrays) present in this graph or subgraph.
        Note: This does not recurse into nested SDFGs.
        """
        raise NotImplementedError()

    @abc.abstractmethod
    def entry_node(self, node: nd.Node) -> nd.EntryNode:
        """ Returns the entry node that wraps the current node, or None if it is top-level in a state. """
        raise NotImplementedError()

    @abc.abstractmethod
    def exit_node(self, entry_node: nd.EntryNode) -> nd.ExitNode:
        """ Returns the exit node leaving the context opened by the given entry node. """
        raise NotImplementedError()

    ###################################################################
    # Memlet-tracking methods

    @abc.abstractmethod
    def memlet_path(self, edge: MultiConnectorEdge[mm.Memlet]) -> List[MultiConnectorEdge[mm.Memlet]]:
        """
        Given one edge, returns a list of edges representing a path between its source and sink nodes.
        Used for memlet tracking.

        :note: Behavior is undefined when there is more than one path involving this edge.
        :param edge: An edge within a state (memlet).
        :return: A list of edges from a source node to a destination node.
        """
        raise NotImplementedError()

    @abc.abstractmethod
    def memlet_tree(self, edge: MultiConnectorEdge) -> mm.MemletTree:
        """
        Given one edge, returns a tree of edges between its node source(s) and sink(s).
        Used for memlet tracking.

        :param edge: An edge within a state (memlet).
        :return: A tree of edges whose root is the source/sink node (depending on direction) and associated children
                 edges.
        """
        raise NotImplementedError()

    @abc.abstractmethod
    def in_edges_by_connector(self, node: nd.Node, connector: AnyStr) -> Iterable[MultiConnectorEdge[mm.Memlet]]:
        """
        Returns a generator over edges entering the given connector of the given node.

        :param node: Destination node of edges.
        :param connector: Destination connector of edges.
        """
        raise NotImplementedError()

    @abc.abstractmethod
    def out_edges_by_connector(self, node: nd.Node, connector: AnyStr) -> Iterable[MultiConnectorEdge[mm.Memlet]]:
        """
        Returns a generator over edges exiting the given connector of the given node.

        :param node: Source node of edges.
        :param connector: Source connector of edges.
        """
        raise NotImplementedError()

    @abc.abstractmethod
    def edges_by_connector(self, node: nd.Node, connector: AnyStr) -> Iterable[MultiConnectorEdge[mm.Memlet]]:
        """
        Returns a generator over edges entering or exiting the given connector of the given node.

        :param node: Source/destination node of edges.
        :param connector: Source/destination connector of edges.
        """
        raise NotImplementedError()

    ###################################################################
    # Query, subgraph, and replacement methods

    @abc.abstractmethod
    def used_symbols(self, all_symbols: bool, keep_defined_in_mapping: bool=False) -> Set[str]:
        """
        Returns a set of symbol names that are used in the graph.

        :param all_symbols: If False, only returns symbols that are needed as arguments (only used in generated code).
        :param keep_defined_in_mapping: If True, symbols defined in inter-state edges that are in the symbol mapping
                                        will be removed from the set of defined symbols.
        """
        raise NotImplementedError()
    
    @property
    def free_symbols(self) -> Set[str]:
        """
        Returns a set of symbol names that are used, but not defined, in this graph view.
        In the case of an SDFG, this property is used to determine the symbolic parameters of the SDFG and
        verify that ``SDFG.symbols`` is complete.

        :note: Assumes that the graph is valid (i.e., without undefined or overlapping symbols).
        """
        return self.used_symbols(all_symbols=True)

    @abc.abstractmethod
    def read_and_write_sets(self) -> Tuple[Set[AnyStr], Set[AnyStr]]:
        """
        Determines what data is read and written in this graph.
        Does not include reads to subsets of containers that have previously been written within the same state.
        
        :return: A two-tuple of sets of things denoting ({data read}, {data written}).
        """
        raise NotImplementedError()

    @abc.abstractmethod
    def unordered_arglist(self,
                          defined_syms=None,
                          shared_transients=None) -> Tuple[Dict[str, dt.Data], Dict[str, dt.Data]]:
        raise NotImplementedError()

    def arglist(self, defined_syms=None, shared_transients=None) -> Dict[str, dt.Data]:
        """
        Returns an ordered dictionary of arguments (names and types) required to invoke this subgraph.

        The arguments differ from SDFG.arglist, but follow the same order,
        namely: <sorted data arguments>, <sorted scalar arguments>.

        Data arguments contain:
            * All used non-transient data containers in the subgraph
            * All used transient data containers that were allocated outside.
              This includes data from memlets, transients shared across multiple states, and transients that could not
              be allocated within the subgraph (due to their ``AllocationLifetime`` or according to the
              ``dtypes.can_allocate`` function).

        Scalar arguments contain:
            * Free symbols in this state/subgraph.
            * All transient and non-transient scalar data containers used in this subgraph.

        This structure will create a sorted list of pointers followed by a sorted list of PoDs and structs.

        :return: An ordered dictionary of (name, data descriptor type) of all the arguments, sorted as defined here.
        """
        data_args, scalar_args = self.unordered_arglist(defined_syms, shared_transients)

        # Fill up ordered dictionary
        result = collections.OrderedDict()
        for k, v in itertools.chain(sorted(data_args.items()), sorted(scalar_args.items())):
            result[k] = v

        return result

    def signature_arglist(self, with_types=True, for_call=False):
        """ Returns a list of arguments necessary to call this state or subgraph, formatted as a list of C definitions.

            :param with_types: If True, includes argument types in the result.
            :param for_call: If True, returns arguments that can be used when calling the SDFG.
            :return: A list of strings. For example: `['float *A', 'int b']`.
        """
        return [v.as_arg(name=k, with_types=with_types, for_call=for_call) for k, v in self.arglist().items()]

    @abc.abstractmethod
    def top_level_transients(self) -> Set[str]:
        """Iterate over top-level transients of this graph."""
        raise NotImplementedError()

    @abc.abstractmethod
    def all_transients(self) -> List[str]:
        """Iterate over all transients in this graph."""
        raise NotImplementedError()

    @abc.abstractmethod
    def replace(self, name: str, new_name: str):
        """
        Finds and replaces all occurrences of a symbol or array in this graph.

        :param name: Name to find.
        :param new_name: Name to replace.
        """
        raise NotImplementedError()

    @abc.abstractmethod
    def replace_dict(self,
                     repl: Dict[str, str],
                     symrepl: Optional[Dict[symbolic.SymbolicType, symbolic.SymbolicType]] = None):
        """
        Finds and replaces all occurrences of a set of symbols or arrays in this graph.

        :param repl: Mapping from names to replacements.
        :param symrepl: Optional symbolic version of ``repl``.
        """
        raise NotImplementedError()


@make_properties
class DataflowGraphView(BlockGraphView, abc.ABC):

    def __init__(self, *args, **kwargs):
        self._clear_scopedict_cache()

    ###################################################################
    # Typing overrides

    @overload
    def nodes(self) -> List[nd.Node]:
        ...

    @overload
    def edges(self) -> List[MultiConnectorEdge[mm.Memlet]]:
        ...

    ###################################################################
    # Traversal methods

    def all_nodes_recursive(self) -> Iterator[Tuple[NodeT, GraphT]]:
        for node in self.nodes():
            yield node, self
            if isinstance(node, nd.NestedSDFG):
                if node.sdfg is not None:
                    yield from node.sdfg.all_nodes_recursive()

    def all_edges_recursive(self) -> Iterator[Tuple[EdgeT, GraphT]]:
        for e in self.edges():
            yield e, self
        for node in self.nodes():
            if isinstance(node, nd.NestedSDFG):
                yield from node.sdfg.all_edges_recursive()

    def data_nodes(self) -> List[nd.AccessNode]:
        """ Returns all data_nodes (arrays) present in this state. """
        return [n for n in self.nodes() if isinstance(n, nd.AccessNode)]

    def entry_node(self, node: nd.Node) -> Optional[nd.EntryNode]:
        """ Returns the entry node that wraps the current node, or None if
            it is top-level in a state. """
        return self.scope_dict()[node]

    def exit_node(self, entry_node: nd.EntryNode) -> Optional[nd.ExitNode]:
        """ Returns the exit node leaving the context opened by
            the given entry node. """
        node_to_children = self.scope_children()
        return next(v for v in node_to_children[entry_node] if isinstance(v, nd.ExitNode))

    ###################################################################
    # Memlet-tracking methods

    def memlet_path(self, edge: MultiConnectorEdge[mm.Memlet]) -> List[MultiConnectorEdge[mm.Memlet]]:
        """ Given one edge, returns a list of edges representing a path
            between its source and sink nodes. Used for memlet tracking.

            :note: Behavior is undefined when there is more than one path
                   involving this edge.
            :param edge: An edge within this state.
            :return: A list of edges from a source node to a destination node.
            """
        result = [edge]

        # Obtain the full state (to work with paths that trace beyond a scope)
        state = self._graph

        # If empty memlet, return itself as the path
        if (edge.src_conn is None and edge.dst_conn is None and edge.data.is_empty()):
            return result

        # Prepend incoming edges until reaching the source node
        curedge = edge
        while not isinstance(curedge.src, (nd.CodeNode, nd.AccessNode)):
            # Trace through scopes using OUT_# -> IN_#
            if isinstance(curedge.src, (nd.EntryNode, nd.ExitNode)):
                if curedge.src_conn is None:
                    raise ValueError("Source connector cannot be None for {}".format(curedge.src))
                assert curedge.src_conn.startswith("OUT_")
                next_edge = next(e for e in state.in_edges(curedge.src) if e.dst_conn == "IN_" + curedge.src_conn[4:])
                result.insert(0, next_edge)
                curedge = next_edge

        # Append outgoing edges until reaching the sink node
        curedge = edge
        while not isinstance(curedge.dst, (nd.CodeNode, nd.AccessNode)):
            # Trace through scope entry using IN_# -> OUT_#
            if isinstance(curedge.dst, (nd.EntryNode, nd.ExitNode)):
                if curedge.dst_conn is None:
                    raise ValueError("Destination connector cannot be None for {}".format(curedge.dst))
                if not curedge.dst_conn.startswith("IN_"):  # Map variable
                    break
                next_edge = next(e for e in state.out_edges(curedge.dst) if e.src_conn == "OUT_" + curedge.dst_conn[3:])
                result.append(next_edge)
                curedge = next_edge

        return result

    def memlet_tree(self, edge: MultiConnectorEdge) -> mm.MemletTree:
        propagate_forward = False
        propagate_backward = False
        if ((isinstance(edge.src, nd.EntryNode) and edge.src_conn is not None) or
            (isinstance(edge.dst, nd.EntryNode) and edge.dst_conn is not None and edge.dst_conn.startswith('IN_'))):
            propagate_forward = True
        if ((isinstance(edge.src, nd.ExitNode) and edge.src_conn is not None)
                or (isinstance(edge.dst, nd.ExitNode) and edge.dst_conn is not None)):
            propagate_backward = True

        # If either both are False (no scopes involved) or both are True
        # (invalid SDFG), we return only the current edge as a degenerate tree
        if propagate_forward == propagate_backward:
            return mm.MemletTree(edge)

        # Obtain the full state (to work with paths that trace beyond a scope)
        state = self._graph

        # Find tree root
        curedge = edge
        if propagate_forward:
            while (isinstance(curedge.src, nd.EntryNode) and curedge.src_conn is not None):
                assert curedge.src_conn.startswith('OUT_')
                cname = curedge.src_conn[4:]
                curedge = next(e for e in state.in_edges(curedge.src) if e.dst_conn == 'IN_%s' % cname)
        elif propagate_backward:
            while (isinstance(curedge.dst, nd.ExitNode) and curedge.dst_conn is not None):
                assert curedge.dst_conn.startswith('IN_')
                cname = curedge.dst_conn[3:]
                curedge = next(e for e in state.out_edges(curedge.dst) if e.src_conn == 'OUT_%s' % cname)
        tree_root = mm.MemletTree(curedge, downwards=propagate_forward)

        # Collect children (recursively)
        def add_children(treenode):
            if propagate_forward:
                if not (isinstance(treenode.edge.dst, nd.EntryNode) and treenode.edge.dst_conn
                        and treenode.edge.dst_conn.startswith('IN_')):
                    return
                conn = treenode.edge.dst_conn[3:]
                treenode.children = [
                    mm.MemletTree(e, downwards=True, parent=treenode) for e in state.out_edges(treenode.edge.dst)
                    if e.src_conn == 'OUT_%s' % conn
                ]
            elif propagate_backward:
                if (not isinstance(treenode.edge.src, nd.ExitNode) or treenode.edge.src_conn is None):
                    return
                conn = treenode.edge.src_conn[4:]
                treenode.children = [
                    mm.MemletTree(e, downwards=False, parent=treenode) for e in state.in_edges(treenode.edge.src)
                    if e.dst_conn == 'IN_%s' % conn
                ]

            for child in treenode.children:
                add_children(child)

        # Start from root node (obtained from above parent traversal)
        add_children(tree_root)

        # Find edge in tree
        def traverse(node):
            if node.edge == edge:
                return node
            for child in node.children:
                res = traverse(child)
                if res is not None:
                    return res
            return None

        # Return node that corresponds to current edge
        return traverse(tree_root)

    def in_edges_by_connector(self, node: nd.Node, connector: AnyStr) -> Iterable[MultiConnectorEdge[mm.Memlet]]:
        return (e for e in self.in_edges(node) if e.dst_conn == connector)

    def out_edges_by_connector(self, node: nd.Node, connector: AnyStr) -> Iterable[MultiConnectorEdge[mm.Memlet]]:
        return (e for e in self.out_edges(node) if e.src_conn == connector)

    def edges_by_connector(self, node: nd.Node, connector: AnyStr) -> Iterable[MultiConnectorEdge[mm.Memlet]]:
        return itertools.chain(self.in_edges_by_connector(node, connector),
                               self.out_edges_by_connector(node, connector))

    ###################################################################
    # Scope-related methods

    def _clear_scopedict_cache(self):
        """
        Clears the cached results for the scope_dict function.
        For use when the graph mutates (e.g., new edges/nodes, deletions).
        """
        self._scope_dict_toparent_cached = None
        self._scope_dict_tochildren_cached = None
        self._scope_tree_cached = None
        self._scope_leaves_cached = None

    def scope_tree(self) -> 'dace.sdfg.scope.ScopeTree':
        from dace.sdfg.scope import ScopeTree

        if (hasattr(self, '_scope_tree_cached') and self._scope_tree_cached is not None):
            return copy.copy(self._scope_tree_cached)

        sdp = self.scope_dict()
        sdc = self.scope_children()

        result = {}

        # Get scopes
        for node, scopenodes in sdc.items():
            if node is None:
                exit_node = None
            else:
                exit_node = next(v for v in scopenodes if isinstance(v, nd.ExitNode))
            scope = ScopeTree(node, exit_node)
            result[node] = scope

        # Scope parents and children
        for node, scope in result.items():
            if node is not None:
                scope.parent = result[sdp[node]]
            scope.children = [result[n] for n in sdc[node] if isinstance(n, nd.EntryNode)]

        self._scope_tree_cached = result

        return copy.copy(self._scope_tree_cached)

    def scope_leaves(self) -> List['dace.sdfg.scope.ScopeTree']:
        if (hasattr(self, '_scope_leaves_cached') and self._scope_leaves_cached is not None):
            return copy.copy(self._scope_leaves_cached)
        st = self.scope_tree()
        self._scope_leaves_cached = [scope for scope in st.values() if len(scope.children) == 0]
        return copy.copy(self._scope_leaves_cached)

    def scope_dict(self, return_ids: bool = False, validate: bool = True) -> Dict[nd.Node, Union['SDFGState', nd.Node]]:
        from dace.sdfg.scope import _scope_dict_inner, _scope_dict_to_ids
        result = None
        result = copy.copy(self._scope_dict_toparent_cached)

        if result is None:
            result = {}
            node_queue = collections.deque(self.source_nodes())
            eq = _scope_dict_inner(self, node_queue, None, False, result)

            # Sanity checks
            if validate and len(eq) != 0:
                cycles = list(self.find_cycles())
                if cycles:
                    raise ValueError('Found cycles in state %s: %s' % (self.label, cycles))
                raise RuntimeError("Leftover nodes in queue: {}".format(eq))

            if validate and len(result) != self.number_of_nodes():
                cycles = list(self.find_cycles())
                if cycles:
                    raise ValueError('Found cycles in state %s: %s' % (self.label, cycles))
                leftover_nodes = set(self.nodes()) - result.keys()
                raise RuntimeError("Some nodes were not processed: {}".format(leftover_nodes))

            # Cache result
            self._scope_dict_toparent_cached = result
            result = copy.copy(result)

        if return_ids:
            return _scope_dict_to_ids(self, result)
        return result

    def scope_children(self,
                       return_ids: bool = False,
                       validate: bool = True) -> Dict[Union[nd.Node, 'SDFGState'], List[nd.Node]]:
        from dace.sdfg.scope import _scope_dict_inner, _scope_dict_to_ids
        result = None
        if self._scope_dict_tochildren_cached is not None:
            result = copy.copy(self._scope_dict_tochildren_cached)

        if result is None:
            result = {}
            node_queue = collections.deque(self.source_nodes())
            eq = _scope_dict_inner(self, node_queue, None, True, result)

            # Sanity checks
            if validate and len(eq) != 0:
                cycles = self.find_cycles()
                if cycles:
                    raise ValueError('Found cycles in state %s: %s' % (self.label, list(cycles)))
                raise RuntimeError("Leftover nodes in queue: {}".format(eq))

            entry_nodes = set(n for n in self.nodes() if isinstance(n, nd.EntryNode)) | {None}
            if (validate and len(result) != len(entry_nodes)):
                cycles = self.find_cycles()
                if cycles:
                    raise ValueError('Found cycles in state %s: %s' % (self.label, list(cycles)))
                raise RuntimeError("Some nodes were not processed: {}".format(entry_nodes - result.keys()))

            # Cache result
            self._scope_dict_tochildren_cached = result
            result = copy.copy(result)

        if return_ids:
            return _scope_dict_to_ids(self, result)
        return result

    ###################################################################
    # Query, subgraph, and replacement methods

    def is_leaf_memlet(self, e):
        if isinstance(e.src, nd.ExitNode) and e.src_conn and e.src_conn.startswith('OUT_'):
            return False
        if isinstance(e.dst, nd.EntryNode) and e.dst_conn and e.dst_conn.startswith('IN_'):
            return False
        return True

    def used_symbols(self, all_symbols: bool, keep_defined_in_mapping: bool=False) -> Set[str]:
        state = self.graph if isinstance(self, SubgraphView) else self
        sdfg = state.sdfg
        new_symbols = set()
        freesyms = set()

        # Free symbols from nodes
        for n in self.nodes():
            if isinstance(n, nd.EntryNode):
                new_symbols |= set(n.new_symbols(sdfg, self, {}).keys())
            elif isinstance(n, nd.AccessNode):
                # Add data descriptor symbols
                freesyms |= set(map(str, n.desc(sdfg).used_symbols(all_symbols)))
            elif isinstance(n, nd.Tasklet):
                if n.language == dtypes.Language.Python:
                    # Consider callbacks defined as symbols as free
                    for stmt in n.code.code:
                        for astnode in ast.walk(stmt):
                            if (isinstance(astnode, ast.Call) and isinstance(astnode.func, ast.Name)
                                    and astnode.func.id in sdfg.symbols):
                                freesyms.add(astnode.func.id)
                else:
                    # Find all string tokens and filter them to sdfg.symbols, while ignoring connectors
                    codesyms = symbolic.symbols_in_code(
                        n.code.as_string,
                        potential_symbols=sdfg.symbols.keys(),
                        symbols_to_ignore=(n.in_connectors.keys() | n.out_connectors.keys() | n.ignored_symbols),
                    )
                    freesyms |= codesyms
                    continue

            if hasattr(n, 'used_symbols'):
                freesyms |= n.used_symbols(all_symbols)
            else:
                freesyms |= n.free_symbols

        # Free symbols from memlets
        for e in self.edges():
            # If used for code generation, only consider memlet tree leaves
            if not all_symbols and not self.is_leaf_memlet(e):
                continue

            freesyms |= e.data.used_symbols(all_symbols, e)

        # Do not consider SDFG constants as symbols
        new_symbols.update(set(sdfg.constants.keys()))
        return freesyms - new_symbols

    @property
    def free_symbols(self) -> Set[str]:
        """
        Returns a set of symbol names that are used, but not defined, in
        this graph view (SDFG state or subgraph thereof).

        :note: Assumes that the graph is valid (i.e., without undefined or
               overlapping symbols).
        """
        return self.used_symbols(all_symbols=True)

    def defined_symbols(self) -> Dict[str, dt.Data]:
        """
        Returns a dictionary that maps currently-defined symbols in this SDFG
        state or subgraph to their types.
        """
        state = self.graph if isinstance(self, SubgraphView) else self
        sdfg = state.sdfg

        # Start with SDFG global symbols
        defined_syms = {k: v for k, v in sdfg.symbols.items()}

        def update_if_not_none(dic, update):
            update = {k: v for k, v in update.items() if v is not None}
            dic.update(update)

        # Add data-descriptor free symbols
        for desc in sdfg.arrays.values():
            for sym in desc.free_symbols:
                if sym.dtype is not None:
                    defined_syms[str(sym)] = sym.dtype

        # Add inter-state symbols
        for edge in sdfg.dfs_edges(sdfg.start_state):
            update_if_not_none(defined_syms, edge.data.new_symbols(sdfg, defined_syms))

        # Add scope symbols all the way to the subgraph
        sdict = state.scope_dict()
        scope_nodes = []
        for source_node in self.source_nodes():
            curnode = source_node
            while sdict[curnode] is not None:
                curnode = sdict[curnode]
                scope_nodes.append(curnode)

        for snode in dtypes.deduplicate(list(reversed(scope_nodes))):
            update_if_not_none(defined_syms, snode.new_symbols(sdfg, state, defined_syms))

        return defined_syms

    def _read_and_write_sets(self) -> Tuple[Dict[AnyStr, List[Subset]], Dict[AnyStr, List[Subset]]]:
        """
        Determines what data is read and written in this subgraph, returning
        dictionaries from data containers to all subsets that are read/written.
        """
        read_set = collections.defaultdict(list)
        write_set = collections.defaultdict(list)
        from dace.sdfg import utils  # Avoid cyclic import
        subgraphs = utils.concurrent_subgraphs(self)
        for sg in subgraphs:
            rs = collections.defaultdict(list)
            ws = collections.defaultdict(list)
            # Traverse in topological order, so data that is written before it
            # is read is not counted in the read set
            for n in utils.dfs_topological_sort(sg, sources=sg.source_nodes()):
                if isinstance(n, nd.AccessNode):
                    in_edges = sg.in_edges(n)
                    out_edges = sg.out_edges(n)
                    # Filter out memlets which go out but the same data is written to the AccessNode by another memlet
                    for out_edge in list(out_edges):
                        for in_edge in list(in_edges):
                            if (in_edge.data.data == out_edge.data.data
                                    and in_edge.data.dst_subset.covers(out_edge.data.src_subset)):
                                out_edges.remove(out_edge)
                                break

                    for e in in_edges:
                        # skip empty memlets
                        if e.data.is_empty():
                            continue
                        # Store all subsets that have been written
                        ws[n.data].append(e.data.subset)
                    for e in out_edges:
                        # skip empty memlets
                        if e.data.is_empty():
                            continue
                        rs[n.data].append(e.data.subset)
            # Union all subgraphs, so an array that was excluded from the read
            # set because it was written first is still included if it is read
            # in another subgraph
            for data, accesses in rs.items():
                read_set[data] += accesses
            for data, accesses in ws.items():
                write_set[data] += accesses
        return read_set, write_set

    def read_and_write_sets(self) -> Tuple[Set[AnyStr], Set[AnyStr]]:
        """
        Determines what data is read and written in this subgraph.
        
        :return: A two-tuple of sets of things denoting
                 ({data read}, {data written}).
        """
        read_set, write_set = self._read_and_write_sets()
        return set(read_set.keys()), set(write_set.keys())

    def unordered_arglist(self,
                          defined_syms=None,
                          shared_transients=None) -> Tuple[Dict[str, dt.Data], Dict[str, dt.Data]]:
        sdfg: 'SDFG' = self.sdfg
        shared_transients = shared_transients or sdfg.shared_transients()
        sdict = self.scope_dict()

        data_args = {}
        scalar_args = {}

        # Gather data descriptors from nodes
        descs = {}
        scalars_with_nodes = set()
        for node in self.nodes():
            if isinstance(node, nd.AccessNode):
                descs[node.data] = node.desc(sdfg)
                if isinstance(node.desc(sdfg), dt.Scalar):
                    scalars_with_nodes.add(node.data)

        # If a subgraph, and a node appears outside the subgraph as well,
        # it is externally allocated
        if isinstance(self, SubgraphView):
            outer_nodes = set(self.graph.nodes()) - set(self.nodes())
            for node in outer_nodes:
                if isinstance(node, nd.AccessNode) and node.data in descs:
                    desc = descs[node.data]
                    if isinstance(desc, dt.Scalar):
                        scalar_args[node.data] = desc
                    else:
                        data_args[node.data] = desc

        # Add data arguments from memlets, if do not appear in any of the nodes
        # (i.e., originate externally)
        for edge in self.edges():
            if edge.data.data is not None and edge.data.data not in descs:
                desc = sdfg.arrays[edge.data.data]
                if isinstance(desc, dt.Scalar):
                    # Ignore code->code edges.
                    if (isinstance(edge.src, nd.CodeNode) and isinstance(edge.dst, nd.CodeNode)):
                        continue

                    scalar_args[edge.data.data] = desc
                else:
                    data_args[edge.data.data] = desc

        # Loop over locally-used data descriptors
        for name, desc in descs.items():
            if name in data_args or name in scalar_args:
                continue
            # If scalar, always add if there are no scalar nodes
            if isinstance(desc, dt.Scalar) and name not in scalars_with_nodes:
                scalar_args[name] = desc
            # If array/stream is not transient, then it is external
            elif not desc.transient:
                data_args[name] = desc
            # Check for shared transients
            elif name in shared_transients:
                data_args[name] = desc
            # Check allocation lifetime for external transients:
            #   1. If a full state, Global, SDFG, and Persistent
            elif (not isinstance(self, SubgraphView)
                  and desc.lifetime not in (dtypes.AllocationLifetime.Scope, dtypes.AllocationLifetime.State)):
                data_args[name] = desc
            #   2. If a subgraph, State also applies
            elif isinstance(self, SubgraphView):
                if (desc.lifetime != dtypes.AllocationLifetime.Scope):
                    data_args[name] = desc
            # Check for allocation constraints that would
            # enforce array to be allocated outside subgraph
            elif desc.lifetime == dtypes.AllocationLifetime.Scope:
                curnode = sdict[node]
                while curnode is not None:
                    if dtypes.can_allocate(desc.storage, curnode.schedule):
                        break
                    curnode = sdict[curnode]
                else:
                    # If no internal scope can allocate node,
                    # mark as external
                    data_args[name] = desc
        # End of data descriptor loop

        # Add scalar arguments from free symbols
        defined_syms = defined_syms or self.defined_symbols()
        scalar_args.update({
            k: dt.Scalar(defined_syms[k]) if k in defined_syms else sdfg.arrays[k]
            for k in self.used_symbols(all_symbols=False) if not k.startswith('__dace') and k not in sdfg.constants
        })

        # Add scalar arguments from free symbols of data descriptors
        for arg in data_args.values():
            scalar_args.update({
                str(k): dt.Scalar(k.dtype)
                for k in arg.used_symbols(all_symbols=False)
                if not str(k).startswith('__dace') and str(k) not in sdfg.constants
            })

        return data_args, scalar_args

    def signature_arglist(self, with_types=True, for_call=False):
        """ Returns a list of arguments necessary to call this state or
            subgraph, formatted as a list of C definitions.

            :param with_types: If True, includes argument types in the result.
            :param for_call: If True, returns arguments that can be used when
                             calling the SDFG.
            :return: A list of strings. For example: `['float *A', 'int b']`.
        """
        return [v.as_arg(name=k, with_types=with_types, for_call=for_call) for k, v in self.arglist().items()]

    def scope_subgraph(self, entry_node, include_entry=True, include_exit=True):
        from dace.sdfg.scope import _scope_subgraph
        return _scope_subgraph(self, entry_node, include_entry, include_exit)

    def top_level_transients(self):
        """Iterate over top-level transients of this state."""
        schildren = self.scope_children()
        sdfg = self.sdfg
        result = set()
        for node in schildren[None]:
            if isinstance(node, nd.AccessNode) and node.desc(sdfg).transient:
                result.add(node.data)
        return result

    def all_transients(self) -> List[str]:
        """Iterate over all transients in this state."""
        return dtypes.deduplicate(
            [n.data for n in self.nodes() if isinstance(n, nd.AccessNode) and n.desc(self.sdfg).transient])

    def replace(self, name: str, new_name: str):
        """ Finds and replaces all occurrences of a symbol or array in this
            state.

            :param name: Name to find.
            :param new_name: Name to replace.
        """
        from dace.sdfg.replace import replace
        replace(self, name, new_name)

    def replace_dict(self,
                     repl: Dict[str, str],
                     symrepl: Optional[Dict[symbolic.SymbolicType, symbolic.SymbolicType]] = None):
        from dace.sdfg.replace import replace_dict
        replace_dict(self, repl, symrepl)


@make_properties
class ControlGraphView(BlockGraphView, abc.ABC):

    ###################################################################
    # Typing overrides

    @overload
    def nodes(self) -> List['ControlFlowBlock']:
        ...

    @overload
    def edges(self) -> List[Edge['dace.sdfg.InterstateEdge']]:
        ...

    ###################################################################
    # Traversal methods

    def all_nodes_recursive(self) -> Iterator[Tuple[NodeT, GraphT]]:
        for node in self.nodes():
            yield node, self
            yield from node.all_nodes_recursive()

    def all_edges_recursive(self) -> Iterator[Tuple[EdgeT, GraphT]]:
        for e in self.edges():
            yield e, self
        for node in self.nodes():
            yield from node.all_edges_recursive()

    def data_nodes(self) -> List[nd.AccessNode]:
        data_nodes = []
        for node in self.nodes():
            data_nodes.extend(node.data_nodes())
        return data_nodes

    def entry_node(self, node: nd.Node) -> Optional[nd.EntryNode]:
        for block in self.nodes():
            if node in block.nodes():
                return block.exit_node(node)
        return None

    def exit_node(self, entry_node: nd.EntryNode) -> Optional[nd.ExitNode]:
        for block in self.nodes():
            if entry_node in block.nodes():
                return block.exit_node(entry_node)
        return None

    ###################################################################
    # Memlet-tracking methods

    def memlet_path(self, edge: MultiConnectorEdge[mm.Memlet]) -> List[MultiConnectorEdge[mm.Memlet]]:
        for block in self.nodes():
            if edge in block.edges():
                return block.memlet_path(edge)
        return []

    def memlet_tree(self, edge: MultiConnectorEdge) -> mm.MemletTree:
        for block in self.nodes():
            if edge in block.edges():
                return block.memlet_tree(edge)
        return mm.MemletTree(edge)

    def in_edges_by_connector(self, node: nd.Node, connector: AnyStr) -> Iterable[MultiConnectorEdge[mm.Memlet]]:
        for block in self.nodes():
            if node in block.nodes():
                return block.in_edges_by_connector(node, connector)
        return []

    def out_edges_by_connector(self, node: nd.Node, connector: AnyStr) -> Iterable[MultiConnectorEdge[mm.Memlet]]:
        for block in self.nodes():
            if node in block.nodes():
                return block.out_edges_by_connector(node, connector)
        return []

    def edges_by_connector(self, node: nd.Node, connector: AnyStr) -> Iterable[MultiConnectorEdge[mm.Memlet]]:
        for block in self.nodes():
            if node in block.nodes():
                return block.edges_by_connector(node, connector)

    ###################################################################
    # Query, subgraph, and replacement methods

    @abc.abstractmethod
    def _used_symbols_internal(self,
                               all_symbols: bool,
                               defined_syms: Optional[Set] = None,
                               free_syms: Optional[Set] = None,
                               used_before_assignment: Optional[Set] = None,
                               keep_defined_in_mapping: bool = False) -> Tuple[Set[str], Set[str], Set[str]]:
        raise NotImplementedError()

    def used_symbols(self, all_symbols: bool, keep_defined_in_mapping: bool=False) -> Set[str]:
        return self._used_symbols_internal(all_symbols, keep_defined_in_mapping=keep_defined_in_mapping)[0]

    def read_and_write_sets(self) -> Tuple[Set[AnyStr], Set[AnyStr]]:
        read_set = set()
        write_set = set()
        for block in self.nodes():
            for edge in self.in_edges(block):
                read_set |= edge.data.free_symbols & self.sdfg.arrays.keys()
            rs, ws = block.read_and_write_sets()
            read_set.update(rs)
            write_set.update(ws)
        return read_set, write_set

    def unordered_arglist(self,
                          defined_syms=None,
                          shared_transients=None) -> Tuple[Dict[str, dt.Data], Dict[str, dt.Data]]:
        data_args = {}
        scalar_args = {}
        for block in self.nodes():
            n_data_args, n_scalar_args = block.unordered_arglist(defined_syms, shared_transients)
            data_args.update(n_data_args)
            scalar_args.update(n_scalar_args)
        return data_args, scalar_args

    def top_level_transients(self) -> Set[str]:
        res = set()
        for block in self.nodes():
            res.update(block.top_level_transients())
        return res

    def all_transients(self) -> List[str]:
        res = []
        for block in self.nodes():
            res.extend(block.all_transients())
        return dtypes.deduplicate(res)

    def replace(self, name: str, new_name: str):
        for n in self.nodes():
            n.replace(name, new_name)

    def replace_dict(self,
                     repl: Dict[str, str],
                     symrepl: Optional[Dict[symbolic.SymbolicType, symbolic.SymbolicType]] = None,
                     replace_in_graph: bool = True, replace_keys: bool = False):
        symrepl = symrepl or {
            symbolic.symbol(k): symbolic.pystr_to_symbolic(v) if isinstance(k, str) else v
            for k, v in repl.items()
        }

        if replace_in_graph:
            # Replace in inter-state edges
            for edge in self.edges():
                edge.data.replace_dict(repl, replace_keys=replace_keys)

            # Replace in states
            for state in self.nodes():
                state.replace_dict(repl, symrepl)

@make_properties
class ControlFlowBlock(BlockGraphView, abc.ABC):

    is_collapsed = Property(dtype=bool, desc='Show this block as collapsed', default=False)

    _label: str

    def __init__(self,
                 label: str='',
                 sdfg: Optional['SDFG'] = None,
                 parent: Optional['ControlFlowRegion'] = None):
        super(ControlFlowBlock, self).__init__()
        self._label = label
        self._default_lineinfo = None
        self._sdfg = sdfg
        self._parent_graph = parent
        self.is_collapsed = False

    def set_default_lineinfo(self, lineinfo: dace.dtypes.DebugInfo):
        """
        Sets the default source line information to be lineinfo, or None to
        revert to default mode.
        """
        self._default_lineinfo = lineinfo

    def to_json(self, parent=None):
        tmp = {
            'type': self.__class__.__name__,
            'collapsed': self.is_collapsed,
            'label': self._label,
            'id': parent.node_id(self) if parent is not None else None,
        }
        return tmp

    def __str__(self):
        return self._label

    def __repr__(self) -> str:
        return f'ControlFlowBlock ({self.label})'

    @property
    def label(self) -> str:
        return self._label

    @label.setter
    def label(self, label: str):
        self._label = label

    @property
    def name(self) -> str:
        return self._label

    @property
    def sdfg(self) -> 'SDFG':
        return self._sdfg

    @sdfg.setter
    def sdfg(self, sdfg: 'SDFG'):
        self._sdfg = sdfg

    @property
    def parent_graph(self) -> 'ControlFlowRegion':
        return self._parent_graph

    @parent_graph.setter
    def parent_graph(self, parent: Optional['ControlFlowRegion']):
        self._parent_graph = parent


@make_properties
class SDFGState(OrderedMultiDiConnectorGraph[nd.Node, mm.Memlet], ControlFlowBlock, DataflowGraphView):
    """ An acyclic dataflow multigraph in an SDFG, corresponding to a
        single state in the SDFG state machine. """

    nosync = Property(dtype=bool, default=False, desc="Do not synchronize at the end of the state")

    instrument = EnumProperty(dtype=dtypes.InstrumentationType,
                              desc="Measure execution statistics with given method",
                              default=dtypes.InstrumentationType.No_Instrumentation)

    symbol_instrument = EnumProperty(dtype=dtypes.DataInstrumentationType,
                                     desc="Instrument symbol values when this state is executed",
                                     default=dtypes.DataInstrumentationType.No_Instrumentation)
    symbol_instrument_condition = CodeProperty(desc="Condition under which to trigger the symbol instrumentation",
                                               default=CodeBlock("1", language=dtypes.Language.CPP))

    executions = SymbolicProperty(default=0,
                                  desc="The number of times this state gets "
                                  "executed (0 stands for unbounded)")
    dynamic_executions = Property(dtype=bool, default=True, desc="The number of executions of this state "
                                  "is dynamic")

    ranges = DictProperty(key_type=symbolic.symbol,
                          value_type=Range,
                          default={},
                          desc='Variable ranges, typically within loops')

    location = DictProperty(key_type=str,
                            value_type=symbolic.pystr_to_symbolic,
                            desc='Full storage location identifier (e.g., rank, GPU ID)')

    def __repr__(self) -> str:
        return f"SDFGState ({self.label})"

    def __init__(self, label=None, sdfg=None, debuginfo=None, location=None):
        """ Constructs an SDFG state.

            :param label: Name for the state (optional).
            :param sdfg: A reference to the parent SDFG.
            :param debuginfo: Source code locator for debugging.
        """
        from dace.sdfg.sdfg import SDFG  # Avoid import loop
        OrderedMultiDiConnectorGraph.__init__(self)
        ControlFlowBlock.__init__(self, label, sdfg)
        super(SDFGState, self).__init__()
        self._label = label
        self._graph = self  # Allowing MemletTrackingView mixin to work
        self._clear_scopedict_cache()
        self._debuginfo = debuginfo
        self.nosync = False
        self.location = location if location is not None else {}
        self._default_lineinfo = None

    def __deepcopy__(self, memo):
        cls = self.__class__
        result = cls.__new__(cls)
        memo[id(self)] = result
        for k, v in self.__dict__.items():
            if k in ('_parent_graph', '_sdfg'):  # Skip derivative attributes
                continue
            setattr(result, k, copy.deepcopy(v, memo))

        for k in ('_parent_graph', '_sdfg'):
            if id(getattr(self, k)) in memo:
                setattr(result, k, memo[id(getattr(self, k))])
            else:
                setattr(result, k, None)

        for node in result.nodes():
            if isinstance(node, nd.NestedSDFG):
                try:
                    node.sdfg.parent = result
                except AttributeError:
                    # NOTE: There are cases where a NestedSDFG does not have `sdfg` attribute.
                    # TODO: Investigate why this happens.
                    pass
        return result

    @property
    def parent(self):
        """ Returns the parent SDFG of this state. """
        return self.sdfg

    @parent.setter
    def parent(self, value):
        self.sdfg = value

    def is_empty(self):
        return self.number_of_nodes() == 0

    def validate(self) -> None:
        validate_state(self)

    def nodes(self) -> List[nd.Node]:  # Added for type hints
        return super().nodes()

    def all_edges_and_connectors(self, *nodes):
        """
        Returns an iterable to incoming and outgoing Edge objects, along
        with their connector types.
        """
        for node in nodes:
            for e in self.in_edges(node):
                yield e, (node.in_connectors[e.dst_conn] if e.dst_conn else None)
            for e in self.out_edges(node):
                yield e, (node.out_connectors[e.src_conn] if e.src_conn else None)

    def add_node(self, node):
        if not isinstance(node, nd.Node):
            raise TypeError("Expected Node, got " + type(node).__name__ + " (" + str(node) + ")")
        # Correct nested SDFG's parent attributes
        if isinstance(node, nd.NestedSDFG):
<<<<<<< HEAD
            if node.sdfg is not None:
                node.sdfg.parent = self
                node.sdfg.parent_sdfg = self.parent
                node.sdfg.parent_nsdfg_node = node
=======
            node.sdfg.parent = self
            node.sdfg.parent_sdfg = self.sdfg
            node.sdfg.parent_nsdfg_node = node
>>>>>>> 7c067551
        self._clear_scopedict_cache()
        return super(SDFGState, self).add_node(node)

    def remove_node(self, node):
        self._clear_scopedict_cache()
        super(SDFGState, self).remove_node(node)

    def add_edge(self, u, u_connector, v, v_connector, memlet):
        if not isinstance(u, nd.Node):
            raise TypeError("Source node is not of type nd.Node (type: %s)" % str(type(u)))
        if u_connector is not None and not isinstance(u_connector, str):
            raise TypeError("Source connector is not string (type: %s)" % str(type(u_connector)))
        if not isinstance(v, nd.Node):
            raise TypeError("Destination node is not of type nd.Node (type: " + "%s)" % str(type(v)))
        if v_connector is not None and not isinstance(v_connector, str):
            raise TypeError("Destination connector is not string (type: %s)" % str(type(v_connector)))
        if not isinstance(memlet, mm.Memlet):
            raise TypeError("Memlet is not of type Memlet (type: %s)" % str(type(memlet)))

        if u_connector and isinstance(u, nd.AccessNode) and u_connector not in u.out_connectors:
            u.add_out_connector(u_connector, force=True)
        if v_connector and isinstance(v, nd.AccessNode) and v_connector not in v.in_connectors:
            v.add_in_connector(v_connector, force=True)

        self._clear_scopedict_cache()
        result = super(SDFGState, self).add_edge(u, u_connector, v, v_connector, memlet)
        memlet.try_initialize(self.sdfg, self, result)
        return result

    def remove_edge(self, edge):
        self._clear_scopedict_cache()
        super(SDFGState, self).remove_edge(edge)

    def remove_edge_and_connectors(self, edge):
        self._clear_scopedict_cache()
        super(SDFGState, self).remove_edge(edge)
        if edge.src_conn in edge.src.out_connectors:
            edge.src.remove_out_connector(edge.src_conn)
        if edge.dst_conn in edge.dst.in_connectors:
            edge.dst.remove_in_connector(edge.dst_conn)

    def to_json(self, parent=None):
        # Create scope dictionary with a failsafe
        try:
            scope_dict = {k: sorted(v) for k, v in sorted(self.scope_children(return_ids=True).items())}
        except (RuntimeError, ValueError):
            scope_dict = {}

        # Try to initialize edges before serialization
        for edge in self.edges():
            edge.data.try_initialize(self.sdfg, self, edge)

        ret = {
            'type': type(self).__name__,
            'label': self.name,
            'id': parent.node_id(self) if parent is not None else None,
            'collapsed': self.is_collapsed,
            'scope_dict': scope_dict,
            'nodes': [n.to_json(self) for n in self.nodes()],
            'edges':
            [e.to_json(self) for e in sorted(self.edges(), key=lambda e: (e.src_conn or '', e.dst_conn or ''))],
            'attributes': serialize.all_properties_to_json(self),
        }

        return ret

    @classmethod
    def from_json(cls, json_obj, context={'sdfg': None}):
        """ Loads the node properties, label and type into a dict.

            :param json_obj: The object containing information about this node.
                             NOTE: This may not be a string!
            :return: An SDFGState instance constructed from the passed data
        """

        _type = json_obj['type']
        if _type != cls.__name__:
            raise Exception("Class type mismatch")

        attrs = json_obj['attributes']
        nodes = json_obj['nodes']
        edges = json_obj['edges']

        ret = SDFGState(label=json_obj['label'], sdfg=context['sdfg'], debuginfo=None)

        rec_ci = {
            'sdfg': context['sdfg'],
            'sdfg_state': ret,
            'callback': context['callback'] if 'callback' in context else None
        }
        serialize.set_properties_from_json(ret, json_obj, rec_ci)

        for n in nodes:
            nret = serialize.from_json(n, context=rec_ci)
            ret.add_node(nret)

        # Connect using the edges
        for e in edges:
            eret = serialize.from_json(e, context=rec_ci)

            ret.add_edge(eret.src, eret.src_conn, eret.dst, eret.dst_conn, eret.data)

        # Fix potentially broken scopes
        for n in nodes:
            if isinstance(n, nd.MapExit):
                n.map = ret.entry_node(n).map
            elif isinstance(n, nd.ConsumeExit):
                n.consume = ret.entry_node(n).consume

        # Reinitialize memlets
        for edge in ret.edges():
            edge.data.try_initialize(context['sdfg'], ret, edge)

        return ret

    def _repr_html_(self):
        """ HTML representation of a state, used mainly for Jupyter
            notebooks. """
        # Create dummy SDFG with this state as the only one
        from dace.sdfg import SDFG
        arrays = set(n.data for n in self.data_nodes())
        sdfg = SDFG(self.label)
        sdfg._arrays = {k: self.sdfg.arrays[k] for k in arrays}
        sdfg.add_node(self)

        return sdfg._repr_html_()

    def symbols_defined_at(self, node: nd.Node) -> Dict[str, dtypes.typeclass]:
        """
        Returns all symbols available to a given node.
        The symbols a node can access are a combination of the global SDFG
        symbols, symbols defined in inter-state paths to its state,
        and symbols defined in scope entries in the path to this node.

        :param node: The given node.
        :return: A dictionary mapping symbol names to their types.
        """
        from dace.sdfg.sdfg import SDFG

        if node is None:
            return collections.OrderedDict()

        sdfg: SDFG = self.sdfg

        # Start with global symbols
        symbols = collections.OrderedDict(sdfg.symbols)
        for desc in sdfg.arrays.values():
            symbols.update([(str(s), s.dtype) for s in desc.free_symbols])

        # Add symbols from inter-state edges along the path to the state
        try:
            start_state = sdfg.start_state
            for e in sdfg.predecessor_state_transitions(start_state):
                symbols.update(e.data.new_symbols(sdfg, symbols))
        except ValueError:
            # Cannot determine starting state (possibly some inter-state edges
            # do not yet exist)
            for e in sdfg.edges():
                symbols.update(e.data.new_symbols(sdfg, symbols))

        # Find scopes this node is situated in
        sdict = self.scope_dict()
        scope_list = []
        curnode = node
        while sdict[curnode] is not None:
            curnode = sdict[curnode]
            scope_list.append(curnode)

        # Add the scope symbols top-down
        for scope_node in reversed(scope_list):
            symbols.update(scope_node.new_symbols(sdfg, self, symbols))

        return symbols

    # Dynamic SDFG creation API
    ##############################
    def add_read(self, array_or_stream_name: str, debuginfo: Optional[dtypes.DebugInfo] = None) -> nd.AccessNode:
        """
        Adds an access node to this SDFG state (alias of ``add_access``).

        :param array_or_stream_name: The name of the array/stream.
        :param debuginfo: Source line information for this access node.
        :return: An array access node.
        :see: add_access
        """
        debuginfo = _getdebuginfo(debuginfo or self._default_lineinfo)
        return self.add_access(array_or_stream_name, debuginfo=debuginfo)

    def add_write(self, array_or_stream_name: str, debuginfo: Optional[dtypes.DebugInfo] = None) -> nd.AccessNode:
        """
        Adds an access node to this SDFG state (alias of ``add_access``).

        :param array_or_stream_name: The name of the array/stream.
        :param debuginfo: Source line information for this access node.
        :return: An array access node.
        :see: add_access
        """
        debuginfo = _getdebuginfo(debuginfo or self._default_lineinfo)
        return self.add_access(array_or_stream_name, debuginfo=debuginfo)

    def add_access(self, array_or_stream_name: str, debuginfo: Optional[dtypes.DebugInfo] = None) -> nd.AccessNode:
        """ Adds an access node to this SDFG state.

            :param array_or_stream_name: The name of the array/stream.
            :param debuginfo: Source line information for this access node.
            :return: An array access node.
        """
        debuginfo = _getdebuginfo(debuginfo or self._default_lineinfo)
        node = nd.AccessNode(array_or_stream_name, debuginfo=debuginfo)
        self.add_node(node)
        return node

    def add_tasklet(
        self,
        name: str,
        inputs: Union[Set[str], Dict[str, dtypes.typeclass]],
        outputs: Union[Set[str], Dict[str, dtypes.typeclass]],
        code: str,
        language: dtypes.Language = dtypes.Language.Python,
        state_fields: Optional[List[str]] = None,
        code_global: str = "",
        code_init: str = "",
        code_exit: str = "",
        location: dict = None,
        side_effects: Optional[bool] = None,
        debuginfo=None,
    ):
        """ Adds a tasklet to the SDFG state. """
        debuginfo = _getdebuginfo(debuginfo or self._default_lineinfo)

        # Make dictionary of autodetect connector types from set
        if isinstance(inputs, (set, collections.abc.KeysView)):
            inputs = {k: None for k in inputs}
        if isinstance(outputs, (set, collections.abc.KeysView)):
            outputs = {k: None for k in outputs}

        tasklet = nd.Tasklet(
            name,
            inputs,
            outputs,
            code,
            language,
            state_fields=state_fields,
            code_global=code_global,
            code_init=code_init,
            code_exit=code_exit,
            location=location,
            side_effects=side_effects,
            debuginfo=debuginfo,
        ) if language != dtypes.Language.SystemVerilog else nd.RTLTasklet(
            name,
            inputs,
            outputs,
            code,
            language,
            state_fields=state_fields,
            code_global=code_global,
            code_init=code_init,
            code_exit=code_exit,
            location=location,
            side_effects=side_effects,
            debuginfo=debuginfo,
        )
        self.add_node(tasklet)
        return tasklet

    def add_nested_sdfg(
        self,
        sdfg: 'SDFG',
        parent,
        inputs: Union[Set[str], Dict[str, dtypes.typeclass]],
        outputs: Union[Set[str], Dict[str, dtypes.typeclass]],
        symbol_mapping: Dict[str, Any] = None,
        name=None,
        schedule=dtypes.ScheduleType.Default,
        location=None,
        debuginfo=None,
    ):
        """ Adds a nested SDFG to the SDFG state. """
        if name is None:
            name = sdfg.label
        debuginfo = _getdebuginfo(debuginfo or self._default_lineinfo)

        if sdfg is not None:
            sdfg.parent = self
            sdfg.parent_sdfg = self.parent

            sdfg.update_sdfg_list([])

        # Make dictionary of autodetect connector types from set
        if isinstance(inputs, (set, collections.abc.KeysView)):
            inputs = {k: None for k in inputs}
        if isinstance(outputs, (set, collections.abc.KeysView)):
            outputs = {k: None for k in outputs}

        s = nd.NestedSDFG(
            name,
            sdfg,
            inputs,
            outputs,
            symbol_mapping=symbol_mapping,
            schedule=schedule,
            location=location,
            debuginfo=debuginfo,
        )
        self.add_node(s)

        if sdfg is not None:
            sdfg.parent_nsdfg_node = s

        # Add "default" undefined symbols if None are given

            symbols = sdfg.free_symbols
            if symbol_mapping is None:
                symbol_mapping = {s: s for s in symbols}
                s.symbol_mapping = symbol_mapping

            # Validate missing symbols
            missing_symbols = [s for s in symbols if s not in symbol_mapping]
            if missing_symbols and parent:
                # If symbols are missing, try to get them from the parent SDFG
                parent_mapping = {s: s for s in missing_symbols if s in parent.symbols}
                symbol_mapping.update(parent_mapping)
                s.symbol_mapping = symbol_mapping
                missing_symbols = [s for s in symbols if s not in symbol_mapping]
            if missing_symbols:
                raise ValueError('Missing symbols on nested SDFG "%s": %s' % (name, missing_symbols))

            # Add new global symbols to nested SDFG
            from dace.codegen.tools.type_inference import infer_expr_type
            for sym, symval in s.symbol_mapping.items():
                if sym not in sdfg.symbols:
                    # TODO: Think of a better way to avoid calling
                    # symbols_defined_at in this moment
                    sdfg.add_symbol(sym, infer_expr_type(symval, self.parent.symbols) or dtypes.typeclass(int))

        return s
    
    def add_external_nested_sdfg(
        self,
        sdfg: 'dace.sdfg.SDFG',
        parent,
        inputs: Union[Set[str], Dict[str, dtypes.typeclass]],
        outputs: Union[Set[str], Dict[str, dtypes.typeclass]],
        symbol_mapping: Dict[str, Any] = None,
        name=None,
        schedule=dtypes.ScheduleType.Default,
        location=None,
        debuginfo=None,
    ):
        """ Adds an external nested SDFG to the SDFG state. """
        if name is None:
            name = sdfg.label
        debuginfo = _getdebuginfo(debuginfo or self._default_lineinfo)

        sdfg.parent = self
        sdfg.parent_sdfg = self.sdfg

        sdfg.update_sdfg_list([])

        # Make dictionary of autodetect connector types from set
        if isinstance(inputs, (set, collections.abc.KeysView)):
            inputs = {k: None for k in inputs}
        if isinstance(outputs, (set, collections.abc.KeysView)):
            outputs = {k: None for k in outputs}

        s = nd.ExternalNestedSDFG(
            name,
            sdfg,
            inputs,
            outputs,
            symbol_mapping=symbol_mapping,
            schedule=schedule,
            location=location,
            debuginfo=debuginfo,
        )
        self.add_node(s)

        sdfg.parent_nsdfg_node = s

        # Add "default" undefined symbols if None are given
        symbols = sdfg.free_symbols
        if symbol_mapping is None:
            symbol_mapping = {s: s for s in symbols}
            s.symbol_mapping = symbol_mapping

        # Validate missing symbols
        missing_symbols = [s for s in symbols if s not in symbol_mapping]
        if missing_symbols and parent:
            # If symbols are missing, try to get them from the parent SDFG
            parent_mapping = {s: s for s in missing_symbols if s in parent.symbols}
            symbol_mapping.update(parent_mapping)
            s.symbol_mapping = symbol_mapping
            missing_symbols = [s for s in symbols if s not in symbol_mapping]
        if missing_symbols:
            raise ValueError('Missing symbols on nested SDFG "%s": %s' % (name, missing_symbols))

        # Add new global symbols to nested SDFG
        from dace.codegen.tools.type_inference import infer_expr_type
        for sym, symval in s.symbol_mapping.items():
            if sym not in sdfg.symbols:
                # TODO: Think of a better way to avoid calling
                # symbols_defined_at in this moment
                sdfg.add_symbol(sym, infer_expr_type(symval, self.sdfg.symbols) or dtypes.typeclass(int))

        return s

    def add_map(
        self,
        name,
        ndrange: Union[Dict[str, Union[str, sbs.Subset]], List[Tuple[str, Union[str, sbs.Subset]]]],
        schedule=dtypes.ScheduleType.Default,
        unroll=False,
        debuginfo=None,
    ) -> Tuple[nd.MapEntry, nd.MapExit]:
        """ Adds a map entry and map exit.

            :param name:      Map label
            :param ndrange:   Mapping between range variable names and their
                              subsets (parsed from strings)
            :param schedule:  Map schedule type
            :param unroll:    True if should unroll the map in code generation

            :return: (map_entry, map_exit) node 2-tuple
        """
        debuginfo = _getdebuginfo(debuginfo or self._default_lineinfo)
        map = nd.Map(name, *_make_iterators(ndrange), schedule=schedule, unroll=unroll, debuginfo=debuginfo)
        map_entry = nd.MapEntry(map)
        map_exit = nd.MapExit(map)
        self.add_nodes_from([map_entry, map_exit])
        return map_entry, map_exit

    def add_consume(self,
                    name,
                    elements: Tuple[str, str],
                    condition: str = None,
                    schedule=dtypes.ScheduleType.Default,
                    chunksize=1,
                    debuginfo=None,
                    language=dtypes.Language.Python) -> Tuple[nd.ConsumeEntry, nd.ConsumeExit]:
        """ Adds consume entry and consume exit nodes.

            :param name:      Label
            :param elements:  A 2-tuple signifying the processing element
                              index and number of total processing elements
            :param condition: Quiescence condition to finish consuming, or
                              None (by default) to consume until the stream
                              is empty for the first time. If false, will
                              consume forever.
            :param schedule:  Consume schedule type.
            :param chunksize: Maximal number of elements to consume at a time.
            :param debuginfo: Source code line information for debugging.
            :param language:  Code language for ``condition``.

            :return: (consume_entry, consume_exit) node 2-tuple
        """
        if len(elements) != 2:
            raise TypeError("Elements must be a 2-tuple of "
                            "(PE_index, num_PEs)")
        pe_tuple = (elements[0], SymbolicProperty.from_string(elements[1]))

        debuginfo = _getdebuginfo(debuginfo or self._default_lineinfo)
        if condition is not None:
            condition = CodeBlock(condition, language)
        consume = nd.Consume(name, pe_tuple, condition, schedule, chunksize, debuginfo=debuginfo)
        entry = nd.ConsumeEntry(consume)
        exit = nd.ConsumeExit(consume)

        self.add_nodes_from([entry, exit])
        return entry, exit

    def add_mapped_tasklet(self,
                           name: str,
                           map_ranges: Union[Dict[str, Union[str, sbs.Subset]], List[Tuple[str, Union[str,
                                                                                                      sbs.Subset]]]],
                           inputs: Dict[str, mm.Memlet],
                           code: str,
                           outputs: Dict[str, mm.Memlet],
                           schedule=dtypes.ScheduleType.Default,
                           unroll_map=False,
                           location=None,
                           language=dtypes.Language.Python,
                           debuginfo=None,
                           external_edges=False,
                           input_nodes: Optional[Dict[str, nd.AccessNode]] = None,
                           output_nodes: Optional[Dict[str, nd.AccessNode]] = None,
                           propagate=True) -> Tuple[nd.Tasklet, nd.MapEntry, nd.MapExit]:
        """ Convenience function that adds a map entry, tasklet, map exit,
            and the respective edges to external arrays.

            :param name:       Tasklet (and wrapping map) name
            :param map_ranges: Mapping between variable names and their
                               subsets
            :param inputs:     Mapping between input local variable names and
                               their memlets
            :param code:       Code (written in `language`)
            :param outputs:    Mapping between output local variable names and
                               their memlets
            :param schedule:   Map schedule
            :param unroll_map: True if map should be unrolled in code
                               generation
            :param location:   Execution location indicator.
            :param language:   Programming language in which the code is
                               written
            :param debuginfo:  Source line information
            :param external_edges: Create external access nodes and connect
                                   them with memlets automatically
            :param input_nodes: Mapping between data names and corresponding
                                input nodes to link to, if external_edges is
                                True.
            :param output_nodes: Mapping between data names and corresponding
                                 output nodes to link to, if external_edges is
                                 True.
            :param propagate: If True, computes outer memlets via propagation.
                              False will run faster but the SDFG may not be
                              semantically correct.
            :return: tuple of (tasklet, map_entry, map_exit)
        """
        map_name = name + "_map"
        debuginfo = _getdebuginfo(debuginfo or self._default_lineinfo)

        # Create appropriate dictionaries from inputs
        tinputs = {k: None for k, v in inputs.items()}
        toutputs = {k: None for k, v in outputs.items()}

        tasklet = nd.Tasklet(
            name,
            tinputs,
            toutputs,
            code,
            language=language,
            location=location,
            debuginfo=debuginfo,
        )
        map = nd.Map(map_name, *_make_iterators(map_ranges), schedule=schedule, unroll=unroll_map, debuginfo=debuginfo)
        map_entry = nd.MapEntry(map)
        map_exit = nd.MapExit(map)
        self.add_nodes_from([map_entry, tasklet, map_exit])

        # Create access nodes
        inpdict = {}
        outdict = {}
        if external_edges:
            input_nodes = input_nodes or {}
            output_nodes = output_nodes or {}
            input_data = dtypes.deduplicate([memlet.data for memlet in inputs.values()])
            output_data = dtypes.deduplicate([memlet.data for memlet in outputs.values()])
            for inp in sorted(input_data):
                if inp in input_nodes:
                    inpdict[inp] = input_nodes[inp]
                else:
                    inpdict[inp] = self.add_read(inp)
            for out in sorted(output_data):
                if out in output_nodes:
                    outdict[out] = output_nodes[out]
                else:
                    outdict[out] = self.add_write(out)

        edges: List[Edge[dace.Memlet]] = []

        # Connect inputs from map to tasklet
        tomemlet = {}
        for name, memlet in sorted(inputs.items()):
            # Set memlet local name
            memlet.name = name
            # Add internal memlet edge
            edges.append(self.add_edge(map_entry, None, tasklet, name, memlet))
            tomemlet[memlet.data] = memlet

        # If there are no inputs, add empty memlet
        if len(inputs) == 0:
            self.add_edge(map_entry, None, tasklet, None, mm.Memlet())

        if external_edges:
            for inp, inpnode in sorted(inpdict.items()):
                # Add external edge
                if propagate:
                    outer_memlet = propagate_memlet(self, tomemlet[inp], map_entry, True)
                else:
                    outer_memlet = tomemlet[inp]
                edges.append(self.add_edge(inpnode, None, map_entry, "IN_" + inp, outer_memlet))

                # Add connectors to internal edges
                for e in self.out_edges(map_entry):
                    if e.data.data == inp:
                        e._src_conn = "OUT_" + inp

                # Add connectors to map entry
                map_entry.add_in_connector("IN_" + inp)
                map_entry.add_out_connector("OUT_" + inp)

        # Connect outputs from tasklet to map
        tomemlet = {}
        for name, memlet in sorted(outputs.items()):
            # Set memlet local name
            memlet.name = name
            # Add internal memlet edge
            edges.append(self.add_edge(tasklet, name, map_exit, None, memlet))
            tomemlet[memlet.data] = memlet

        # If there are no outputs, add empty memlet
        if len(outputs) == 0:
            self.add_edge(tasklet, None, map_exit, None, mm.Memlet())

        if external_edges:
            for out, outnode in sorted(outdict.items()):
                # Add external edge
                if propagate:
                    outer_memlet = propagate_memlet(self, tomemlet[out], map_exit, True)
                else:
                    outer_memlet = tomemlet[out]
                edges.append(self.add_edge(map_exit, "OUT_" + out, outnode, None, outer_memlet))

                # Add connectors to internal edges
                for e in self.in_edges(map_exit):
                    if e.data.data == out:
                        e._dst_conn = "IN_" + out

                # Add connectors to map entry
                map_exit.add_in_connector("IN_" + out)
                map_exit.add_out_connector("OUT_" + out)

        # Try to initialize memlets
        for edge in edges:
            edge.data.try_initialize(self.sdfg, self, edge)

        return tasklet, map_entry, map_exit

    def add_reduce(
        self,
        wcr,
        axes,
        identity=None,
        schedule=dtypes.ScheduleType.Default,
        debuginfo=None,
    ) -> 'dace.libraries.standard.Reduce':
        """ Adds a reduction node.

            :param wcr: A lambda function representing the reduction operation
            :param axes: A tuple of axes to reduce the input memlet from, or
                         None for all axes
            :param identity: If not None, initializes output memlet values
                                 with this value
            :param schedule: Reduction schedule type

            :return: A Reduce node
        """
        import dace.libraries.standard as stdlib  # Avoid import loop
        debuginfo = _getdebuginfo(debuginfo or self._default_lineinfo)
        result = stdlib.Reduce('Reduce', wcr, axes, identity, schedule=schedule, debuginfo=debuginfo)
        self.add_node(result)
        return result

    def add_pipeline(self,
                     name,
                     ndrange,
                     init_size=0,
                     init_overlap=False,
                     drain_size=0,
                     drain_overlap=False,
                     additional_iterators={},
                     schedule=dtypes.ScheduleType.FPGA_Device,
                     debuginfo=None,
                     **kwargs) -> Tuple[nd.PipelineEntry, nd.PipelineExit]:
        """ Adds a pipeline entry and pipeline exit. These are used for FPGA
            kernels to induce distinct behavior between an "initialization"
            phase, a main streaming phase, and a "draining" phase, which require
            a additive number of extra loop iterations (i.e., N*M + I + D),
            where I and D are the number of initialization/drain iterations.
            The code can detect which phase it is in by querying the
            init_condition() and drain_condition() boolean variable.

            :param name:          Pipeline label
            :param ndrange:       Mapping between range variable names and
                                  their subsets (parsed from strings)
            :param init_size:     Number of iterations of initialization phase.
            :param init_overlap:  Whether the initialization phase overlaps
                                  with the "main" streaming phase of the loop.
            :param drain_size:    Number of iterations of draining phase.
            :param drain_overlap: Whether the draining phase overlaps with
                                  the "main" streaming phase of the loop.
            :param additional_iterators: a dictionary containing additional
                                  iterators that will be created for this scope and that are not
                                  automatically managed by the scope code.
                                  The dictionary takes the form 'variable_name' -> init_value
            :return: (map_entry, map_exit) node 2-tuple
        """
        debuginfo = _getdebuginfo(debuginfo or self._default_lineinfo)
        pipeline = nd.PipelineScope(name,
                                    *_make_iterators(ndrange),
                                    init_size=init_size,
                                    init_overlap=init_overlap,
                                    drain_size=drain_size,
                                    drain_overlap=drain_overlap,
                                    additional_iterators=additional_iterators,
                                    schedule=schedule,
                                    debuginfo=debuginfo,
                                    **kwargs)
        pipeline_entry = nd.PipelineEntry(pipeline)
        pipeline_exit = nd.PipelineExit(pipeline)
        self.add_nodes_from([pipeline_entry, pipeline_exit])
        return pipeline_entry, pipeline_exit

    def add_edge_pair(
        self,
        scope_node,
        internal_node,
        external_node,
        internal_memlet,
        external_memlet=None,
        scope_connector=None,
        internal_connector=None,
        external_connector=None,
    ):
        """ Adds two edges around a scope node (e.g., map entry, consume
            exit).

            The internal memlet (connecting to the internal node) has to be
            specified. If external_memlet (i.e., connecting to the node out
            of the scope) is not specified, it is propagated automatically
            using internal_memlet and the scope.

            :param scope_node: A scope node (for example, map exit) to add
                               edges around.
            :param internal_node: The node within the scope to connect to. If
                                  `scope_node` is an entry node, this means
                                  the node connected to the outgoing edge,
                                  else incoming.
            :param external_node: The node out of the scope to connect to.
            :param internal_memlet: The memlet on the edge to/from
                                    internal_node.
            :param external_memlet: The memlet on the edge to/from
                                    external_node (optional, will propagate
                                    internal_memlet if not specified).
            :param scope_connector: A scope connector name (or a unique
                                    number if not specified).
            :param internal_connector: The connector on internal_node to
                                       connect to.
            :param external_connector: The connector on external_node to
                                       connect to.
            :return: A 2-tuple representing the (internal, external) edges.
        """
        if not isinstance(scope_node, (nd.EntryNode, nd.ExitNode)):
            raise ValueError("scope_node is not a scope entry/exit")

        # Autodetermine scope connector ID
        if scope_connector is None:
            # Pick out numbered connectors that do not lead into the scope range
            conn_id = 1
            for conn in (scope_node.in_connectors.keys() | scope_node.out_connectors.keys()):
                if conn.startswith("IN_") or conn.startswith("OUT_"):
                    conn_name = conn[conn.find("_") + 1:]
                    try:
                        cid = int(conn_name)
                        if cid >= conn_id:
                            conn_id = cid + 1
                    except (TypeError, ValueError):
                        pass
            scope_connector = str(conn_id)

        # Add connectors
        scope_node.add_in_connector("IN_" + scope_connector)
        scope_node.add_out_connector("OUT_" + scope_connector)
        ##########################

        # Add internal edge
        if isinstance(scope_node, nd.EntryNode):
            iedge = self.add_edge(
                scope_node,
                "OUT_" + scope_connector,
                internal_node,
                internal_connector,
                internal_memlet,
            )
        else:
            iedge = self.add_edge(
                internal_node,
                internal_connector,
                scope_node,
                "IN_" + scope_connector,
                internal_memlet,
            )

        # Add external edge
        if external_memlet is None:
            # If undefined, propagate
            external_memlet = propagate_memlet(self, internal_memlet, scope_node, True)

        if isinstance(scope_node, nd.EntryNode):
            eedge = self.add_edge(
                external_node,
                external_connector,
                scope_node,
                "IN_" + scope_connector,
                external_memlet,
            )
        else:
            eedge = self.add_edge(
                scope_node,
                "OUT_" + scope_connector,
                external_node,
                external_connector,
                external_memlet,
            )

        # Try to initialize memlets
        iedge.data.try_initialize(self.sdfg, self, iedge)
        eedge.data.try_initialize(self.sdfg, self, eedge)

        return (iedge, eedge)

    def add_memlet_path(self, *path_nodes, memlet=None, src_conn=None, dst_conn=None, propagate=True):
        """
        Adds a path of memlet edges between the given nodes, propagating
        from the given innermost memlet.

        :param path_nodes: Nodes participating in the path (in the given order).
        :param memlet: (mandatory) The memlet at the innermost scope
                       (e.g., the incoming memlet to a tasklet (last
                       node), or an outgoing memlet from an array
                       (first node), followed by scope exits).
        :param src_conn: Connector at the beginning of the path.
        :param dst_conn: Connector at the end of the path.
        """
        if memlet is None:
            raise TypeError("Innermost memlet cannot be None")
        if len(path_nodes) < 2:
            raise ValueError("Memlet path must consist of at least 2 nodes")

        src_node = path_nodes[0]
        dst_node = path_nodes[-1]

        # Add edges first so that scopes can be understood
        edges = [
            self.add_edge(path_nodes[i], None, path_nodes[i + 1], None, mm.Memlet())
            for i in range(len(path_nodes) - 1)
        ]

        if not isinstance(memlet, mm.Memlet):
            raise TypeError("Expected Memlet, got: {}".format(type(memlet).__name__))

        if any(isinstance(n, nd.EntryNode) for n in path_nodes):
            propagate_forward = False
        else:  # dst node's scope is higher than src node, propagate out
            propagate_forward = True

        # Innermost edge memlet
        cur_memlet = memlet

        cur_memlet._is_data_src = (isinstance(src_node, nd.AccessNode) and src_node.data == cur_memlet.data)

        # Verify that connectors exist
        if (not memlet.is_empty() and hasattr(edges[0].src, "out_connectors") and isinstance(edges[0].src, nd.CodeNode)
                and not isinstance(edges[0].src, nd.LibraryNode)
                and (src_conn is None or src_conn not in edges[0].src.out_connectors)):
            raise ValueError("Output connector {} does not exist in {}".format(src_conn, edges[0].src.label))
        if (not memlet.is_empty() and hasattr(edges[-1].dst, "in_connectors")
                and isinstance(edges[-1].dst, nd.CodeNode) and not isinstance(edges[-1].dst, nd.LibraryNode)
                and (dst_conn is None or dst_conn not in edges[-1].dst.in_connectors)):
            raise ValueError("Input connector {} does not exist in {}".format(dst_conn, edges[-1].dst.label))

        path = edges if propagate_forward else reversed(edges)
        last_conn = None
        # Propagate and add edges
        for i, edge in enumerate(path):
            # Figure out source and destination connectors
            if propagate_forward:
                next_conn = edge.dst.next_connector(memlet.data)
                sconn = src_conn if i == 0 else "OUT_" + last_conn
                dconn = dst_conn if i == len(edges) - 1 else "IN_" + next_conn
            else:
                next_conn = edge.src.next_connector(memlet.data)
                sconn = src_conn if i == len(edges) - 1 else "OUT_" + next_conn
                dconn = dst_conn if i == 0 else "IN_" + last_conn

            last_conn = next_conn

            if cur_memlet.is_empty():
                if propagate_forward:
                    sconn = src_conn if i == 0 else None
                    dconn = dst_conn if i == len(edges) - 1 else None
                else:
                    sconn = src_conn if i == len(edges) - 1 else None
                    dconn = dst_conn if i == 0 else None

            # Modify edge to match memlet path
            edge._src_conn = sconn
            edge._dst_conn = dconn
            edge._data = cur_memlet

            # Add connectors to edges
            if propagate_forward:
                if dconn is not None:
                    edge.dst.add_in_connector(dconn)
                if sconn is not None:
                    edge.src.add_out_connector(sconn)
            else:
                if dconn is not None:
                    edge.dst.add_in_connector(dconn)
                if sconn is not None:
                    edge.src.add_out_connector(sconn)

            # Propagate current memlet to produce the next one
            if i < len(edges) - 1:
                snode = edge.dst if propagate_forward else edge.src
                if not cur_memlet.is_empty():
                    if propagate:
                        cur_memlet = propagate_memlet(self, cur_memlet, snode, True)
        # Try to initialize memlets
        for edge in edges:
            edge.data.try_initialize(self.sdfg, self, edge)

    def remove_memlet_path(self, edge: MultiConnectorEdge, remove_orphans: bool = True) -> None:
        """ Removes all memlets and associated connectors along a path formed
            by a given edge. Undefined behavior if the path is ambiguous.
            Orphaned entry and exit nodes will be connected with empty edges to
            maintain connectivity of the graph.

            :param edge: An edge that is part of the path that should be
                         removed, which will be passed to `memlet_path` to
                         determine the edges to be removed.
            :param remove_orphans: Remove orphaned data nodes from the graph if
                                   they become orphans from removing this memlet
                                   path.
        """

        path = self.memlet_path(edge)

        is_read = isinstance(path[0].src, nd.AccessNode)
        if is_read:
            # Traverse from connector to access node, so we can check if it's
            # safe to delete edges going out of a scope
            path = reversed(path)

        for edge in path:

            self.remove_edge(edge)

            # Check if there are any other edges exiting the source node that
            # use the same connector
            for e in self.out_edges(edge.src):
                if e.src_conn is not None and e.src_conn == edge.src_conn:
                    other_outgoing = True
                    break
            else:
                other_outgoing = False
                edge.src.remove_out_connector(edge.src_conn)

            # Check if there are any other edges entering the destination node
            # that use the same connector
            for e in self.in_edges(edge.dst):
                if e.dst_conn is not None and e.dst_conn == edge.dst_conn:
                    other_incoming = True
                    break
            else:
                other_incoming = False
                edge.dst.remove_in_connector(edge.dst_conn)

            if isinstance(edge.src, nd.EntryNode):
                # If removing this edge orphans the entry node, replace the
                # edge with an empty edge
                # NOTE: The entry node is an orphan iff it has no other outgoing edges.
                if self.out_degree(edge.src) == 0:
                    self.add_nedge(edge.src, edge.dst, mm.Memlet())
                if other_outgoing:
                    # If other inner memlets use the outer memlet, we have to
                    # stop the deletion here
                    break

            if isinstance(edge.dst, nd.ExitNode):
                # If removing this edge orphans the exit node, replace the
                # edge with an empty edge
                # NOTE: The exit node is an orphan iff it has no other incoming edges.
                if self.in_degree(edge.dst) == 0:
                    self.add_nedge(edge.src, edge.dst, mm.Memlet())
                if other_incoming:
                    # If other inner memlets use the outer memlet, we have to
                    # stop the deletion here
                    break

            # Prune access nodes
            if remove_orphans:
                if (isinstance(edge.src, nd.AccessNode) and self.degree(edge.src) == 0):
                    self.remove_node(edge.src)
                if (isinstance(edge.dst, nd.AccessNode) and self.degree(edge.dst) == 0):
                    self.remove_node(edge.dst)

    # DEPRECATED FUNCTIONS
    ######################################
    def add_array(self,
                  name,
                  shape,
                  dtype,
                  storage=dtypes.StorageType.Default,
                  transient=False,
                  strides=None,
                  offset=None,
                  lifetime=dtypes.AllocationLifetime.Scope,
                  debuginfo=None,
                  total_size=None,
                  find_new_name=False,
                  alignment=0):
        """ :note: This function is deprecated. """
        warnings.warn(
            'The "SDFGState.add_array" API is deprecated, please '
            'use "SDFG.add_array" and "SDFGState.add_access"', DeprecationWarning)
        # Workaround to allow this legacy API
        if name in self.sdfg._arrays:
            del self.sdfg._arrays[name]
        self.sdfg.add_array(name,
                            shape,
                            dtype,
                            storage=storage,
                            transient=transient,
                            strides=strides,
                            offset=offset,
                            lifetime=lifetime,
                            debuginfo=debuginfo,
                            find_new_name=find_new_name,
                            total_size=total_size,
                            alignment=alignment)
        return self.add_access(name, debuginfo)

    def add_stream(
        self,
        name,
        dtype,
        buffer_size=1,
        shape=(1, ),
        storage=dtypes.StorageType.Default,
        transient=False,
        offset=None,
        lifetime=dtypes.AllocationLifetime.Scope,
        debuginfo=None,
    ):
        """ :note: This function is deprecated. """
        warnings.warn(
            'The "SDFGState.add_stream" API is deprecated, please '
            'use "SDFG.add_stream" and "SDFGState.add_access"', DeprecationWarning)
        # Workaround to allow this legacy API
        if name in self.sdfg._arrays:
            del self.sdfg._arrays[name]
        self.sdfg.add_stream(
            name,
            dtype,
            buffer_size,
            shape,
            storage,
            transient,
            offset,
            lifetime,
            debuginfo,
        )
        return self.add_access(name, debuginfo)

    def add_scalar(
        self,
        name,
        dtype,
        storage=dtypes.StorageType.Default,
        transient=False,
        lifetime=dtypes.AllocationLifetime.Scope,
        debuginfo=None,
    ):
        """ :note: This function is deprecated. """
        warnings.warn(
            'The "SDFGState.add_scalar" API is deprecated, please '
            'use "SDFG.add_scalar" and "SDFGState.add_access"', DeprecationWarning)
        # Workaround to allow this legacy API
        if name in self.sdfg._arrays:
            del self.sdfg._arrays[name]
        self.sdfg.add_scalar(name, dtype, storage, transient, lifetime, debuginfo)
        return self.add_access(name, debuginfo)

    def add_transient(self,
                      name,
                      shape,
                      dtype,
                      storage=dtypes.StorageType.Default,
                      strides=None,
                      offset=None,
                      lifetime=dtypes.AllocationLifetime.Scope,
                      debuginfo=None,
                      total_size=None,
                      alignment=0):
        """ :note: This function is deprecated. """
        return self.add_array(name,
                              shape,
                              dtype,
                              storage=storage,
                              transient=True,
                              strides=strides,
                              offset=offset,
                              lifetime=lifetime,
                              debuginfo=debuginfo,
                              total_size=total_size,
                              alignment=alignment)

    def fill_scope_connectors(self):
        """ Creates new "IN_%d" and "OUT_%d" connectors on each scope entry
            and exit, depending on array names. """
        for nid, node in enumerate(self.nodes()):
            ####################################################
            # Add connectors to scope entries
            if isinstance(node, nd.EntryNode):
                # Find current number of input connectors
                num_inputs = len(
                    [e for e in self.in_edges(node) if e.dst_conn is not None and e.dst_conn.startswith("IN_")])

                conn_to_data = {}

                # Append input connectors and get mapping of connectors to data
                for edge in self.in_edges(node):
                    if edge.data.data in conn_to_data:
                        raise NotImplementedError(
                            f"Cannot fill scope connectors in SDFGState {self.label} because EntryNode {node.label} "
                            f"has multiple input edges from data {edge.data.data}.")
                    # We're only interested in edges without connectors
                    if edge.dst_conn is not None or edge.data.data is None:
                        continue
                    edge._dst_conn = "IN_" + str(num_inputs + 1)
                    node.add_in_connector(edge.dst_conn)
                    conn_to_data[edge.data.data] = num_inputs + 1

                    num_inputs += 1

                # Set the corresponding output connectors
                for edge in self.out_edges(node):
                    if edge.src_conn is not None:
                        continue
                    if edge.data.data is None:
                        continue
                    edge._src_conn = "OUT_" + str(conn_to_data[edge.data.data])
                    node.add_out_connector(edge.src_conn)
            ####################################################
            # Same treatment for scope exits
            if isinstance(node, nd.ExitNode):
                # Find current number of output connectors
                num_outputs = len(
                    [e for e in self.out_edges(node) if e.src_conn is not None and e.src_conn.startswith("OUT_")])

                conn_to_data = {}

                # Append output connectors and get mapping of connectors to data
                for edge in self.out_edges(node):
                    if edge.src_conn is not None and edge.src_conn.startswith("OUT_"):
                        conn_to_data[edge.data.data] = edge.src_conn[4:]

                    # We're only interested in edges without connectors
                    if edge.src_conn is not None or edge.data.data is None:
                        continue
                    edge._src_conn = "OUT_" + str(num_outputs + 1)
                    node.add_out_connector(edge.src_conn)
                    conn_to_data[edge.data.data] = num_outputs + 1

                    num_outputs += 1

                # Set the corresponding input connectors
                for edge in self.in_edges(node):
                    if edge.dst_conn is not None:
                        continue
                    if edge.data.data is None:
                        continue
                    edge._dst_conn = "IN_" + str(conn_to_data[edge.data.data])
                    node.add_in_connector(edge.dst_conn)


class StateSubgraphView(SubgraphView, DataflowGraphView):
    """ A read-only subgraph view of an SDFG state. """

    def __init__(self, graph, subgraph_nodes):
        super().__init__(graph, subgraph_nodes)

    @property
    def sdfg(self) -> 'SDFG':
        state: SDFGState = self.graph
        return state.sdfg


@make_properties
class ControlFlowRegion(OrderedDiGraph[ControlFlowBlock, 'dace.sdfg.InterstateEdge'], ControlGraphView,
                        ControlFlowBlock):

    def __init__(self, label: str='', sdfg: Optional['SDFG'] = None):
        OrderedDiGraph.__init__(self)
        ControlGraphView.__init__(self)
        ControlFlowBlock.__init__(self, label, sdfg)

        self._labels: Set[str] = set()
        self._start_block: Optional[int] = None
        self._cached_start_block: Optional[ControlFlowBlock] = None

    def add_edge(self, src: ControlFlowBlock, dst: ControlFlowBlock, data: 'dace.sdfg.InterstateEdge'):
        """ Adds a new edge to the graph. Must be an InterstateEdge or a subclass thereof.

            :param u: Source node.
            :param v: Destination node.
            :param edge: The edge to add.
        """
        if not isinstance(src, ControlFlowBlock):
            raise TypeError('Expected ControlFlowBlock, got ' + str(type(src)))
        if not isinstance(dst, ControlFlowBlock):
            raise TypeError('Expected ControlFlowBlock, got ' + str(type(dst)))
        if not isinstance(data, dace.sdfg.InterstateEdge):
            raise TypeError('Expected InterstateEdge, got ' + str(type(data)))
        if dst is self._cached_start_block:
            self._cached_start_block = None
        return super().add_edge(src, dst, data)

    def add_node(self, node, is_start_block=False, *, is_start_state: bool=None):
        if not isinstance(node, ControlFlowBlock):
            raise TypeError('Expected ControlFlowBlock, got ' + str(type(node)))
        super().add_node(node)
        self._cached_start_block = None
        node.parent_graph = self
        if isinstance(self, dace.SDFG):
            node.sdfg = self
        else:
            node.sdfg = self.sdfg
        start_block = is_start_block
        if is_start_state is not None:
            warnings.warn('is_start_state is deprecated, use is_start_block instead', DeprecationWarning)
            start_block = is_start_state

        if start_block:
            self.start_block = len(self.nodes()) - 1
            self._cached_start_block = node

    def add_state(self, label=None, is_start_block=False, *, is_start_state: bool=None) -> SDFGState:
        if self._labels is None or len(self._labels) != self.number_of_nodes():
            self._labels = set(s.label for s in self.nodes())
        label = label or 'state'
        existing_labels = self._labels
        label = dt.find_new_name(label, existing_labels)
        state = SDFGState(label)
        self._labels.add(label)
        start_block = is_start_block
        if is_start_state is not None:
            warnings.warn('is_start_state is deprecated, use is_start_block instead', DeprecationWarning)
            start_block = is_start_state
        self.add_node(state, is_start_block=start_block)
        return state

    def add_state_before(self, state: SDFGState, label=None, is_start_state=False) -> SDFGState:
        """ Adds a new SDFG state before an existing state, reconnecting predecessors to it instead.

            :param state: The state to prepend the new state before.
            :param label: State label.
            :param is_start_state: If True, resets scope block starting state to this state.
            :return: A new SDFGState object.
        """
        new_state = self.add_state(label, is_start_state)
        # Reconnect
        for e in self.in_edges(state):
            self.remove_edge(e)
            self.add_edge(e.src, new_state, e.data)
        # Add unconditional connection between the new state and the current
        self.add_edge(new_state, state, dace.sdfg.InterstateEdge())
        return new_state

    def add_state_after(self, state: SDFGState, label=None, is_start_state=False) -> SDFGState:
        """ Adds a new SDFG state after an existing state, reconnecting it to the successors instead.

            :param state: The state to append the new state after.
            :param label: State label.
            :param is_start_state: If True, resets SDFG starting state to this state.
            :return: A new SDFGState object.
        """
        new_state = self.add_state(label, is_start_state)
        # Reconnect
        for e in self.out_edges(state):
            self.remove_edge(e)
            self.add_edge(new_state, e.dst, e.data)
        # Add unconditional connection between the current and the new state
        self.add_edge(state, new_state, dace.sdfg.InterstateEdge())
        return new_state

    @abc.abstractmethod
    def _used_symbols_internal(self,
                               all_symbols: bool,
                               defined_syms: Optional[Set] = None,
                               free_syms: Optional[Set] = None,
                               used_before_assignment: Optional[Set] = None,
                               keep_defined_in_mapping: bool = False) -> Tuple[Set[str], Set[str], Set[str]]:
        defined_syms = set() if defined_syms is None else defined_syms
        free_syms = set() if free_syms is None else free_syms
        used_before_assignment = set() if used_before_assignment is None else used_before_assignment

        try:
            ordered_blocks = self.topological_sort(self.start_block)
        except ValueError:  # Failsafe (e.g., for invalid or empty SDFGs)
            ordered_blocks = self.nodes()

        for block in ordered_blocks:
            state_symbols = set()
            if isinstance(block, ControlFlowRegion):
                b_free_syms, b_defined_syms, b_used_before_syms = block._used_symbols_internal(all_symbols)
                free_syms |= b_free_syms
                defined_syms |= b_defined_syms
                used_before_assignment |= b_used_before_syms
                state_symbols = b_free_syms
            else:
                state_symbols = block.used_symbols(all_symbols)
                free_syms |= state_symbols

            # Add free inter-state symbols
            for e in self.out_edges(block):
                # NOTE: First we get the true InterstateEdge free symbols, then we compute the newly defined symbols by
                # subracting the (true) free symbols from the edge's assignment keys. This way we can correctly
                # compute the symbols that are used before being assigned.
                efsyms = e.data.used_symbols(all_symbols)
                # collect symbols representing data containers
                dsyms = {sym for sym in efsyms if sym in self.arrays}
                for d in dsyms:
                    efsyms |= {str(sym) for sym in self.arrays[d].used_symbols(all_symbols)}
                defined_syms |= set(e.data.assignments.keys()) - (efsyms | state_symbols)
                used_before_assignment.update(efsyms - defined_syms)
                free_syms |= efsyms

        # Remove symbols that were used before they were assigned.
        defined_syms -= used_before_assignment

        if isinstance(self, dace.SDFG):
            # Remove from defined symbols those that are in the symbol mapping
            if self.parent_nsdfg_node is not None and keep_defined_in_mapping:
                defined_syms -= set(self.parent_nsdfg_node.symbol_mapping.keys())

            # Add the set of SDFG symbol parameters
            # If all_symbols is False, those symbols would only be added in the case of non-Python tasklets
            if all_symbols:
                free_syms |= set(self.symbols.keys())

        # Subtract symbols defined in inter-state edges and constants from the list of free symbols.
        free_syms -= defined_syms

        return free_syms, defined_syms, used_before_assignment

    def to_json(self, parent=None):
        graph_json = OrderedDiGraph.to_json(self)
        block_json = ControlFlowBlock.to_json(self, parent)
        graph_json.update(block_json)
        return graph_json

    ###################################################################
    # Traversal methods

    def all_control_flow_regions(self, recursive=False) -> Iterator['ControlFlowRegion']:
        """ Iterate over this and all nested control flow regions. """
        yield self
        for block in self.nodes():
            if isinstance(block, SDFGState) and recursive:
                for node in block.nodes():
                    if isinstance(node, nd.NestedSDFG):
                        if node.sdfg is not None:
                            yield from node.sdfg.all_control_flow_regions(recursive=recursive)
            elif isinstance(block, ControlFlowRegion):
                yield from block.all_control_flow_regions(recursive=recursive)

    def all_sdfgs_recursive(self) -> Iterator['SDFG']:
        """ Iterate over this and all nested SDFGs. """
        for cfg in self.all_control_flow_regions(recursive=True):
            if isinstance(cfg, dace.SDFG):
                yield cfg

    def all_states(self) -> Iterator[SDFGState]:
        """ Iterate over all states in this control flow graph. """
        for block in self.nodes():
            if isinstance(block, SDFGState):
                yield block
            elif isinstance(block, ControlFlowRegion):
                yield from block.all_states()

    def all_control_flow_blocks(self, recursive=False) -> Iterator[ControlFlowBlock]:
        """ Iterate over all control flow blocks in this control flow graph. """
        for cfg in self.all_control_flow_regions(recursive=recursive):
            for block in cfg.nodes():
                yield block

    def all_interstate_edges(self, recursive=False) -> Iterator[Edge['dace.sdfg.InterstateEdge']]:
        """ Iterate over all interstate edges in this control flow graph. """
        for cfg in self.all_control_flow_regions(recursive=recursive):
            for edge in cfg.edges():
                yield edge

    ###################################################################
    # Getters & setters, overrides

    def __str__(self):
        return ControlFlowBlock.__str__(self)

    def __repr__(self) -> str:
        return f'{self.__class__.__name__} ({self.label})'

    @property
    def start_block(self):
        """ Returns the starting block of this ControlFlowGraph. """
        if self._cached_start_block is not None:
            return self._cached_start_block

        source_nodes = self.source_nodes()
        if len(source_nodes) == 1:
            self._cached_start_block = source_nodes[0]
            return source_nodes[0]
        # If the starting block is ambiguous allow manual override.
        if self._start_block is not None:
            self._cached_start_block = self.node(self._start_block)
            return self._cached_start_block
        raise ValueError('Ambiguous or undefined starting block for ControlFlowGraph, '
                         'please use "is_start_block=True" when adding the '
                         'starting block with "add_state" or "add_node"')

    @start_block.setter
    def start_block(self, block_id):
        """ Manually sets the starting block of this ControlFlowGraph.

            :param block_id: The node ID (use `node_id(block)`) of the block to set.
        """
        if block_id < 0 or block_id >= self.number_of_nodes():
            raise ValueError('Invalid state ID')
        self._start_block = block_id
        self._cached_start_block = self.node(block_id)


@make_properties
class LoopRegion(ControlFlowRegion):
    """
    A control flow region that represents a loop.

    Like in traditional programming languages, a loop has a condition that is checked before each iteration.
    It may have zero or more initialization statements that are executed before the first loop iteration, and zero or
    more update statements that are executed after each iteration. For example, a loop with only a condition and neither
    an initialization nor an update statement is equivalent to a while loop, while a loop with initialization and update
    statements represents a for loop. Loops may additionally be inverted, meaning that the condition is checked after
    the first iteration instead of before.

    A loop region, like any other control flow region, has a single distinct entry / start block, and one or more
    exit blocks. Exit blocks are blocks that have no outgoing edges or only conditional outgoing edges. Whenever an
    exit block finshes executing, one iteration of the loop is completed.

    Loops may have an arbitrary number of break states. Whenever a break state finishes executing, the loop is exited
    immediately. A loop may additionally have an arbitrary number of continue states. Whenever a continue state finishes
    executing, the next iteration of the loop is started immediately (with execution of the update statement(s), if
    present).
    """

    update_statement = CodeProperty(optional=True, allow_none=True, default=None,
                                    desc='The loop update statement. May be None if the update happens elsewhere.')
    init_statement = CodeProperty(optional=True, allow_none=True, default=None,
                                  desc='The loop init statement. May be None if the initialization happens elsewhere.')
    loop_condition = CodeProperty(allow_none=True, default=None, desc='The loop condition')
    inverted = Property(dtype=bool, default=False,
                        desc='If True, the loop condition is checked after the first iteration.')
    loop_variable = Property(dtype=str, default='', desc='The loop variable, if given')
    break_states = SetProperty(element_type=int, desc='States that when reached break out of the loop')
    continue_states = SetProperty(element_type=int, desc='States that when reached directly execute the next iteration')

    def __init__(self,
                 label: str,
                 condition_expr: str,
                 loop_var: Optional[str] = None,
                 initialize_expr: Optional[str] = None,
                 update_expr: Optional[str] = None,
                 inverted: bool = False):
        super(LoopRegion, self).__init__(label)

        if initialize_expr is not None:
            self.init_statement = CodeBlock(initialize_expr)
        else:
            self.init_statement = None

        if condition_expr:
            self.loop_condition = CodeBlock(condition_expr)
        else:
            self.loop_condition = CodeBlock('True')

        if update_expr is not None:
            self.update_statement = CodeBlock(update_expr)
        else:
            self.update_statement = None

        self.loop_variable = loop_var or ''
        self.inverted = inverted

    def _used_symbols_internal(self,
                               all_symbols: bool,
                               defined_syms: Optional[Set]=None,
                               free_syms: Optional[Set]=None,
                               used_before_assignment: Optional[Set]=None,
                               keep_defined_in_mapping: bool=False) -> Tuple[Set[str], Set[str], Set[str]]:
        defined_syms = set() if defined_syms is None else defined_syms
        free_syms = set() if free_syms is None else free_syms
        used_before_assignment = set() if used_before_assignment is None else used_before_assignment

        defined_syms.add(self.loop_variable)
        if self.init_statement is not None:
            free_syms |= self.init_statement.get_free_symbols()
        if self.update_statement is not None:
            free_syms |= self.update_statement.get_free_symbols()
        free_syms |= self.loop_condition.get_free_symbols()

        b_free_symbols, b_defined_symbols, b_used_before_assignment = super()._used_symbols_internal(
            all_symbols, keep_defined_in_mapping=keep_defined_in_mapping
        )
        free_syms |= b_free_symbols
        defined_syms |= b_defined_symbols
        used_before_assignment |= b_used_before_assignment

        defined_syms -= used_before_assignment
        free_syms -= defined_syms

        return free_syms, defined_syms, used_before_assignment

    def replace_dict(self, repl: Dict[str, str],
                     symrepl: Optional[Dict[symbolic.SymbolicType, symbolic.SymbolicType]] = None,
                     replace_in_graph: bool = True, replace_keys: bool = True):
        if replace_keys:
            from dace.sdfg.replace import replace_properties_dict
            replace_properties_dict(self, repl, symrepl)

            if self.loop_variable and self.loop_variable in repl:
                self.loop_variable = repl[self.loop_variable]

        super().replace_dict(repl, symrepl, replace_in_graph)

    def to_json(self, parent=None):
        return super().to_json(parent)

    def _add_node_internal(self, node, is_continue=False, is_break=False):
        if is_continue:
            if is_break:
                raise ValueError('Cannot set both is_continue and is_break')
            self.continue_states.add(self.node_id(node))
        if is_break:
            if is_continue:
                raise ValueError('Cannot set both is_continue and is_break')
            self.break_states.add(self.node_id(node))

    def add_node(self, node, is_start_block=False, is_continue=False, is_break=False, *, is_start_state: bool = None):
        super().add_node(node, is_start_block, is_start_state=is_start_state)
        self._add_node_internal(node, is_continue, is_break)

    def add_state(self, label=None, is_start_block=False, is_continue=False, is_break=False, *,
                  is_start_state: bool = None) -> SDFGState:
        state = super().add_state(label, is_start_block, is_start_state=is_start_state)
        self._add_node_internal(state, is_continue, is_break)
        return state<|MERGE_RESOLUTION|>--- conflicted
+++ resolved
@@ -1252,16 +1252,10 @@
             raise TypeError("Expected Node, got " + type(node).__name__ + " (" + str(node) + ")")
         # Correct nested SDFG's parent attributes
         if isinstance(node, nd.NestedSDFG):
-<<<<<<< HEAD
             if node.sdfg is not None:
                 node.sdfg.parent = self
                 node.sdfg.parent_sdfg = self.parent
                 node.sdfg.parent_nsdfg_node = node
-=======
-            node.sdfg.parent = self
-            node.sdfg.parent_sdfg = self.sdfg
-            node.sdfg.parent_nsdfg_node = node
->>>>>>> 7c067551
         self._clear_scopedict_cache()
         return super(SDFGState, self).add_node(node)
 
