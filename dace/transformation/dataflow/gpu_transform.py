--- conflicted
+++ resolved
@@ -111,13 +111,9 @@
             exit_nodes = [cnode]
 
         # Change schedule
-<<<<<<< HEAD
         node_schedprop._schedule = dtypes.ScheduleType.GPU_Device
-=======
-        node_schedprop._schedule = types.ScheduleType.GPU_Device
         if Config.get_bool("debugprint"):
             GPUTransformMap._maps_transformed += 1
->>>>>>> 49061939
 
         gpu_storage_types = [
             dtypes.StorageType.GPU_Global,
@@ -174,24 +170,10 @@
             if array_node.data in cloned_arrays:
                 cloned_array = cloned_arrays[array_node.data]
             else:
-<<<<<<< HEAD
-                cloned_array = sdfg.add_array(
-                    'gpu_' + array_node.data,
-                    array.shape,
-                    array.dtype,
-                    materialize_func=array.materialize_func,
-                    transient=True,
-                    storage=dtypes.StorageType.GPU_Global,
-                    allow_conflicts=array.allow_conflicts,
-                    access_order=array.access_order,
-                    strides=array.strides,
-                    offset=array.offset)
-=======
                 cloned_array = array.clone()
-                cloned_array.storage = types.StorageType.GPU_Global
+                cloned_array.storage = dtypes.StorageType.GPU_Global
                 cloned_array.transient = True
                 sdfg.add_datadesc('gpu_' + array_node.data, cloned_array)
->>>>>>> 49061939
                 cloned_arrays[array_node.data] = 'gpu_' + array_node.data
             cloned_node = type(array_node)('gpu_' + array_node.data)
 
@@ -201,24 +183,10 @@
             if array_node.data in cloned_arrays:
                 cloned_array = cloned_arrays[array_node.data]
             else:
-<<<<<<< HEAD
-                cloned_array = sdfg.add_array(
-                    'gpu_' + array_node.data,
-                    array.shape,
-                    array.dtype,
-                    materialize_func=array.materialize_func,
-                    transient=True,
-                    storage=dtypes.StorageType.GPU_Global,
-                    allow_conflicts=array.allow_conflicts,
-                    access_order=array.access_order,
-                    strides=array.strides,
-                    offset=array.offset)
-=======
                 cloned_array = array.clone()
-                cloned_array.storage = types.StorageType.GPU_Global
+                cloned_array.storage = dtypes.StorageType.GPU_Global
                 cloned_array.transient = True
                 sdfg.add_datadesc('gpu_' + array_node.data, cloned_array)
->>>>>>> 49061939
                 cloned_arrays[array_node.data] = 'gpu_' + array_node.data
             cloned_node = type(array_node)('gpu_' + array_node.data)
 
@@ -260,7 +228,7 @@
         # Reconnect stream-arrays
         for array_node, streamnode in out_streamarrays.items():
             # Set stream storage to GPU
-            streamnode.desc(sdfg).storage = types.StorageType.GPU_Global
+            streamnode.desc(sdfg).storage = dtypes.StorageType.GPU_Global
 
             cloned_node = out_cloned_arraynodes[array_node.data]
 
