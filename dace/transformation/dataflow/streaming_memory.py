--- conflicted
+++ resolved
@@ -8,12 +8,8 @@
 import sympy
 
 from dace.transformation import transformation as xf
-<<<<<<< HEAD
 from dace import (data, dtypes, nodes, properties, registry, memlet as mm,
                   subsets, symbolic, symbol, Memlet)
-=======
-from dace import (data, dtypes, nodes, properties, registry, memlet as mm, subsets, symbolic)
->>>>>>> b783fcb0
 from dace.sdfg import SDFG, SDFGState, utils as sdutil, graph as gr
 from dace.libraries.standard import Gearbox
 
@@ -112,7 +108,7 @@
 
     buffer_size = properties.Property(dtype=int, default=1, desc='Set buffer size for the newly-created stream')
 
-<<<<<<< HEAD
+
     storage = properties.EnumProperty(
         dtype=dtypes.StorageType,
         desc='Set storage type for the newly-created stream',
@@ -128,11 +124,7 @@
         default=64,
         desc='Set bytes read/written from memory if memory buffering is enabled.'
     )
-=======
-    storage = properties.EnumProperty(dtype=dtypes.StorageType,
-                                      desc='Set storage type for the newly-created stream',
-                                      default=dtypes.StorageType.Default)
->>>>>>> b783fcb0
+
 
     @classmethod
     def expressions(cls) -> List[gr.SubgraphView]:
@@ -141,13 +133,10 @@
             sdutil.node_path_graph(cls.exit, cls.access),
         ]
 
-<<<<<<< HEAD
+
     def can_be_applied(self,
                        graph: SDFGState,
                        candidate: Dict[xf.PatternNode, int],
-=======
-    def can_be_applied(self, graph: SDFGState,
->>>>>>> b783fcb0
                        expr_index: int,
                        sdfg: SDFG,
                        permissive: bool = False) -> bool:
@@ -604,11 +593,7 @@
                                     ranges[-1][1][2]))
 
                 maps.append(
-<<<<<<< HEAD
                     state.add_map(f'__s{opname}_{mapname}', ranges,
-=======
-                    state.add_map(f'__s{opname}_{mapname}', [(p, r) for p, r in zip(map.params, map.range)],
->>>>>>> b783fcb0
                                   map.schedule))
             tasklet = state.add_tasklet(
                 f'{opname}_{mapname}',
@@ -639,16 +624,12 @@
 
     buffer_size = properties.Property(dtype=int, default=1, desc='Set buffer size for the newly-created stream')
 
-<<<<<<< HEAD
+
     storage = properties.EnumProperty(
         dtype=dtypes.StorageType,
         desc='Set storage type for the newly-created stream',
         default=dtypes.StorageType.Default)
-=======
-    storage = properties.EnumProperty(dtype=dtypes.StorageType,
-                                      desc='Set storage type for the newly-created stream',
-                                      default=dtypes.StorageType.Default)
->>>>>>> b783fcb0
+
 
     @classmethod
     def expressions(cls) -> List[gr.SubgraphView]:
