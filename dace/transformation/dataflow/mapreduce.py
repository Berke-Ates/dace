""" Contains classes and functions that implement the map-reduce-fusion 
    transformation. """

from dace import registry
from dace.memlet import Memlet
from dace.graph import nodes, nxutil
from dace.transformation import pattern_matching as pm

from dace.transformation.dataflow.map_collapse import MapCollapse
from dace.transformation.dataflow.map_fusion import MapFusion


@registry.autoregister_params(singlestate=True)
class MapReduceFusion(pm.Transformation):
    """ Implements the map-reduce-fusion transformation.
        Fuses a map with an immediately following reduction, where the array
        between the map and the reduction is not used anywhere else.
    """

    _tasklet = nodes.Tasklet('_')
    _tmap_exit = nodes.MapExit(nodes.Map("", [], []))
    _in_array = nodes.AccessNode('_')
    _reduce = nodes.Reduce('lambda: None', None)
    _out_array = nodes.AccessNode('_')

    @staticmethod
    def expressions():
        return [
            nxutil.node_path_graph(MapReduceFusion._tasklet,
                                   MapReduceFusion._tmap_exit,
                                   MapReduceFusion._in_array,
                                   MapReduceFusion._reduce,
                                   MapReduceFusion._out_array)
        ]

    @staticmethod
    def can_be_applied(graph, candidate, expr_index, sdfg, strict=False):
        tmap_exit = graph.nodes()[candidate[MapReduceFusion._tmap_exit]]
        in_array = graph.nodes()[candidate[MapReduceFusion._in_array]]
        reduce_node = graph.nodes()[candidate[MapReduceFusion._reduce]]
        tasklet = graph.nodes()[candidate[MapReduceFusion._tasklet]]

        # Make sure that the array is only accessed by the map and the reduce
        if any([
                src != tmap_exit
                for src, _, _, _, memlet in graph.in_edges(in_array)
        ]):
            return False
        if any([
                dest != reduce_node
                for _, _, dest, _, memlet in graph.out_edges(in_array)
        ]):
            return False

        tmem = next(e for e in graph.edges_between(tasklet, tmap_exit)
                    if e.data.data == in_array.data).data

        # (strict) Make sure that the transient is not accessed anywhere else
        # in this state or other states
        if strict and (len([
                n for n in graph.nodes()
                if isinstance(n, nodes.AccessNode) and n.data == in_array.data
        ]) > 1 or in_array.data in sdfg.shared_transients()):
            return False

        # If memlet already has WCR and it is different from reduce node,
        # do not match
        if tmem.wcr is not None and tmem.wcr != reduce_node.wcr:
            return False

        # Verify that reduction ranges match tasklet map
        tout_memlet = graph.in_edges(in_array)[0].data
        rin_memlet = graph.out_edges(in_array)[0].data
        if tout_memlet.subset != rin_memlet.subset:
            return False

        return True

    @staticmethod
    def match_to_str(graph, candidate):
        tasklet = candidate[MapReduceFusion._tasklet]
        map_exit = candidate[MapReduceFusion._tmap_exit]
        reduce = candidate[MapReduceFusion._reduce]

        return ' -> '.join(str(node) for node in [tasklet, map_exit, reduce])

    def apply(self, sdfg):
        graph = sdfg.nodes()[self.state_id]
        tmap_exit = graph.nodes()[self.subgraph[MapReduceFusion._tmap_exit]]
        in_array = graph.nodes()[self.subgraph[MapReduceFusion._in_array]]
        reduce_node = graph.nodes()[self.subgraph[MapReduceFusion._reduce]]
        out_array = graph.nodes()[self.subgraph[MapReduceFusion._out_array]]

        # Set nodes to remove according to the expression index
        nodes_to_remove = [in_array]
        nodes_to_remove.append(reduce_node)

        memlet_edge = None
        for edge in graph.in_edges(tmap_exit):
            if edge.data.data == in_array.data:
                memlet_edge = edge
                break
        if memlet_edge is None:
            raise RuntimeError('Reduction memlet cannot be None')

<<<<<<< HEAD
        if expr_index == 0:  # Reduce without outer map
            # Index order does not matter, merge as-is
            pass
        elif expr_index == 1:  # Reduce with outer map
            tmap = tmap_exit.map
            perm_outer, perm_inner = MapReduceFusion.find_permutation(
                tmap, rmap_out_entry.map, rmap_in_entry.map, memlet_edge.data)

            # Split tasklet map into tmap_out -> tmap_in (according to
            # reduction)
            omap = nodes.Map(
                tmap.label + '_nonreduce',
                [p for i, p in enumerate(tmap.params) if i in perm_outer],
                [r for i, r in enumerate(tmap.range)
                 if i in perm_outer], tmap.schedule, tmap.unroll)
            tmap.params = [
                p for i, p in enumerate(tmap.params) if i in perm_inner
            ]
            tmap.range = [
                r for i, r in enumerate(tmap.range) if i in perm_inner
            ]
            omap_entry = nodes.MapEntry(omap)
            omap_exit = rmap_out_exit
            rmap_out_exit.map = omap

            # Reconnect graph to new map
            tmap_entry = graph.entry_node(tmap_exit)
            tmap_in_edges = list(graph.in_edges(tmap_entry))
            for e in tmap_in_edges:
                nxutil.change_edge_dest(graph, tmap_entry, omap_entry)
            for e in tmap_in_edges:
                graph.add_edge(omap_entry, e.src_conn, tmap_entry, e.dst_conn,
                               copy.copy(e.data))
        elif expr_index == 2:  # Reduce node
            # Find which indices should be removed from new memlet
            input_edge = graph.in_edges(rmap_cr)[0]
            axes = rmap_cr.axes or list(range(input_edge.data.subset))
            array_edge = graph.out_edges(rmap_cr)[0]

            # Delete relevant edges and nodes
            graph.remove_nodes_from(nodes_to_remove)

            # Filter out reduced dimensions from subset
            filtered_subset = [
                dim for i, dim in enumerate(memlet_edge.data.subset)
                if i not in axes
            ]
            if len(filtered_subset) == 0:  # Output is a scalar
                filtered_subset = [0]

            # Modify edge from tasklet to map exit
            memlet_edge.data.data = out_array.data
            memlet_edge.data.wcr = rmap_cr.wcr
            memlet_edge.data.wcr_identity = rmap_cr.identity
            memlet_edge.data.subset = type(
                memlet_edge.data.subset)(filtered_subset)

            # Add edge from map exit to output array
            graph.add_edge(
                memlet_edge.dst, 'OUT_' + memlet_edge.dst_conn[3:],
                array_edge.dst, array_edge.dst_conn,
                Memlet(array_edge.data.data, array_edge.data.num_accesses,
                       array_edge.data.subset, array_edge.data.veclen,
                       rmap_cr.wcr, rmap_cr.identity))

            return

        # Remove tmp array node prior to the others, so that a new one
        # can be created in its stead (see below)
        graph.remove_node(nodes_to_remove[0])
        nodes_to_remove = nodes_to_remove[1:]

        # Create tasklet -> tmp -> tasklet connection
        tmp = graph.add_array(
            'tmp',
            memlet_edge.data.subset.bounding_box_size(),
            sdfg.arrays[memlet_edge.data.data].dtype,
            transient=True,
            find_new_name=True)
        tasklet_tmp_memlet = copy.deepcopy(memlet_edge.data)
        tasklet_tmp_memlet.data = tmp.data
        tasklet_tmp_memlet.subset = ShapeProperty.to_string(tmp.shape)

        # Modify memlet to point to output array
        memlet_edge.data.data = out_array.data

        # Recover reduction axes from CR reduce subset
        reduce_cr_subset = graph.in_edges(rmap_tasklet)[0].data.subset
        reduce_axes = []
        for ind, crvar in enumerate(reduce_cr_subset.indices):
            if '__i' in str(crvar):
                reduce_axes.append(ind)
=======
        # Find which indices should be removed from new memlet
        input_edge = graph.in_edges(reduce_node)[0]
        axes = reduce_node.axes or list(range(input_edge.data.subset))
        array_edge = graph.out_edges(reduce_node)[0]
>>>>>>> 3ca4b6e9

        # Delete relevant edges and nodes
        graph.remove_nodes_from(nodes_to_remove)

        # Filter out reduced dimensions from subset
        filtered_subset = [
            dim for i, dim in enumerate(memlet_edge.data.subset)
            if i not in axes
        ]
        if len(filtered_subset) == 0:  # Output is a scalar
            filtered_subset = [0]

        # Modify edge from tasklet to map exit
        memlet_edge.data.data = out_array.data
        memlet_edge.data.wcr = reduce_node.wcr
        memlet_edge.data.wcr_identity = reduce_node.identity
        memlet_edge.data.subset = type(
            memlet_edge.data.subset)(filtered_subset)

        # Add edge from map exit to output array
        graph.add_edge(
            memlet_edge.dst, 'OUT_' + memlet_edge.dst_conn[3:], array_edge.dst,
            array_edge.dst_conn,
            Memlet(array_edge.data.data, array_edge.data.num_accesses,
                   array_edge.data.subset, array_edge.data.veclen,
                   reduce_node.wcr, reduce_node.identity))


@registry.autoregister_params(singlestate=True)
class MapWCRFusion(pm.Transformation):
    """ Implements the map expanded-reduce fusion transformation.
        Fuses a map with an immediately following reduction, where the array
        between the map and the reduction is not used anywhere else, and the
        reduction is divided to two maps with a WCR, denoting partial reduction.
    """

    _tasklet = nodes.Tasklet('_')
    _tmap_exit = nodes.MapExit(nodes.Map("", [], []))
    _in_array = nodes.AccessNode('_')
    _rmap_in_entry = nodes.MapEntry(nodes.Map("", [], []))
    _rmap_in_tasklet = nodes.Tasklet('_')
    _rmap_in_cr = nodes.MapExit(nodes.Map("", [], []))
    _rmap_out_entry = nodes.MapEntry(nodes.Map("", [], []))
    _rmap_out_exit = nodes.MapExit(nodes.Map("", [], []))
    _out_array = nodes.AccessNode('_')

    @staticmethod
    def expressions():
        return [
            # Map, then partial reduction of axes
            nxutil.node_path_graph(
                MapWCRFusion._tasklet, MapWCRFusion._tmap_exit,
                MapWCRFusion._in_array, MapWCRFusion._rmap_out_entry,
                MapWCRFusion._rmap_in_entry, MapWCRFusion._rmap_in_tasklet,
                MapWCRFusion._rmap_in_cr, MapWCRFusion._rmap_out_exit,
                MapWCRFusion._out_array)
        ]

    @staticmethod
    def can_be_applied(graph, candidate, expr_index, sdfg, strict=False):
        tmap_exit = graph.nodes()[candidate[MapWCRFusion._tmap_exit]]
        in_array = graph.nodes()[candidate[MapWCRFusion._in_array]]
        rmap_entry = graph.nodes()[candidate[MapWCRFusion._rmap_out_entry]]

        # Make sure that the array is only accessed by the map and the reduce
        if any([
                src != tmap_exit
                for src, _, _, _, memlet in graph.in_edges(in_array)
        ]):
            return False
        if any([
                dest != rmap_entry
                for _, _, dest, _, memlet in graph.out_edges(in_array)
        ]):
            return False

        # Make sure that there is a reduction in the second map
        rmap_cr = graph.nodes()[candidate[MapWCRFusion._rmap_in_cr]]
        reduce_edge = graph.in_edges(rmap_cr)[0]
        if reduce_edge.data.wcr is None:
            return False

        # (strict) Make sure that the transient is not accessed anywhere else
        # in this state or other states
        if strict and (len([
                n for n in graph.nodes()
                if isinstance(n, nodes.AccessNode) and n.data == in_array.data
        ]) > 1 or in_array.data in sdfg.shared_transients()):
            return False

        # Verify that reduction ranges match tasklet map
        tout_memlet = graph.in_edges(in_array)[0].data
        rin_memlet = graph.out_edges(in_array)[0].data
        if tout_memlet.subset != rin_memlet.subset:
            return False

        return True

    @staticmethod
    def match_to_str(graph, candidate):
        tasklet = candidate[MapWCRFusion._tasklet]
        map_exit = candidate[MapWCRFusion._tmap_exit]
        reduce = candidate[MapWCRFusion._rmap_in_cr]

        return ' -> '.join(str(node) for node in [tasklet, map_exit, reduce])

    def apply(self, sdfg):
        graph = sdfg.node(self.state_id)

        # To apply, collapse the second map and then fuse the two resulting maps
        map_collapse = MapCollapse(
            self.sdfg_id, self.state_id, {
                MapCollapse._outer_map_entry:
                self.subgraph[MapWCRFusion._rmap_out_entry],
                MapCollapse._inner_map_entry:
                self.subgraph[MapWCRFusion._rmap_in_entry]
            }, 0)
        map_entry, _ = map_collapse.apply(sdfg)

        map_fusion = MapFusion(
            self.sdfg_id, self.state_id, {
                MapFusion._first_map_exit:
                self.subgraph[MapWCRFusion._tmap_exit],
                MapFusion._second_map_entry: graph.node_id(map_entry)
            }, 0)
        map_fusion.apply(sdfg)<|MERGE_RESOLUTION|>--- conflicted
+++ resolved
@@ -103,105 +103,10 @@
         if memlet_edge is None:
             raise RuntimeError('Reduction memlet cannot be None')
 
-<<<<<<< HEAD
-        if expr_index == 0:  # Reduce without outer map
-            # Index order does not matter, merge as-is
-            pass
-        elif expr_index == 1:  # Reduce with outer map
-            tmap = tmap_exit.map
-            perm_outer, perm_inner = MapReduceFusion.find_permutation(
-                tmap, rmap_out_entry.map, rmap_in_entry.map, memlet_edge.data)
-
-            # Split tasklet map into tmap_out -> tmap_in (according to
-            # reduction)
-            omap = nodes.Map(
-                tmap.label + '_nonreduce',
-                [p for i, p in enumerate(tmap.params) if i in perm_outer],
-                [r for i, r in enumerate(tmap.range)
-                 if i in perm_outer], tmap.schedule, tmap.unroll)
-            tmap.params = [
-                p for i, p in enumerate(tmap.params) if i in perm_inner
-            ]
-            tmap.range = [
-                r for i, r in enumerate(tmap.range) if i in perm_inner
-            ]
-            omap_entry = nodes.MapEntry(omap)
-            omap_exit = rmap_out_exit
-            rmap_out_exit.map = omap
-
-            # Reconnect graph to new map
-            tmap_entry = graph.entry_node(tmap_exit)
-            tmap_in_edges = list(graph.in_edges(tmap_entry))
-            for e in tmap_in_edges:
-                nxutil.change_edge_dest(graph, tmap_entry, omap_entry)
-            for e in tmap_in_edges:
-                graph.add_edge(omap_entry, e.src_conn, tmap_entry, e.dst_conn,
-                               copy.copy(e.data))
-        elif expr_index == 2:  # Reduce node
-            # Find which indices should be removed from new memlet
-            input_edge = graph.in_edges(rmap_cr)[0]
-            axes = rmap_cr.axes or list(range(input_edge.data.subset))
-            array_edge = graph.out_edges(rmap_cr)[0]
-
-            # Delete relevant edges and nodes
-            graph.remove_nodes_from(nodes_to_remove)
-
-            # Filter out reduced dimensions from subset
-            filtered_subset = [
-                dim for i, dim in enumerate(memlet_edge.data.subset)
-                if i not in axes
-            ]
-            if len(filtered_subset) == 0:  # Output is a scalar
-                filtered_subset = [0]
-
-            # Modify edge from tasklet to map exit
-            memlet_edge.data.data = out_array.data
-            memlet_edge.data.wcr = rmap_cr.wcr
-            memlet_edge.data.wcr_identity = rmap_cr.identity
-            memlet_edge.data.subset = type(
-                memlet_edge.data.subset)(filtered_subset)
-
-            # Add edge from map exit to output array
-            graph.add_edge(
-                memlet_edge.dst, 'OUT_' + memlet_edge.dst_conn[3:],
-                array_edge.dst, array_edge.dst_conn,
-                Memlet(array_edge.data.data, array_edge.data.num_accesses,
-                       array_edge.data.subset, array_edge.data.veclen,
-                       rmap_cr.wcr, rmap_cr.identity))
-
-            return
-
-        # Remove tmp array node prior to the others, so that a new one
-        # can be created in its stead (see below)
-        graph.remove_node(nodes_to_remove[0])
-        nodes_to_remove = nodes_to_remove[1:]
-
-        # Create tasklet -> tmp -> tasklet connection
-        tmp = graph.add_array(
-            'tmp',
-            memlet_edge.data.subset.bounding_box_size(),
-            sdfg.arrays[memlet_edge.data.data].dtype,
-            transient=True,
-            find_new_name=True)
-        tasklet_tmp_memlet = copy.deepcopy(memlet_edge.data)
-        tasklet_tmp_memlet.data = tmp.data
-        tasklet_tmp_memlet.subset = ShapeProperty.to_string(tmp.shape)
-
-        # Modify memlet to point to output array
-        memlet_edge.data.data = out_array.data
-
-        # Recover reduction axes from CR reduce subset
-        reduce_cr_subset = graph.in_edges(rmap_tasklet)[0].data.subset
-        reduce_axes = []
-        for ind, crvar in enumerate(reduce_cr_subset.indices):
-            if '__i' in str(crvar):
-                reduce_axes.append(ind)
-=======
         # Find which indices should be removed from new memlet
         input_edge = graph.in_edges(reduce_node)[0]
         axes = reduce_node.axes or list(range(input_edge.data.subset))
         array_edge = graph.out_edges(reduce_node)[0]
->>>>>>> 3ca4b6e9
 
         # Delete relevant edges and nodes
         graph.remove_nodes_from(nodes_to_remove)
