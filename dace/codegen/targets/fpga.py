--- conflicted
+++ resolved
@@ -248,25 +248,6 @@
         state_id = sdfg.node_id(state)
 
         if not self._in_device_code:
-<<<<<<< HEAD
-            # Allocate global memory transients, unless they are shared with
-            # other states
-            all_transients = set(state.all_transients())
-            allocated = set(shared_transients)
-            for node in state.data_nodes():
-                data = node.desc(sdfg)
-                if node.data not in all_transients or node.data in allocated:
-                    continue
-                if data.storage != dace.dtypes.StorageType.FPGA_Global:
-                    continue
-                allocated.add(node.data)
-                self._dispatcher.dispatch_allocate(sdfg, state, state_id, node,
-                                                   data, function_stream,
-                                                   callsite_stream)
-            # Generate kernel code
-            self.generate_kernel(sdfg, state, state.label, subgraphs,
-                                 function_stream, callsite_stream)
-=======
             kernels = []  # List of tuples (subgraph, kernel_id)
 
             # Start a new state code generation: reset previous dependencies if any
@@ -322,7 +303,7 @@
                             and not isinstance(data, dt.View)):
                         allocated.add(node.data)
                         self._dispatcher.dispatch_allocate(
-                            sdfg, kern, state_id, node, function_stream,
+                            sdfg, kern, state_id, node, data, function_stream,
                             callsite_stream)
 
                 # Create a unique kernel name to avoid name clashes
@@ -409,7 +390,6 @@
             self._host_codes.append(
                 (kernel_name, kernel_host_stream.getvalue()))
 
->>>>>>> 83291b87
         else:  # self._in_device_code == True
 
             to_allocate = dace.sdfg.local_transients(sdfg, state, None)
@@ -710,18 +690,11 @@
                                            callsite_stream,
                                            skip_entry_node=True)
 
-<<<<<<< HEAD
     def allocate_array(self, sdfg, dfg, state_id, node, nodedesc,
-                       function_stream, callsite_stream):
-        result = StringIO()
-=======
-    def allocate_array(self, sdfg, dfg, state_id, node, function_stream,
-                       declaration_stream, allocation_stream):
+                       function_stream, declaration_stream, allocation_stream):
 
         result_decl = StringIO()
         result_alloc = StringIO()
-        nodedesc = node.desc(sdfg)
->>>>>>> 83291b87
         arrsize = nodedesc.total_size
         is_dynamically_sized = dace.symbolic.issymbolic(arrsize, sdfg.constants)
         dataname = node.data
