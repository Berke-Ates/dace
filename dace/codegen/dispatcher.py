# Copyright 2019-2021 ETH Zurich and the DaCe authors. All rights reserved.
"""
Contains the DaCe code generator target dispatcher, which is responsible for
flexible code generation with multiple backends by dispatching certain
functionality to registered code generators based on user-defined predicates.
"""
from dace.codegen.prettycode import CodeIOStream
import aenum
<<<<<<< HEAD
from dace import data as dt, config, dtypes, nodes, registry
from dace.codegen import exceptions as cgx, prettycode
=======
from dace import config, data as dt, dtypes, nodes, registry
from dace.codegen import exceptions as cgx
>>>>>>> 83291b87
from dace.codegen.targets import target
from dace.sdfg import utils as sdutil, SDFG, ScopeSubgraphView
from typing import Tuple


@registry.extensible_enum
class DefinedType(aenum.AutoNumberEnum):
    """ Data types for `DefinedMemlets`.
        :see: DefinedMemlets
    """
    Pointer = ()
    Scalar = ()
    Stream = ()
    StreamArray = ()
    FPGA_ShiftRegister = ()
    ArrayInterface = ()


class DefinedMemlets:
    """ Keeps track of the type of defined memlets to ensure that they are
        referenced correctly in nested scopes and SDFGs.
        The ones defined in the first (top) scope, refer to global variables.
    """
    def __init__(self):
        self._scopes = [(None, {}, True), (None, {}, True)]

    def enter_scope(self, parent, can_access_parent=True):
        self._scopes.append((parent, {}, can_access_parent))

    def exit_scope(self, parent):
        expected, _, _ = self._scopes.pop()
        if expected != parent:
            raise ValueError(
                "Exited scope {} mismatched current scope {}".format(
                    parent.name, expected.name))

    def has(self, name, ancestor: int = 0):
        try:
            self.get(name, ancestor)
            return True
        except KeyError:
            return False

    def get(self, name: str, ancestor: int = 0) -> Tuple[DefinedType, str]:
        last_visited_scope = None
        for _, scope, can_access_parent in reversed(self._scopes):
            last_visited_scope = scope
            if ancestor > 0:
                ancestor -= 1
                continue
            if name in scope:
                return scope[name]
            if not can_access_parent:
                break

        # Search among globally defined variables (top scope), if not already visited
        if last_visited_scope != self._scopes[0]:
            if name in self._scopes[0][1]:
                return self._scopes[0][1][name]

        raise KeyError("Variable {} has not been defined".format(name))

    def add(self,
            name: str,
            dtype: DefinedType,
            ctype: str,
            ancestor: int = 0,
            allow_shadowing: bool = False):
        if not isinstance(name, str):
            raise TypeError('Variable name type cannot be %s' %
                            type(name).__name__)

        for _, scope, can_access_parent in reversed(self._scopes):
            if name in scope:
                err_str = "Shadowing variable {} from type {} to {}".format(
                    name, scope[name], dtype)
                if (allow_shadowing or config.Config.get_bool(
                        "compiler", "allow_shadowing")):
                    if not allow_shadowing:
                        print("WARNING: " + err_str)
                else:
                    raise cgx.CodegenError(err_str)
            if not can_access_parent:
                break
        self._scopes[-1 - ancestor][1][name] = (dtype, ctype)

    def add_global(self, name: str, dtype: DefinedType, ctype: str):
        ''' Adds a global variable (top scope) '''
        if not isinstance(name, str):
            raise TypeError('Variable name type cannot be %s' %
                            type(name).__name__)

        self._scopes[0][1][name] = (dtype, ctype)


#############################################################################


class TargetDispatcher(object):
    """ Dispatches sub-SDFG generation (according to scope),
        storage<->storage copies, and storage<->tasklet copies to targets. """
    def __init__(self, framecode):
        # Avoid import loop
        from dace.codegen.targets import framecode as fc

        self.frame: fc.DaCeCodeGenerator = framecode
        self._used_targets = set()
        self._used_environments = set()

        # type: Dict[dace.dtypes.InstrumentationType, InstrumentationProvider]
        self.instrumentation = {}

        self._array_dispatchers = {
        }  # Type: dtypes.StorageType -> TargetCodeGenerator
        self._map_dispatchers = {
        }  # Type: dtypes.ScheduleType -> TargetCodeGenerator
        self._copy_dispatchers = {}  # Type: (dtypes.StorageType src,
        #                                     dtypes.StorageType dst,
        #                                     dtypes.ScheduleType dst_schedule)
        #                                     -> List[(predicate, TargetCodeGenerator)]
        self._generic_copy_dispatchers = {}  # Type: (dtypes.StorageType src,
        #                                     dtypes.StorageType dst,
        #                                     dtypes.ScheduleType dst_schedule)
        #                                     -> TargetCodeGenerator
        self._node_dispatchers = []  # [(predicate, dispatcher)]
        self._generic_node_dispatcher = None  # Type: TargetCodeGenerator
        self._state_dispatchers = []  # [(predicate, dispatcher)]
        self._generic_state_dispatcher = None  # Type: TargetCodeGenerator

        self._defined_vars = DefinedMemlets()

    @property
    def defined_vars(self) -> DefinedMemlets:
        """ Returns a list of defined variables. """
        return self._defined_vars

    @property
    def used_targets(self):
        """ Returns a list of targets (code generators) that were triggered
            during generation. """
        return self._used_targets

    @property
    def used_environments(self):
        """ Returns a list of environments required to build and run the code.
        """
        return self._used_environments

    def register_state_dispatcher(self, dispatcher, predicate=None):
        """ Registers a code generator that processes a single state, calling
            `generate_state`.
            :param dispatcher: The code generator to use.
            :param predicate: A lambda function that accepts the SDFG and
                              state, and triggers the code generator when True
                              is returned. If None, registers `dispatcher`
                              as the default state dispatcher.
            @see: TargetCodeGenerator
        """

        if not hasattr(dispatcher, "generate_state"):
            raise TypeError("State dispatcher \"{}\" does not "
                            "implement \"generate_state\"".format(dispatcher))
        if predicate is None:
            self._generic_state_dispatcher = dispatcher
        else:
            self._state_dispatchers.append((predicate, dispatcher))

    def get_generic_state_dispatcher(self):
        """ Returns the default state dispatcher. """
        return self._generic_state_dispatcher

    def get_predicated_state_dispatchers(self):
        """ Returns a list of state dispatchers with predicates. """
        return list(self._state_dispatchers)

    def register_node_dispatcher(self, dispatcher, predicate=None):
        """ Registers a code generator that processes a single node, calling
            `generate_node`.
            :param dispatcher: The code generator to use.
            :param predicate: A lambda function that accepts the SDFG, state,
                              and node, and triggers the code generator when
                              True is returned. If None, registers `dispatcher`
                              as the default node dispatcher.
            @see: TargetCodeGenerator
        """
        if not hasattr(dispatcher, "generate_node"):
            raise TypeError("Node dispatcher must "
                            "implement \"generate_node\"")
        if predicate is None:
            self._generic_node_dispatcher = dispatcher
        else:
            self._node_dispatchers.append((predicate, dispatcher))

    def get_generic_node_dispatcher(self):
        """ Returns the default node dispatcher. """
        return self._generic_node_dispatcher

    def get_predicated_node_dispatchers(self):
        """ Returns a list of node dispatchers with predicates. """
        return list(self._node_dispatchers)

    def register_map_dispatcher(self, schedule_type, func):
        """ Registers a function that processes a scope, used when calling
            `dispatch_subgraph` and `dispatch_scope`.
            :param schedule_type: The scope schedule that triggers `func`.
            :param func: A TargetCodeGenerator object that contains an
                         implementation of `generate_scope`.
            @see: TargetCodeGenerator
        """
        if isinstance(schedule_type, list):
            for stype in schedule_type:
                self.register_map_dispatcher(stype, func)
            return

        if not isinstance(schedule_type, dtypes.ScheduleType): raise TypeError
        if not isinstance(func, target.TargetCodeGenerator): raise TypeError
        if schedule_type in self._map_dispatchers:
            raise ValueError('Schedule already mapped to ' +
                             str(self._map_dispatchers[schedule_type]))
        self._map_dispatchers[schedule_type] = func

    def register_array_dispatcher(self, storage_type, func):
        """ Registers a function that processes data allocation,
            initialization, and deinitialization. Used when calling
            `dispatch_allocate/deallocate/initialize`.
            :param storage_type: The data storage type that triggers `func`.
            :param func: A TargetCodeGenerator object that contains an
                         implementation of data memory management functions.
            @see: TargetCodeGenerator
        """
        if isinstance(storage_type, list):
            for stype in storage_type:
                self.register_array_dispatcher(stype, func)
            return

        if not isinstance(storage_type, dtypes.StorageType): raise TypeError
        if not isinstance(func, target.TargetCodeGenerator): raise TypeError
        self._array_dispatchers[storage_type] = func

    def register_copy_dispatcher(self,
                                 src_storage,
                                 dst_storage,
                                 dst_schedule,
                                 func,
                                 predicate=None):
        """ Registers code generation of data-to-data (or data from/to
            tasklet, if src/dst storage is StorageType.Register) copy
            functions. Can also be target-schedule specific, or
            dst_schedule=None if the function will be invoked on any schedule.
            :param src_storage: The source data storage type that triggers
                                `func`.
            :param dst_storage: The destination data storage type that
                                triggers `func`.
            :param dst_schedule: An optional destination scope schedule type
                                 that triggers `func`.
            :param func: A TargetCodeGenerator object that contains an
                         implementation of `copy_memory`.
            :param predicate: A lambda function that accepts the SDFG, state,
                              and source and destination nodes, and triggers
                              the code generator when True is returned. If
                              None, always dispatches with this dispatcher.
            @see: TargetCodeGenerator
        """

        if not isinstance(src_storage, dtypes.StorageType): raise TypeError
        if not isinstance(dst_storage, dtypes.StorageType): raise TypeError
        if (dst_schedule is not None
                and not isinstance(dst_schedule, dtypes.ScheduleType)):
            raise TypeError
        if not isinstance(func, target.TargetCodeGenerator): raise TypeError

        dispatcher = (src_storage, dst_storage, dst_schedule)
        if predicate is None:
            self._generic_copy_dispatchers[dispatcher] = func
            return

        if dispatcher not in self._copy_dispatchers:
            self._copy_dispatchers[dispatcher] = []

        self._copy_dispatchers[dispatcher].append((predicate, func))

    def dispatch_state(self, sdfg, state, function_stream, callsite_stream):
        """ Dispatches a code generator for an SDFG state. """

        self.defined_vars.enter_scope(state)
        # Check if the state satisfies any predicates that delegate to a
        # specific code generator
        satisfied_dispatchers = [
            dispatcher for pred, dispatcher in self._state_dispatchers
            if pred(sdfg, state) is True
        ]
        num_satisfied = len(satisfied_dispatchers)
        if num_satisfied > 1:
            raise RuntimeError(
                "Multiple predicates satisfied for {}: {}".format(
                    state,
                    ", ".join([type(x).__name__
                               for x in satisfied_dispatchers])))
        elif num_satisfied == 1:
            satisfied_dispatchers[0].generate_state(sdfg, state,
                                                    function_stream,
                                                    callsite_stream)
        else:  # num_satisfied == 0
            # Otherwise use the generic code generator (CPU)
            self._generic_state_dispatcher.generate_state(
                sdfg, state, function_stream, callsite_stream)
        self.defined_vars.exit_scope(state)

    def dispatch_subgraph(self,
                          sdfg,
                          dfg,
                          state_id,
                          function_stream,
                          callsite_stream,
                          skip_entry_node=False,
                          skip_exit_node=False):
        """ Dispatches a code generator for a scope subgraph of an
            `SDFGState`. """

        start_nodes = list(v for v in dfg.nodes()
                           if len(list(dfg.predecessors(v))) == 0)

        # Mark nodes to skip in order to be able to skip
        nodes_to_skip = set()

        if skip_entry_node:
            assert len(start_nodes) == 1
            nodes_to_skip.add(start_nodes[0])

        if skip_exit_node:
            exit_node = dfg.exit_node(start_nodes[0])
            nodes_to_skip.add(exit_node)

        for v in sdutil.dfs_topological_sort(dfg, start_nodes):
            if v in nodes_to_skip:
                continue

            if isinstance(v, nodes.MapEntry):
                scope_subgraph = sdfg.node(state_id).scope_subgraph(v)

                self.dispatch_scope(v.map.schedule, sdfg, scope_subgraph,
                                    state_id, function_stream, callsite_stream)

                # Skip scope subgraph nodes
                nodes_to_skip.update(scope_subgraph.nodes())
            else:
                self.dispatch_node(sdfg, dfg, state_id, v, function_stream,
                                   callsite_stream)

    def dispatch_node(self, sdfg, dfg, state_id, node, function_stream,
                      callsite_stream):
        """ Dispatches a code generator for a single node. """

        # If this node depends on any environments, register this for
        # generating header code later
        if hasattr(node, "environments"):
            self._used_environments |= node.environments

        # Check if the node satisfies any predicates that delegate to a
        # specific code generator
        state = sdfg.node(state_id)
        satisfied_dispatchers = [
            dispatcher for pred, dispatcher in self._node_dispatchers
            if pred(sdfg, state, node)
        ]
        num_satisfied = len(satisfied_dispatchers)
        if num_satisfied > 1:
            raise RuntimeError(
                "Multiple predicates satisfied for {}: {}".format(
                    node,
                    ", ".join([type(x).__name__
                               for x in satisfied_dispatchers])))
        elif num_satisfied == 1:
            self._used_targets.add(satisfied_dispatchers[0])
            satisfied_dispatchers[0].generate_node(sdfg, dfg, state_id, node,
                                                   function_stream,
                                                   callsite_stream)
        else:  # num_satisfied == 0
            # Otherwise use the generic code generator (CPU)
            self._used_targets.add(self._generic_node_dispatcher)
            self._generic_node_dispatcher.generate_node(sdfg, dfg, state_id,
                                                        node, function_stream,
                                                        callsite_stream)

    def dispatch_scope(self, map_schedule, sdfg, sub_dfg, state_id,
                       function_stream, callsite_stream):
        """ Dispatches a code generator function for a scope in an SDFG
            state. """

        entry_node = sub_dfg.source_nodes()[0]
        self.defined_vars.enter_scope(entry_node)
        self._used_targets.add(self._map_dispatchers[map_schedule])
        self._map_dispatchers[map_schedule].generate_scope(
            sdfg, sub_dfg, state_id, function_stream, callsite_stream)
        self.defined_vars.exit_scope(entry_node)

<<<<<<< HEAD
    def dispatch_allocate(self, sdfg: SDFG, dfg: ScopeSubgraphView,
                          state_id: int, node: nodes.AccessNode,
                          datadesc: dt.Data,
                          function_stream: prettycode.CodeIOStream,
                          callsite_stream: prettycode.CodeIOStream):
=======
    def dispatch_allocate(self, sdfg, dfg, state_id, node, function_stream,
                          allocation_stream):
>>>>>>> 83291b87
        """ Dispatches a code generator for data allocation. """
        self._used_targets.add(self._array_dispatchers[datadesc.storage])

        self._array_dispatchers[datadesc.storage].allocate_array(
            sdfg, dfg, state_id, node, datadesc, function_stream,
            callsite_stream)

<<<<<<< HEAD
    def dispatch_deallocate(self, sdfg: SDFG, dfg: ScopeSubgraphView,
                            state_id: int, node: nodes.AccessNode,
                            datadesc: dt.Data,
                            function_stream: prettycode.CodeIOStream,
                            callsite_stream: prettycode.CodeIOStream):
=======
        # TODO: Move to central allocator (see PR #434)
        if nodedesc.lifetime is dtypes.AllocationLifetime.Persistent:
            declaration_stream = CodeIOStream()
            allocation_stream = self.frame._initcode
        else:
            declaration_stream = allocation_stream

        dispatcher = self._array_dispatchers[storage]
        dispatcher.allocate_array(sdfg, dfg, state_id, node, function_stream,
                                  declaration_stream, allocation_stream)

        # TODO: Move to central allocator (see PR #434)
        if nodedesc.lifetime is dtypes.AllocationLifetime.Persistent:
            self.frame.statestruct.append(declaration_stream.getvalue())

    def dispatch_deallocate(self, sdfg, dfg, state_id, node, function_stream,
                            callsite_stream):
>>>>>>> 83291b87
        """ Dispatches a code generator for a data deallocation. """
        self._used_targets.add(self._array_dispatchers[datadesc.storage])

<<<<<<< HEAD
        self._array_dispatchers[datadesc.storage].deallocate_array(
            sdfg, dfg, state_id, node, datadesc, function_stream,
            callsite_stream)
=======
        nodedesc = node.desc(sdfg)
        storage = (nodedesc.storage if not isinstance(node, nodes.Tasklet) else
                   dtypes.StorageType.Register)
        self._used_targets.add(self._array_dispatchers[storage])

        # TODO: Move to central allocator (see PR #434)
        if nodedesc.lifetime is dtypes.AllocationLifetime.Persistent:
            callsite_stream = self.frame._exitcode

        self._array_dispatchers[storage].deallocate_array(
            sdfg, dfg, state_id, node, function_stream, callsite_stream)
>>>>>>> 83291b87

    # Dispatches copy code for a memlet
    def _get_copy_dispatcher(self, src_node, dst_node, edge, sdfg, dfg,
                             state_id, function_stream, output_stream):
        """
        (Internal) Returns a code generator that should be dispatched for a
        memory copy operation.
        """
        src_is_data, dst_is_data = False, False
        state_dfg = sdfg.node(state_id)

        if isinstance(src_node, nodes.CodeNode):
            src_storage = dtypes.StorageType.Register
        else:
            src_storage = src_node.desc(sdfg).storage
            src_is_data = True

        if isinstance(dst_node, nodes.CodeNode):
            dst_storage = dtypes.StorageType.Register
        else:
            dst_storage = dst_node.desc(sdfg).storage
            dst_is_data = True

        # Skip copies to/from views where edge matches
        if src_is_data and isinstance(src_node.desc(sdfg), dt.View):
            e = sdutil.get_view_edge(state_dfg, src_node)
            if e is edge:
                return None
        if dst_is_data and isinstance(dst_node.desc(sdfg), dt.View):
            e = sdutil.get_view_edge(state_dfg, dst_node)
            if e is edge:
                return None

        if (isinstance(src_node, nodes.Tasklet)
                and not isinstance(dst_node, nodes.Tasklet)):
            # Special case: Copying from a tasklet to an array, schedule of
            # the copy is in the copying tasklet
            dst_schedule_node = state_dfg.entry_node(src_node)
        else:
            dst_schedule_node = state_dfg.entry_node(dst_node)

        if dst_schedule_node is not None:
            dst_schedule = dst_schedule_node.map.schedule
        else:
            dst_schedule = None

        if (src_storage, dst_storage, dst_schedule) in self._copy_dispatchers:
            disp = (src_storage, dst_storage, dst_schedule)
        elif (src_storage, dst_storage, None) in self._copy_dispatchers:
            disp = (src_storage, dst_storage, None)
        else:
            disp = None

        if disp is not None:
            # Check if the state satisfies any predicates that delegate to a
            # specific code generator
            satisfied_dispatchers = [
                dispatcher for pred, dispatcher in self._copy_dispatchers[disp]
                if pred(sdfg, dfg, src_node, dst_node) is True
            ]
        else:
            satisfied_dispatchers = []
        num_satisfied = len(satisfied_dispatchers)
        if num_satisfied > 1:
            raise RuntimeError(
                "Multiple predicates satisfied for copy: {}".format(", ".join(
                    [type(x).__name__ for x in satisfied_dispatchers])))
        elif num_satisfied == 1:
            target = satisfied_dispatchers[0]
        else:  # num_satisfied == 0
            # Otherwise use the generic copy dispatchers
            if (src_storage, dst_storage,
                    dst_schedule) in self._generic_copy_dispatchers:
                target = self._generic_copy_dispatchers[(src_storage,
                                                         dst_storage,
                                                         dst_schedule)]
            elif (src_storage, dst_storage,
                  None) in self._generic_copy_dispatchers:
                target = self._generic_copy_dispatchers[(src_storage,
                                                         dst_storage, None)]
            else:
                raise RuntimeError(
                    'Copy dispatcher for %s->%s with schedule %s' %
                    (str(src_storage), str(dst_storage), str(dst_schedule)) +
                    ' not found')

        return target

    def dispatch_copy(self, src_node, dst_node, edge, sdfg, dfg, state_id,
                      function_stream, output_stream):
        """ Dispatches a code generator for a memory copy operation. """
        target = self._get_copy_dispatcher(src_node, dst_node, edge, sdfg, dfg,
                                           state_id, function_stream,
                                           output_stream)
        if target is None:
            return

        # Dispatch copy
        self._used_targets.add(target)
        target.copy_memory(sdfg, dfg, state_id, src_node, dst_node, edge,
                           function_stream, output_stream)

    # Dispatches definition code for a memlet that is outgoing from a tasklet
    def dispatch_output_definition(self, src_node, dst_node, edge, sdfg, dfg,
                                   state_id, function_stream, output_stream):
        """
        Dispatches a code generator for an output memlet definition in a
        tasklet.
        """
        target = self._get_copy_dispatcher(src_node, dst_node, edge, sdfg, dfg,
                                           state_id, function_stream,
                                           output_stream)
        # Dispatch
        self._used_targets.add(target)
        target.define_out_memlet(sdfg, dfg, state_id, src_node, dst_node, edge,
                                 function_stream, output_stream)<|MERGE_RESOLUTION|>--- conflicted
+++ resolved
@@ -6,13 +6,8 @@
 """
 from dace.codegen.prettycode import CodeIOStream
 import aenum
-<<<<<<< HEAD
-from dace import data as dt, config, dtypes, nodes, registry
+from dace import config, data as dt, dtypes, nodes, registry
 from dace.codegen import exceptions as cgx, prettycode
-=======
-from dace import config, data as dt, dtypes, nodes, registry
-from dace.codegen import exceptions as cgx
->>>>>>> 83291b87
 from dace.codegen.targets import target
 from dace.sdfg import utils as sdutil, SDFG, ScopeSubgraphView
 from typing import Tuple
@@ -409,16 +404,11 @@
             sdfg, sub_dfg, state_id, function_stream, callsite_stream)
         self.defined_vars.exit_scope(entry_node)
 
-<<<<<<< HEAD
     def dispatch_allocate(self, sdfg: SDFG, dfg: ScopeSubgraphView,
                           state_id: int, node: nodes.AccessNode,
                           datadesc: dt.Data,
                           function_stream: prettycode.CodeIOStream,
                           callsite_stream: prettycode.CodeIOStream):
-=======
-    def dispatch_allocate(self, sdfg, dfg, state_id, node, function_stream,
-                          allocation_stream):
->>>>>>> 83291b87
         """ Dispatches a code generator for data allocation. """
         self._used_targets.add(self._array_dispatchers[datadesc.storage])
 
@@ -426,51 +416,17 @@
             sdfg, dfg, state_id, node, datadesc, function_stream,
             callsite_stream)
 
-<<<<<<< HEAD
     def dispatch_deallocate(self, sdfg: SDFG, dfg: ScopeSubgraphView,
                             state_id: int, node: nodes.AccessNode,
                             datadesc: dt.Data,
                             function_stream: prettycode.CodeIOStream,
                             callsite_stream: prettycode.CodeIOStream):
-=======
-        # TODO: Move to central allocator (see PR #434)
-        if nodedesc.lifetime is dtypes.AllocationLifetime.Persistent:
-            declaration_stream = CodeIOStream()
-            allocation_stream = self.frame._initcode
-        else:
-            declaration_stream = allocation_stream
-
-        dispatcher = self._array_dispatchers[storage]
-        dispatcher.allocate_array(sdfg, dfg, state_id, node, function_stream,
-                                  declaration_stream, allocation_stream)
-
-        # TODO: Move to central allocator (see PR #434)
-        if nodedesc.lifetime is dtypes.AllocationLifetime.Persistent:
-            self.frame.statestruct.append(declaration_stream.getvalue())
-
-    def dispatch_deallocate(self, sdfg, dfg, state_id, node, function_stream,
-                            callsite_stream):
->>>>>>> 83291b87
         """ Dispatches a code generator for a data deallocation. """
         self._used_targets.add(self._array_dispatchers[datadesc.storage])
 
-<<<<<<< HEAD
         self._array_dispatchers[datadesc.storage].deallocate_array(
             sdfg, dfg, state_id, node, datadesc, function_stream,
             callsite_stream)
-=======
-        nodedesc = node.desc(sdfg)
-        storage = (nodedesc.storage if not isinstance(node, nodes.Tasklet) else
-                   dtypes.StorageType.Register)
-        self._used_targets.add(self._array_dispatchers[storage])
-
-        # TODO: Move to central allocator (see PR #434)
-        if nodedesc.lifetime is dtypes.AllocationLifetime.Persistent:
-            callsite_stream = self.frame._exitcode
-
-        self._array_dispatchers[storage].deallocate_array(
-            sdfg, dfg, state_id, node, function_stream, callsite_stream)
->>>>>>> 83291b87
 
     # Dispatches copy code for a memlet
     def _get_copy_dispatcher(self, src_node, dst_node, edge, sdfg, dfg,
